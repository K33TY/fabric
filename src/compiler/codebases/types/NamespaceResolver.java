--- conflicted
+++ resolved
@@ -106,9 +106,5 @@
    * @return
    */
   Label label();
-<<<<<<< HEAD
-
   URI resolveCodebaseNameImpl(String name) throws SemanticException;
-=======
->>>>>>> 289aa799
 }