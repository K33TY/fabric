--- conflicted
+++ resolved
@@ -32,10 +32,6 @@
 import codebases.frontend.CBTypeExists;
 import codebases.frontend.CodebaseImportsInitialized;
 import codebases.frontend.CodebaseSource;
-<<<<<<< HEAD
-import codebases.types.CBPlaceHolder;
-=======
->>>>>>> 4cf4c6eb
 import codebases.visit.CBTypeBuilder;
 import fabric.ast.FabricNodeFactory;
 import fabric.types.FabricTypeSystem;
@@ -201,6 +197,9 @@
     if (!opts.signatureMode()) {
       g = super.Serialized(job);
       try {
+        if(opts.publish())
+          g.addPrerequisiteGoal(FClassGenerated(job), this);
+
         g.addPrerequisiteGoal(ThisLabelChecked(job), this);
       } catch (CyclicDependencyException e) {
         throw new InternalCompilerError(e);
@@ -241,8 +240,7 @@
       Goal g = internGoal(new EmptyGoal(job));
 
       try {
-        addPrerequisiteDependency(g, Serialized(job));
-        addPrerequisiteDependency(g, PrincipalCastsAdded(job));
+        addPrerequisiteDependency(g, ThisLabelChecked(job));
       } catch (CyclicDependencyException e) {
         // Cannot happen.
         throw new InternalCompilerError(e);
@@ -315,20 +313,12 @@
     FabricTypeSystem  ts = fabext.typeSystem();
     FabricNodeFactory nf = fabext.nodeFactory();
     Goal g = internGoal(new VisitorGoal(job, new FabricToFabilRewriter(job, ts, nf, filext)));     
-
     try {
         addPrerequisiteDependency(g, this.Serialized(job));
         addPrerequisiteDependency(g, this.PrincipalCastsAdded(job));
-<<<<<<< HEAD
-        FabricOptions opts = (FabricOptions) job.extensionInfo().getOptions();
 
         //TODO: only run if publishing classes
-        if(!((CodebaseSource) job.source()).shouldPublish())        
-=======
-
-        //TODO: only run if publishing classes
-        if (!((CodebaseSource) job.source()).shouldPublish())        
->>>>>>> 4cf4c6eb
+        if(fabext.getFabricOptions().publish())        
           addPrerequisiteDependency(g, this.ConsistentNamespace());
         
         // make sure that if Object.fab is being compiled, it is always
@@ -381,11 +371,7 @@
   
   public Goal FabILSkeletonGenerated(final Job job) {
     Goal g = internGoal(new AbstractGoal(job){
-<<<<<<< HEAD
-      @SuppressWarnings({ "unchecked", "rawtypes" })
-=======
       @SuppressWarnings("unchecked")
->>>>>>> 4cf4c6eb
       @Override
       public Collection<Goal> prerequisiteGoals(Scheduler scheduler) {
           List<Goal> l = new ArrayList<Goal>();
