--- conflicted
+++ resolved
@@ -1,97 +1,98 @@
-package fabric.types;
-
-import java.net.URI;
-import java.util.Collection;
-
-import jif.types.JifContext_c;
-import jif.types.JifTypeSystem;
-import polyglot.ast.Expr;
-import polyglot.main.Report;
-import polyglot.types.Context;
-import polyglot.types.LocalInstance;
-import polyglot.types.Named;
-import polyglot.types.SemanticException;
-import polyglot.types.TypeSystem;
-import polyglot.util.CollectionUtil;
-import polyglot.util.InternalCompilerError;
-import codebases.types.CBImportTable;
-import codebases.types.CodebaseTypeSystem;
-
-public class FabricContext_c extends JifContext_c implements FabricContext {
-  @SuppressWarnings("unchecked")
-  private static final Collection<String> TOPICS = 
-      CollectionUtil.list(Report.types, Report.context);
-
-  protected Expr location;
-  protected URI namespace;
-  
-  protected FabricContext_c(JifTypeSystem ts, TypeSystem jlts) {
-    super(ts, jlts);
-  }
-
-  //XXX: Commented out pending testing : I think this is redundant, super.push calls copy()
-//  @Override
-//  protected Context_c push() {
-//    FabricContext_c v = (FabricContext_c) super.push();
-//    v.location = location;
-//    v.namespace = namespace;
-//    return v;
-//  }
-
-  @Override
-  public Named find(String name) throws SemanticException {
-    if (Report.should_report(TOPICS, 3))
-      Report.report(3, "find-type " + name + " in " + this);
-
-    if (isOuter()) return ((CodebaseTypeSystem) ts).namespaceResolver(namespace()).find(name);
-    if (isSource()) return it.find(name);
-
-    Named type = findInThisScope(name);
-
-    if (type != null) {
-      if (Report.should_report(TOPICS, 3))
-        Report.report(3, "find " + name + " -> " + type);
-      return type;
-    }
-
-    if (outer != null) {
-      return outer.find(name);
-    }
-
-    throw new SemanticException("Type " + name + " not found.");
-  }
-
-  @Override
-  public LocalInstance findLocal(String name) throws SemanticException {
-    if (name.equals("worker$") || name.equals("worker$'")) {
-      return ((FabricTypeSystem) typeSystem()).workerLocalInstance();
-    } else if (name.endsWith("'")) {
-      // XXX HACK! 
-      return super.findLocal(name.substring(0, name.length() - 1));
-    }
-    return super.findLocal(name);
-  }
-
-  @Override
-  public Expr location() {
-    return location;
-  }
-
-  @Override
-  public Context pushLocation(Expr location) {
-    FabricContext_c v = (FabricContext_c) push();
-    v.location = location;
-    return v;
-  }
-  
-  @Override
-  public URI namespace() {
-<<<<<<< HEAD
-    if(isOuter())
-=======
-    if (isOuter())
->>>>>>> 4cf4c6eb
-      throw new InternalCompilerError("No namespace!");
-    return ((CBImportTable)it).namespace();
-  }
-}
+package fabric.types;
+
+import java.net.URI;
+import java.util.Collection;
+
+import jif.types.JifContext_c;
+import jif.types.JifTypeSystem;
+import polyglot.ast.Expr;
+import polyglot.main.Report;
+import polyglot.types.Context;
+import polyglot.types.LocalInstance;
+import polyglot.types.Named;
+import polyglot.types.SemanticException;
+import polyglot.types.TypeSystem;
+import polyglot.util.CollectionUtil;
+import polyglot.util.InternalCompilerError;
+import codebases.types.CBImportTable;
+import codebases.types.CodebaseTypeSystem;
+
+public class FabricContext_c extends JifContext_c implements FabricContext {
+  @SuppressWarnings("unchecked")
+  private static final Collection<String> TOPICS = 
+      CollectionUtil.list(Report.types, Report.context);
+
+  protected Expr location;
+  protected URI namespace;
+  
+  protected FabricContext_c(JifTypeSystem ts, TypeSystem jlts) {
+    super(ts, jlts);
+  }
+
+  //XXX: Commented out pending testing : I think this is redundant, super.push calls copy()
+//  @Override
+//  protected Context_c push() {
+//    FabricContext_c v = (FabricContext_c) super.push();
+//    v.location = location;
+//    v.namespace = namespace;
+//    return v;
+//  }
+
+  @Override
+  public Named find(String name) throws SemanticException {
+    if (Report.should_report(TOPICS, 3))
+      Report.report(3, "find-type " + name + " in " + this);
+
+    if (isOuter()) return ((CodebaseTypeSystem) ts).namespaceResolver(namespace()).find(name);
+    if (isSource()) return it.find(name);
+
+    Named type = findInThisScope(name);
+
+    if (type != null) {
+      if (Report.should_report(TOPICS, 3))
+        Report.report(3, "find " + name + " -> " + type);
+      return type;
+    }
+
+    if (outer != null) {
+      return outer.find(name);
+    }
+
+    throw new SemanticException("Type " + name + " not found.");
+  }
+
+  @Override
+  public LocalInstance findLocal(String name) throws SemanticException {
+    if (name.equals("worker$") || name.equals("worker$'")) {
+      return ((FabricTypeSystem) typeSystem()).workerLocalInstance();
+    } else if (name.endsWith("'")) {
+      // XXX HACK! 
+      return super.findLocal(name.substring(0, name.length() - 1));
+    }
+    return super.findLocal(name);
+  }
+
+  @Override
+  public Expr location() {
+    return location;
+  }
+
+  @Override
+  public Context pushLocation(Expr location) {
+    FabricContext_c v = (FabricContext_c) push();
+    v.location = location;
+    return v;
+  }
+  
+  @Override
+  public URI namespace() {
+    if (isOuter())
+      throw new InternalCompilerError("No namespace!");
+    return ((CBImportTable)it).namespace();
+  }
+
+  @Override
+  public URI resolveCodebaseName(String name) {
+    return ((CBImportTable)it).resolveCodebaseName(name);
+  }
+}