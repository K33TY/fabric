--- conflicted
+++ resolved
@@ -14,7 +14,6 @@
 import jif.translate.DisjunctivePrincipalToJavaExpr_c;
 import jif.translate.LabelToJavaExpr;
 import jif.translate.PrincipalToJavaExpr;
-<<<<<<< HEAD
 import jif.types.DefaultSignature;
 import jif.types.JifClassType;
 import jif.types.JifLocalInstance;
@@ -32,10 +31,6 @@
 import jif.types.label.MeetLabel;
 import jif.types.label.ProviderLabel;
 import jif.types.label.ThisLabel;
-=======
-import jif.types.*;
-import jif.types.label.*;
->>>>>>> 4799d092
 import jif.types.principal.DynamicPrincipal;
 import jif.types.principal.Principal;
 import polyglot.ext.param.types.Subst;
@@ -79,7 +74,6 @@
 import codebases.types.NamespaceResolver;
 import codebases.types.PathResolver;
 import fabric.lang.Codebase;
-<<<<<<< HEAD
 import fabric.lang.security.LabelUtil;
 import fabric.lang.security.NodePrincipal;
 import fabric.translate.DynamicPrincipalToFabilExpr_c;
@@ -116,18 +110,6 @@
     super(jlts);
     this.ds = new FabricFixedSignature(this);
     this.extInfo = (fabric.ExtensionInfo) super.extInfo;
-=======
-import fabric.lang.FClass;
-import fabric.translate.*;
-
-public class FabricTypeSystem_c extends JifTypeSystem_c implements FabricTypeSystem {
-
-  private final FabricDefaultSignature ds;
-
-  public FabricTypeSystem_c(TypeSystem jlts) {
-    super(jlts);
-    this.ds = new FabricFixedSignature(this);
->>>>>>> 4799d092
   }
 
   @Override
@@ -135,15 +117,11 @@
     return ds;
   }
 
-<<<<<<< HEAD
-  @Override
-=======
->>>>>>> 4799d092
+  @Override
   public FabricDefaultSignature fabricDefaultSignature() {
     return ds;
   }
 
-<<<<<<< HEAD
   @Override
   public void initialize(ExtensionInfo extInfo) throws SemanticException {
     // There is no toplevel resolver -- names are resolved via the source's
@@ -217,8 +195,6 @@
     }
   }
 
-=======
->>>>>>> 4799d092
   @Override
   public List<NamespaceResolver> signatureResolvers() {
     if (signatureResolvers == null)
@@ -782,7 +758,6 @@
     }
   }
 
-<<<<<<< HEAD
   //The default publishing label is the maximum integrity the worker can claim
   protected fabric.lang.security.Label defaultPublishingLabel() {
     Store dest = extInfo.destinationStore();
@@ -880,7 +855,7 @@
         "Import table must be associated with a namespace,"
             + " use importTable(Source,URI,Package) instead");
   }
-=======
+  
   public Label tjoin(Label L1, Label L2) {
     ConfPolicy cp1 = L1 == null ? null : L1.confProjection();
     ConfPolicy cp2 = L2 == null ? null : L2.confProjection();
@@ -901,5 +876,4 @@
     return pairLabel(L1.position(), meet(cp1, cp2), join(ip1, ip2));
   }
 
->>>>>>> 4799d092
 }