package fabric.types;

import java.net.URI;
import java.util.ArrayList;
import java.util.Collection;
import java.util.HashMap;
import java.util.HashSet;
import java.util.List;
import java.util.Map;
import java.util.Set;

import jif.ast.JifUtil;
import jif.translate.ConjunctivePrincipalToJavaExpr_c;
import jif.translate.DisjunctivePrincipalToJavaExpr_c;
import jif.translate.LabelToJavaExpr;
import jif.translate.PrincipalToJavaExpr;
import jif.types.DefaultSignature;
import jif.types.JifClassType;
import jif.types.JifLocalInstance;
import jif.types.JifTypeSystem_c;
import jif.types.LabeledType;
import jif.types.Solver;
import jif.types.label.AccessPath;
import jif.types.label.AccessPathConstant;
import jif.types.label.AccessPathLocal;
import jif.types.label.ArgLabel;
import jif.types.label.ConfPolicy;
import jif.types.label.IntegPolicy;
import jif.types.label.JoinLabel;
import jif.types.label.Label;
import jif.types.label.MeetLabel;
import jif.types.label.ProviderLabel;
import jif.types.label.ThisLabel;
import jif.types.principal.DynamicPrincipal;
import jif.types.principal.Principal;
import polyglot.ext.param.types.Subst;
import polyglot.frontend.ExtensionInfo;
import polyglot.frontend.Source;
import polyglot.main.Report;
import polyglot.types.AccessControlResolver;
import polyglot.types.AccessControlWrapperResolver;
import polyglot.types.CachingResolver;
import polyglot.types.ClassType;
import polyglot.types.Context;
import polyglot.types.FieldInstance;
import polyglot.types.Flags;
import polyglot.types.ImportTable;
import polyglot.types.LazyClassInitializer;
import polyglot.types.Named;
import polyglot.types.Package;
import polyglot.types.ParsedClassType;
import polyglot.types.ReferenceType;
import polyglot.types.Resolver;
import polyglot.types.SemanticException;
import polyglot.types.SystemResolver;
import polyglot.types.TopLevelResolver;
import polyglot.types.Type;
import polyglot.types.TypeObject;
import polyglot.types.TypeSystem;
import polyglot.types.reflect.ClassFile;
import polyglot.types.reflect.ClassFileLazyClassInitializer;
import polyglot.util.CollectionUtil;
import polyglot.util.InternalCompilerError;
import polyglot.util.Position;
import polyglot.util.StringUtil;
import codebases.frontend.CodebaseSource;
import codebases.types.CBClassContextResolver;
import codebases.types.CBImportTable;
import codebases.types.CBPackageContextResolver;
import codebases.types.CBPackage_c;
import codebases.types.CBPlaceHolder_c;
import codebases.types.CodebaseResolver;
import codebases.types.NamespaceResolver;
import fabric.lang.Codebase;
import fabric.lang.security.LabelUtil;
import fabric.lang.security.NodePrincipal;
import fabric.translate.DynamicPrincipalToFabilExpr_c;
import fabric.translate.FabricJoinLabelToFabilExpr_c;
import fabric.translate.FabricMeetLabelToFabilExpr_c;
import fabric.translate.FabricPairLabelToFabilExpr_c;
import fabric.translate.ProviderLabelToFabilExpr_c;
import fabric.worker.Store;
import fabric.worker.Worker;

public class FabricTypeSystem_c extends JifTypeSystem_c implements
    FabricTypeSystem {
  @SuppressWarnings("unchecked")
  private static final Collection<String> TOPICS = CollectionUtil.list(
      Report.types, Report.resolver);

  protected Map<URI, NamespaceResolver> namespaceResolvers;
  protected List<NamespaceResolver> classpathResolvers;
  protected List<NamespaceResolver> sourcepathResolvers;
  protected List<NamespaceResolver> signatureResolvers;
  protected List<NamespaceResolver> runtimeResolvers;

  protected NamespaceResolver platformResolver;

  private fabric.ExtensionInfo extInfo;
  private final FabricDefaultSignature ds;

  /**
   * The codebase to be published to Fabric.
   */
  protected Codebase new_codebase = null;

  public FabricTypeSystem_c(TypeSystem jlts) {
    super(jlts);
    this.ds = new FabricFixedSignature(this);
    this.extInfo = (fabric.ExtensionInfo) super.extInfo;
  }

  @Override
  public DefaultSignature defaultSignature() {
    return ds;
  }

  @Override
  public FabricDefaultSignature fabricDefaultSignature() {
    return ds;
  }

  @Override
  public void initialize(ExtensionInfo extInfo) throws SemanticException {
    // There is no toplevel resolver -- names are resolved via the source's
    // codebase
    initialize(null, extInfo);
    this.loadedResolver = null;
    this.systemResolver = null;
    this.extInfo = (fabric.ExtensionInfo) super.extInfo;
    initResolvers();
<<<<<<< HEAD
  }

  protected void initResolvers() {
    List<URI> cp = extInfo.classpath();
    List<URI> sp = extInfo.sourcepath();
    List<URI> sigcp = extInfo.signaturepath();
    List<URI> rtcp = extInfo.bootclasspath();

    namespaceResolvers = new HashMap<URI, NamespaceResolver>();
    signatureResolvers = new ArrayList<NamespaceResolver>();
    classpathResolvers = new ArrayList<NamespaceResolver>();
    sourcepathResolvers = new ArrayList<NamespaceResolver>();

    runtimeResolvers = new ArrayList<NamespaceResolver>();
    for (URI uri : rtcp) {
      if (Report.should_report(TOPICS, 2))
        Report.report(2, "Initializing Fabric runtime resolver: " + uri);

      NamespaceResolver nsr = namespaceResolver(uri);
      nsr.loadEncodedClasses(true);
      nsr.loadRawClasses(true);
      nsr.loadSource(true);
      runtimeResolvers.add(nsr);
    }

    for (URI uri : sigcp) {
      if (Report.should_report(TOPICS, 2))
        Report.report(2, "Initializing Fabric signature resolver: " + uri);
      NamespaceResolver nsr = namespaceResolver(uri);
      nsr.loadEncodedClasses(true);
      // A raw signature class is an oxymoron
      nsr.loadRawClasses(false);
      nsr.loadSource(true);
      signatureResolvers.add(nsr);
    }

    platformResolver = namespaceResolver(extInfo.platformNamespace());
    platformResolver.loadSource(true);
    boolean src_in_cp = sp.isEmpty();

    for (URI uri : cp) {
      if (Report.should_report(TOPICS, 2))
        Report.report(2, "Initializing FabIL classpath resolver: " + uri);

      NamespaceResolver nsr = namespaceResolver(uri);
      nsr.loadEncodedClasses(true);
      nsr.loadRawClasses(true);
      nsr.loadSource(src_in_cp);
      classpathResolvers.add(nsr);
    }

    for (URI uri : sp) {
      if (Report.should_report(TOPICS, 2))
        Report.report(2, "Initializing FabIL sourcepath resolver: " + uri);

      NamespaceResolver nsr = namespaceResolver(uri);
      nsr.loadEncodedClasses(true);
      nsr.loadSource(true);

      if (!classpathResolvers.contains(nsr)) nsr.loadEncodedClasses(false);
      sourcepathResolvers.add(nsr);
    }
  }

  @Override
  public List<NamespaceResolver> signatureResolvers() {
    if (signatureResolvers == null)
      throw new InternalCompilerError("Must call initResolvers() first!");
    return signatureResolvers;
  }

  @Override
  public List<NamespaceResolver> classpathResolvers() {
    if (classpathResolvers == null)
      throw new InternalCompilerError("Must call initResolvers() first!");

    return classpathResolvers;
  }

=======
  }

  protected void initResolvers() {
    List<URI> cp = extInfo.classpath();
    List<URI> sp = extInfo.sourcepath();
    List<URI> sigcp = extInfo.signaturepath();
    List<URI> rtcp = extInfo.bootclasspath();

    namespaceResolvers = new HashMap<URI, NamespaceResolver>();
    signatureResolvers = new ArrayList<NamespaceResolver>();
    classpathResolvers = new ArrayList<NamespaceResolver>();
    sourcepathResolvers = new ArrayList<NamespaceResolver>();

    runtimeResolvers = new ArrayList<NamespaceResolver>();
    for (URI uri : rtcp) {
      if (Report.should_report(TOPICS, 2))
        Report.report(2, "Initializing Fabric runtime resolver: " + uri);

      NamespaceResolver nsr = namespaceResolver(uri);
      nsr.loadEncodedClasses(true);
      nsr.loadRawClasses(true);
      nsr.loadSource(true);
      runtimeResolvers.add(nsr);
    }

    for (URI uri : sigcp) {
      if (Report.should_report(TOPICS, 2))
        Report.report(2, "Initializing Fabric signature resolver: " + uri);
      NamespaceResolver nsr = namespaceResolver(uri);
      nsr.loadEncodedClasses(true);
      // A raw signature class is an oxymoron
      nsr.loadRawClasses(false);
      nsr.loadSource(true);
      signatureResolvers.add(nsr);
    }

    platformResolver = namespaceResolver(extInfo.platformNamespace());
    platformResolver.loadSource(true);
    boolean src_in_cp = sp.isEmpty();

    for (URI uri : cp) {
      if (Report.should_report(TOPICS, 2))
        Report.report(2, "Initializing FabIL classpath resolver: " + uri);

      NamespaceResolver nsr = namespaceResolver(uri);
      nsr.loadEncodedClasses(true);
      nsr.loadRawClasses(true);
      nsr.loadSource(src_in_cp);
      classpathResolvers.add(nsr);
    }

    for (URI uri : sp) {
      if (Report.should_report(TOPICS, 2))
        Report.report(2, "Initializing FabIL sourcepath resolver: " + uri);

      NamespaceResolver nsr = namespaceResolver(uri);
      nsr.loadEncodedClasses(true);
      nsr.loadSource(true);

      if (!classpathResolvers.contains(nsr)) nsr.loadEncodedClasses(false);
      sourcepathResolvers.add(nsr);
    }
  }

  @Override
  public List<NamespaceResolver> signatureResolvers() {
    if (signatureResolvers == null)
      throw new InternalCompilerError("Must call initResolvers() first!");
    return signatureResolvers;
  }

  @Override
  public List<NamespaceResolver> classpathResolvers() {
    if (classpathResolvers == null)
      throw new InternalCompilerError("Must call initResolvers() first!");

    return classpathResolvers;
  }

>>>>>>> 4cf4c6eb
  @Override
  public List<NamespaceResolver> sourcepathResolvers() {
    if (sourcepathResolvers == null)
      throw new InternalCompilerError("Must call initResolvers() first!");

    return sourcepathResolvers;
  }

  @Override
  public List<NamespaceResolver> runtimeResolvers() {
    if (runtimeResolvers == null)
      throw new InternalCompilerError("Must call initResolvers() first!");

    return runtimeResolvers;
  }

  @Override
  public CBPackageContextResolver createPackageContextResolver(URI namespace,
      Package p) {
    assert_(p);
    return new CBPackageContextResolver(this, namespace, p);
  }

  @Override
  public Resolver packageContextResolver(URI namespace, Package p,
      ClassType accessor) {
    if (accessor == null) {
      return p.resolver();
    } else {
      return new AccessControlWrapperResolver(createPackageContextResolver(
          namespace, p), accessor);
    }
  }

  @Override
  public Resolver packageContextResolver(URI namespace, Package package_) {
    return packageContextResolver(namespace, package_, null);
  }

  @Override
  public Package createPackage(URI ns, Package prefix, java.lang.String name) {
    return new CBPackage_c(this, ns, prefix, name);
  }

<<<<<<< HEAD
=======
  /**
   * @throws SemanticException  
   */
>>>>>>> 4cf4c6eb
  @Override
  public Package packageForName(URI ns, Package prefix, java.lang.String name)
      throws SemanticException {
    return createPackage(ns, prefix, name);
  }

  @Override
  public Package packageForName(URI ns, java.lang.String name)
      throws SemanticException {
    if (name == null || name.equals("")) {
      return null;
    }

    String s = StringUtil.getShortNameComponent(name);
    String p = StringUtil.getPackageComponent(name);

    return packageForName(ns, packageForName(ns, p), s);
<<<<<<< HEAD
  }

  @Override
  public Package createPackage(Package prefix, String name) {
    throw new UnsupportedOperationException("Must specify namespace");
  }

  @Override
  public AccessControlResolver createClassContextResolver(ClassType type) {
    assert_(type);
    return new CBClassContextResolver(this, type);
  }

  @Override
  public Object placeHolder(TypeObject o, Set roots) {
    assert_(o);
    if (o instanceof FabricParsedClassType) {
      FabricParsedClassType ct = (FabricParsedClassType) o;

      // This should never happen: anonymous and local types cannot
      // appear in signatures.
      if (ct.isLocal() || ct.isAnonymous()) {
        throw new InternalCompilerError("Cannot serialize " + o + ".");
      }
      String name = getTransformedClassName(ct);

      return new CBPlaceHolder_c(ct.canonicalNamespace(), name);
    }

    return o;
  }

  @Override
=======
  }

  @Override
  public Package createPackage(Package prefix, String name) {
    throw new UnsupportedOperationException("Must specify namespace");
  }

  @Override
  public AccessControlResolver createClassContextResolver(ClassType type) {
    assert_(type);
    return new CBClassContextResolver(this, type);
  }

  @SuppressWarnings("rawtypes")
  @Override
  public Object placeHolder(TypeObject o, Set roots) {
    assert_(o);
    if (o instanceof FabricParsedClassType) {
      FabricParsedClassType ct = (FabricParsedClassType) o;

      // This should never happen: anonymous and local types cannot
      // appear in signatures.
      if (ct.isLocal() || ct.isAnonymous()) {
        throw new InternalCompilerError("Cannot serialize " + o + ".");
      }
      String name = getTransformedClassName(ct);

      return new CBPlaceHolder_c(ct.canonicalNamespace(), name);
    }

    return o;
  }

  @Override
>>>>>>> 4cf4c6eb
  public ClassType FObject() {
    return load("fabric.lang.Object");
  }

  @Override
  public String PrincipalClassName() {
    return "fabric.lang.security.Principal";
  }

  @Override
  public String RuntimePackageName() {
    return "fabric.runtime";
  }

  @Override
  public String PrincipalUtilClassName() {
    return "fabric.lang.security.PrincipalUtil";
  }

  @Override
  public String LabelClassName() {
    return "fabric.lang.security.Label";
  }

  @Override
  public String LabelUtilClassName() {
    return "fabric.lang.security.LabelUtil";
  }

  @Override
  public List<String> defaultPackageImports() {
    // Include fabric.lang and fabric.worker as default imports.
    List<String> result = new ArrayList<String>(5);
    result.add("fabric.lang");
    result.add("fabric.lang.security");
    result.add("fabric.worker");
    result.addAll(super.defaultPackageImports());
    return result;
  }

  @Override
  public CBImportTable importTable(Source source, URI ns, Package pkg) {
    return new CBImportTable(this, ns, pkg, source);
  }

  @Override
  public ParsedClassType createClassType(LazyClassInitializer init,
      Source fromSource) {
    return new FabricParsedClassType_c(this, init, fromSource);
  }

  @Override
  public ClassType RemoteWorker() {
    return load("fabric.worker.RemoteWorker");
  }

  @Override
  public ClassType Worker() {
    return load("fabric.worker.FabricWorker");
  }

  @Override
  public ClassType Store() {
    return load("fabric.worker.Store");
  }

  @Override
  public ClassType DelegatingPrincipal() {
    return load("fabric.lang.security.DelegatingPrincipal");
  }

  private JifLocalInstance workerLocalInstance = null;

  @Override
  public JifLocalInstance workerLocalInstance() {
    if (workerLocalInstance == null) {
      // Always use the same local instance, because jif now use pointer
      // identity to compare local instances
      // for the purpose of label checking.
      workerLocalInstance =
          (JifLocalInstance) localInstance(Position.compilerGenerated(),
              Flags.FINAL, Worker(), "worker$");
      // workerLocalInstance.setLabel(freshLabelVariable(workerLocalInstance.position(),
      // "worker$", "worker$"));
    }
    return workerLocalInstance;
  }

  @Override
  public Principal workerPrincipal(Position pos) {
    // return dynamicPrincipal(pos, new AccessPathWorker(pos, this));
    try {
      JifLocalInstance li = workerLocalInstance();
      Principal p =
          dynamicPrincipal(pos, JifUtil.varInstanceToAccessPath(li, pos));
      li.setLabel(pairLabel(li.position(),
          readerPolicy(li.position(), p, bottomPrincipal(li.position())),
          writerPolicy(li.position(), p, p)));
      return p;
    } catch (SemanticException e) {
      // shouldn't happen
      throw new InternalCompilerError(e);
    }
  }

  @Override
  public FieldInstance fieldInstance(Position pos, ReferenceType container,
      Flags flags, Type type, String name) {
    return fabricFieldInstance(pos, container, flags, type, null, name);
  }

  @Override
  public FabricFieldInstance fabricFieldInstance(Position pos,
      ReferenceType container, Flags flags, Type type, Label accessLabel,
      String name) {
    return new FabricFieldInstance_c(this, pos, container, flags, type,
        accessLabel, name);
  }

  @Override
  public boolean isCastValid(Type fromType, Type toType) {
    Type strpFromType = strip(fromType);
    Type strpToType = strip(toType);

    if ((equals(strpFromType, Worker()) || equals(strpFromType, RemoteWorker()) || equals(
        strpFromType, Store())) && equals(strpToType, Principal())) {
      return true;
    }

    return super.isCastValid(fromType, toType);
  }

  @Override
  public boolean isImplicitCastValid(Type fromType, Type toType) {
    Type strpFromType = strip(fromType);
    Type strpToType = strip(toType);

    if ((equals(strpFromType, Worker()) || equals(strpFromType, RemoteWorker()) || equals(
        strpFromType, Store())) && equals(strpToType, Principal())) {
      return true;
    }

    return super.isImplicitCastValid(fromType, toType);
  }

  @Override
  protected PrincipalToJavaExpr dynamicPrincipalTranslator() {
    return new DynamicPrincipalToFabilExpr_c();
  }

  @Override
  public Solver createSolver(String solverName) {
    return new SilenceableSolverGLB(this, extInfo.compiler(), solverName);
  }

  @Override
  public Context createContext() {
    return new FabricContext_c(this, jlts);
  }

  @Override
  public Type strip(Type type) {
    return super.strip(type);
  }

  @SuppressWarnings("rawtypes")
  @Override
  public Subst subst(Map substMap, Map cache) {
    return new FabricSubst_c(this, substMap, cache);
  }

  @Override
  public DynamicPrincipal dynamicPrincipal(Position pos, AccessPath path) {
    DynamicPrincipal t =
        new FabricDynamicPrincipal_c(path, this, pos,
            dynamicPrincipalTranslator());
    return t;
  }

  @Override
  public Principal pathToPrincipal(Position pos, AccessPath path) {
    if (path instanceof AccessPathConstant) {
      AccessPathConstant apc = (AccessPathConstant) path;
      if (!apc.isPrincipalConstant()) {
        throw new InternalCompilerError(
            "Dynamic principal with a constant access path: " + apc);
      }
      return (Principal) apc.constantValue();
    }
    DynamicPrincipal t =
        new FabricDynamicPrincipal_c(path, this, pos,
            dynamicPrincipalTranslator());
    return t;
  }

  @Override
  public boolean isLocalWorkerAccessPath(AccessPath ap) {
    return ap instanceof AccessPathLocal
        && ((AccessPathLocal) ap).localInstance() == workerLocalInstance();
  }

  @Override
  protected LabelToJavaExpr pairLabelTranslator() {
    return new FabricPairLabelToFabilExpr_c();
  }

  @Override
  public ProviderLabel providerLabel(JifClassType ct) {
    return new FabricProviderLabel_c(ct, providerLabelTranslator());
  }

  @Override
  protected LabelToJavaExpr providerLabelTranslator() {
    return new ProviderLabelToFabilExpr_c();
  }

  @Override
  public LabelToJavaExpr meetLabelTranslator() {
    return new FabricMeetLabelToFabilExpr_c();
  }

  @Override
  public LabelToJavaExpr joinLabelTranslator() {
    return new FabricJoinLabelToFabilExpr_c();
  }

  // XXX: we may need to override these methods with
  // Fabric-specific translators so that *-junctive principals
  // are created on the correct store.
  @Override
  public PrincipalToJavaExpr conjunctivePrincipalTranslator() {
    return new ConjunctivePrincipalToJavaExpr_c();
  }

  @Override
  public PrincipalToJavaExpr disjunctivePrincipalTranslator() {
    return new DisjunctivePrincipalToJavaExpr_c();
  }

  @Override
  public ConfPolicy representableConfProjection(Label L) {
    if (L instanceof ArgLabel) {
      return super.confProjection(((ArgLabel) L).upperBound());
    } else if (L instanceof MeetLabel) {
      Set<ConfPolicy> confPols = new HashSet<ConfPolicy>();
      for (Label l : ((MeetLabel) L).meetComponents()) {
        confPols.add(representableConfProjection(l));
      }
      return meetConfPolicy(L.position(), confPols);
    } else if (L instanceof JoinLabel) {
      Set<ConfPolicy> confPols = new HashSet<ConfPolicy>();
      for (Label l : ((JoinLabel) L).joinComponents()) {
        confPols.add(representableConfProjection(l));
      }
      return joinConfPolicy(L.position(), confPols);
    }
    return super.confProjection(L);
  }

  @Override
  public IntegPolicy representableIntegProjection(Label L) {
    if (L instanceof ArgLabel) {
      return super.integProjection(((ArgLabel) L).upperBound());
    } else if (L instanceof MeetLabel) {
      Set<IntegPolicy> integPols = new HashSet<IntegPolicy>();
      for (Label l : ((MeetLabel) L).meetComponents()) {
        integPols.add(representableIntegProjection(l));
      }
      return meetIntegPolicy(L.position(), integPols);
    } else if (L instanceof JoinLabel) {
      Set<IntegPolicy> integPols = new HashSet<IntegPolicy>();
      for (Label l : ((JoinLabel) L).joinComponents()) {
        integPols.add(representableIntegProjection(l));
      }
      return joinIntegPolicy(L.position(), integPols);
    }
    return super.integProjection(L);
  }

  @Override
  public boolean isFabricClass(Type type) {
    if (type instanceof ClassType) {
      ClassType ct = (ClassType) type;

      // XXX Interfaces are excluded for now.
      if (ct.flags().isInterface()) return false;

      while (ct != null) {
        if (typeEquals(ct, FObject())) {
          return true;
        }
        ct = (ClassType) ct.superType();
      }
    }
    return false;
  }

  @Override
  public boolean isFabricArray(Type t) {
    // unwrap label
    if (t instanceof LabeledType) t = ((LabeledType) t).typePart();

    if (t instanceof FabricArrayType) return !((FabricArrayType) t).isNative();

    return false;
  }

  @Override
  public FabricArrayType toFabricArray(Type t) {
    if (t instanceof LabeledType) t = ((LabeledType) t).typePart();

    return (FabricArrayType) t;
  }

  @Override
  public Flags legalTopLevelClassFlags() {
    Flags f = super.legalTopLevelClassFlags();
    f = f.set(FabricFlags.NONFABRIC);
    return f;
  }

  @Override
  public Flags legalInterfaceFlags() {
    Flags f = super.legalInterfaceFlags();
    f = f.set(FabricFlags.NONFABRIC);
    return f;
  }

  @Override
  public boolean containsThisLabel(Label label) {
    if (label instanceof ThisLabel) {
      return true;
    } else if (label instanceof MeetLabel) {
      MeetLabel ml = (MeetLabel) label;
      for (Label l : ml.meetComponents()) {
        if (containsThisLabel(l)) return true;
      }
    } else if (label instanceof JoinLabel) {
      JoinLabel jl = (JoinLabel) label;
      for (Label l : jl.joinComponents()) {
        if (containsThisLabel(l)) return true;
      }
    }

    return false;
  }

  // array type constructors ///////////////////////////////////////////////////

  @Override
  public FabricArrayType fabricArrayOf(Position pos, Type t) {
    return new FabricArrayType_c(this, pos, t,
    /* isConst */false, /* isNonConst */true,
    /* isNative */false);
  }

  @Override
  public FabricArrayType fabricArrayOf(Position pos, Type t, int dims) {
    if (dims == 1)
      return fabricArrayOf(pos, t);
    else return fabricArrayOf(pos, fabricArrayOf(pos, t, dims - 1));
  }

  @Override
  protected FabricArrayType arrayType(Position pos, Type type) {
    if (!isLabeled(type)) {
      type =
          labeledType(pos, type, defaultSignature().defaultArrayBaseLabel(type));
    }

    return new FabricArrayType_c(this, pos, type,
    /* isConst */false, /* isNonConst */true,
    /* isNative */true);
  }

  @SuppressWarnings("deprecation")
  @Override
  public String translateClass(Resolver c, ClassType t) {
    // Fully qualify classes in fabric.lang.security.
    if (t.package_() != null) {
      if (t.package_().equals(createPackage("fabric.lang.security"))) {
        return super.translateClass(null, t);
      }
    }

    return super.translateClass(c, t);
  }

  @Override
  public NamespaceResolver namespaceResolver(URI ns) {
    NamespaceResolver sr = namespaceResolvers.get(ns);
    if (sr == null) {
      sr = extInfo.createNamespaceResolver(ns);
      namespaceResolvers.put(ns, sr);
    }
    return sr;
  }

  @Override
  public NamespaceResolver platformResolver() {
    if (platformResolver == null)
      throw new InternalCompilerError("Must call initResolvers() first!");
    return platformResolver;
<<<<<<< HEAD
  }

  @Override
  public boolean packageExists(URI ns, String name) {
    return namespaceResolver(ns).packageExists(name);
  }

  @Override
  public Named forName(URI ns, String name) throws SemanticException {
    return forName(namespaceResolver(ns), name);
  }

  @Override
  public Named forName(String name) throws SemanticException {
    return forName(platformResolver(), name);
  }

  @Override
=======
  }

  @Override
  public boolean packageExists(URI ns, String name) {
    return namespaceResolver(ns).packageExists(name);
  }

  @Override
  public Named forName(URI ns, String name) throws SemanticException {
    return forName(namespaceResolver(ns), name);
  }

  @Override
  public Named forName(String name) throws SemanticException {
    return forName(platformResolver(), name);
  }

  @SuppressWarnings("rawtypes")
  @Override
>>>>>>> 4cf4c6eb
  public Type typeForClass(Class clazz) throws SemanticException {
    return typeForClass(platformResolver(), clazz);
  }

  @Override
  public Codebase codebaseFromNS(URI namespace) {
    // Worker must be running!
    if (!Worker.isInitialized())
      throw new InternalCompilerError("Worker is not initialized.");

    if (extInfo.localNamespace().equals(namespace)) {
      if (new_codebase == null) {
        Store dest = extInfo.destinationStore();
        // XXX: what should the label of a new codebase be? The join of the
        // integrity of the classpath?
        // or the highest integrity the worker can claim?
        fabric.lang.security.Label lbl = defaultPublishingLabel();
        fabric.util.HashMap classes =
            new fabric.util.HashMap._Impl(dest, lbl, lbl);
        new_codebase =
            (Codebase) new Codebase._Impl(dest, lbl, lbl, classes)
                .$getProxy();
      }
      return new_codebase;
    } else if (extInfo.platformNamespace().equals(namespace)
        || !namespace.getScheme().equals("fab")) {
      throw new InternalCompilerError("Cannot get codebase for " + namespace);
    } else {
      CodebaseResolver cr = (CodebaseResolver) namespaceResolver(namespace);
      return cr.codebase();
    }
  }

  //The default publishing label is the maximum integrity the worker can claim
  protected fabric.lang.security.Label defaultPublishingLabel() {
    Store dest = extInfo.destinationStore();
    NodePrincipal w = Worker.getWorker().getPrincipal();
    NodePrincipal st = dest.getPrincipal();
<<<<<<< HEAD
    if(w != null && st != null)
=======
    if (w != null && st != null)
>>>>>>> 4cf4c6eb
      return LabelUtil._Impl.writerPolicyLabel(dest, w, st);
    throw new InternalCompilerError("Whatt?!? W: " + w + " ST: " + st);
  }

  @Override
  public fabric.lang.security.Label sourceUpdateLabel(CodebaseSource src) {
    if (src.namespace().equals(extInfo.localNamespace())
        && src.namespace().equals(src.canonicalNamespace()))
      return defaultPublishingLabel();
    else throw new InternalCompilerError("Re-linking not yet supported");
  }

  @Override
  public fabric.lang.security.Label sourceAccessLabel(CodebaseSource src) {
    // Re-use update label for access label. In general the store may allow
    // a more restricted access label, but we can only use the provider
    // label to statically figure out when we can fetch from the store vs.
    // using a replica.
    return sourceUpdateLabel(src);
  }

  @Override
  public ClassFileLazyClassInitializer classFileLazyClassInitializer(
      ClassFile clazz) {
    throw new UnsupportedOperationException("Fabric doesn't support raw classes");
//    return new FabILLazyClassInitializer(clazz, this);
  }

  // / Deprecated/Unsupported methods

  private UnsupportedOperationException toplevel_resolution_error() {
    return new UnsupportedOperationException(
        "Top level resolution is unsupported with codebases.");
  }

  @Override
  @Deprecated
  public SystemResolver systemResolver() {
    throw toplevel_resolution_error();
  }

  @Override
  @Deprecated
  public SystemResolver saveSystemResolver() {
    throw toplevel_resolution_error();
  }

  @Override
  @Deprecated
  public void restoreSystemResolver(SystemResolver r) {
    throw toplevel_resolution_error();
  }

  @Override
  @Deprecated
  public CachingResolver parsedResolver() {
    throw toplevel_resolution_error();
  }

  @Override
  @Deprecated
  public TopLevelResolver loadedResolver() {
    throw toplevel_resolution_error();
  }

  @Override
  @Deprecated
  public boolean packageExists(String name) {
    throw toplevel_resolution_error();
  }

  @Override
  @Deprecated
  public CBPackageContextResolver createPackageContextResolver(Package p) {
    throw toplevel_resolution_error();
  }

  @Override
  @Deprecated
  public ImportTable importTable(Package pkg) {
    throw new UnsupportedOperationException(
        "Import table must be associated with a namespace,"
            + " use importTable(Source,URI,Package) instead");
  }

  @Override
  @Deprecated
  public ImportTable importTable(String sourceName, Package pkg) {
    throw new UnsupportedOperationException(
        "Import table must be associated with a namespace,"
            + " use importTable(Source,URI,Package) instead");
  }
  
<<<<<<< HEAD
=======
  @Override
>>>>>>> 4cf4c6eb
  public Label tjoin(Label L1, Label L2) {
    ConfPolicy cp1 = L1 == null ? null : L1.confProjection();
    ConfPolicy cp2 = L2 == null ? null : L2.confProjection();
    
    IntegPolicy ip1 = L1 == null ? null : L1.integProjection();
    IntegPolicy ip2 = L2 == null ? null : L2.integProjection();
    
    return pairLabel(L1.position(), join(cp1, cp2), meet(ip1, ip2));
  }

  @Override
  public Label tmeet(Label L1, Label L2) {
    ConfPolicy cp1 = L1 == null ? null : L1.confProjection();
    ConfPolicy cp2 = L2 == null ? null : L2.confProjection();
    
    IntegPolicy ip1 = L1 == null ? null : L1.integProjection();
    IntegPolicy ip2 = L2 == null ? null : L2.integProjection();
    
    return pairLabel(L1.position(), meet(cp1, cp2), join(ip1, ip2));
  }

}<|MERGE_RESOLUTION|>--- conflicted
+++ resolved
@@ -33,6 +33,7 @@
 import jif.types.label.ThisLabel;
 import jif.types.principal.DynamicPrincipal;
 import jif.types.principal.Principal;
+import polyglot.ast.TypeNode;
 import polyglot.ext.param.types.Subst;
 import polyglot.frontend.ExtensionInfo;
 import polyglot.frontend.Source;
@@ -66,6 +67,7 @@
 import codebases.frontend.CodebaseSource;
 import codebases.types.CBClassContextResolver;
 import codebases.types.CBImportTable;
+import codebases.types.CBPackage;
 import codebases.types.CBPackageContextResolver;
 import codebases.types.CBPackage_c;
 import codebases.types.CBPlaceHolder_c;
@@ -129,7 +131,6 @@
     this.systemResolver = null;
     this.extInfo = (fabric.ExtensionInfo) super.extInfo;
     initResolvers();
-<<<<<<< HEAD
   }
 
   protected void initResolvers() {
@@ -209,87 +210,6 @@
     return classpathResolvers;
   }
 
-=======
-  }
-
-  protected void initResolvers() {
-    List<URI> cp = extInfo.classpath();
-    List<URI> sp = extInfo.sourcepath();
-    List<URI> sigcp = extInfo.signaturepath();
-    List<URI> rtcp = extInfo.bootclasspath();
-
-    namespaceResolvers = new HashMap<URI, NamespaceResolver>();
-    signatureResolvers = new ArrayList<NamespaceResolver>();
-    classpathResolvers = new ArrayList<NamespaceResolver>();
-    sourcepathResolvers = new ArrayList<NamespaceResolver>();
-
-    runtimeResolvers = new ArrayList<NamespaceResolver>();
-    for (URI uri : rtcp) {
-      if (Report.should_report(TOPICS, 2))
-        Report.report(2, "Initializing Fabric runtime resolver: " + uri);
-
-      NamespaceResolver nsr = namespaceResolver(uri);
-      nsr.loadEncodedClasses(true);
-      nsr.loadRawClasses(true);
-      nsr.loadSource(true);
-      runtimeResolvers.add(nsr);
-    }
-
-    for (URI uri : sigcp) {
-      if (Report.should_report(TOPICS, 2))
-        Report.report(2, "Initializing Fabric signature resolver: " + uri);
-      NamespaceResolver nsr = namespaceResolver(uri);
-      nsr.loadEncodedClasses(true);
-      // A raw signature class is an oxymoron
-      nsr.loadRawClasses(false);
-      nsr.loadSource(true);
-      signatureResolvers.add(nsr);
-    }
-
-    platformResolver = namespaceResolver(extInfo.platformNamespace());
-    platformResolver.loadSource(true);
-    boolean src_in_cp = sp.isEmpty();
-
-    for (URI uri : cp) {
-      if (Report.should_report(TOPICS, 2))
-        Report.report(2, "Initializing FabIL classpath resolver: " + uri);
-
-      NamespaceResolver nsr = namespaceResolver(uri);
-      nsr.loadEncodedClasses(true);
-      nsr.loadRawClasses(true);
-      nsr.loadSource(src_in_cp);
-      classpathResolvers.add(nsr);
-    }
-
-    for (URI uri : sp) {
-      if (Report.should_report(TOPICS, 2))
-        Report.report(2, "Initializing FabIL sourcepath resolver: " + uri);
-
-      NamespaceResolver nsr = namespaceResolver(uri);
-      nsr.loadEncodedClasses(true);
-      nsr.loadSource(true);
-
-      if (!classpathResolvers.contains(nsr)) nsr.loadEncodedClasses(false);
-      sourcepathResolvers.add(nsr);
-    }
-  }
-
-  @Override
-  public List<NamespaceResolver> signatureResolvers() {
-    if (signatureResolvers == null)
-      throw new InternalCompilerError("Must call initResolvers() first!");
-    return signatureResolvers;
-  }
-
-  @Override
-  public List<NamespaceResolver> classpathResolvers() {
-    if (classpathResolvers == null)
-      throw new InternalCompilerError("Must call initResolvers() first!");
-
-    return classpathResolvers;
-  }
-
->>>>>>> 4cf4c6eb
   @Override
   public List<NamespaceResolver> sourcepathResolvers() {
     if (sourcepathResolvers == null)
@@ -307,39 +227,25 @@
   }
 
   @Override
-  public CBPackageContextResolver createPackageContextResolver(URI namespace,
-      Package p) {
+  public CBPackageContextResolver createPackageContextResolver(Package p) {
     assert_(p);
-    return new CBPackageContextResolver(this, namespace, p);
-  }
-
-  @Override
-  public Resolver packageContextResolver(URI namespace, Package p,
-      ClassType accessor) {
-    if (accessor == null) {
-      return p.resolver();
-    } else {
-      return new AccessControlWrapperResolver(createPackageContextResolver(
-          namespace, p), accessor);
-    }
-  }
-
-  @Override
-  public Resolver packageContextResolver(URI namespace, Package package_) {
-    return packageContextResolver(namespace, package_, null);
-  }
-
+    return new CBPackageContextResolver(this, p);
+  }
+
+  //XXX: There may be a way to override the namespace-less package methods, but 
+  // createPackage is often called with prefix==null, so a full refactoring helped
+  // identify the situations it is called in.
   @Override
   public Package createPackage(URI ns, Package prefix, java.lang.String name) {
+    if(prefix!=null) {
+      ns = ((CBPackage)prefix).namespace();
+    }
     return new CBPackage_c(this, ns, prefix, name);
   }
 
-<<<<<<< HEAD
-=======
   /**
    * @throws SemanticException  
    */
->>>>>>> 4cf4c6eb
   @Override
   public Package packageForName(URI ns, Package prefix, java.lang.String name)
       throws SemanticException {
@@ -357,7 +263,6 @@
     String p = StringUtil.getPackageComponent(name);
 
     return packageForName(ns, packageForName(ns, p), s);
-<<<<<<< HEAD
   }
 
   @Override
@@ -371,6 +276,7 @@
     return new CBClassContextResolver(this, type);
   }
 
+  @SuppressWarnings("rawtypes")
   @Override
   public Object placeHolder(TypeObject o, Set roots) {
     assert_(o);
@@ -391,42 +297,6 @@
   }
 
   @Override
-=======
-  }
-
-  @Override
-  public Package createPackage(Package prefix, String name) {
-    throw new UnsupportedOperationException("Must specify namespace");
-  }
-
-  @Override
-  public AccessControlResolver createClassContextResolver(ClassType type) {
-    assert_(type);
-    return new CBClassContextResolver(this, type);
-  }
-
-  @SuppressWarnings("rawtypes")
-  @Override
-  public Object placeHolder(TypeObject o, Set roots) {
-    assert_(o);
-    if (o instanceof FabricParsedClassType) {
-      FabricParsedClassType ct = (FabricParsedClassType) o;
-
-      // This should never happen: anonymous and local types cannot
-      // appear in signatures.
-      if (ct.isLocal() || ct.isAnonymous()) {
-        throw new InternalCompilerError("Cannot serialize " + o + ".");
-      }
-      String name = getTransformedClassName(ct);
-
-      return new CBPlaceHolder_c(ct.canonicalNamespace(), name);
-    }
-
-    return o;
-  }
-
-  @Override
->>>>>>> 4cf4c6eb
   public ClassType FObject() {
     return load("fabric.lang.Object");
   }
@@ -830,7 +700,6 @@
     if (platformResolver == null)
       throw new InternalCompilerError("Must call initResolvers() first!");
     return platformResolver;
-<<<<<<< HEAD
   }
 
   @Override
@@ -848,28 +717,8 @@
     return forName(platformResolver(), name);
   }
 
-  @Override
-=======
-  }
-
-  @Override
-  public boolean packageExists(URI ns, String name) {
-    return namespaceResolver(ns).packageExists(name);
-  }
-
-  @Override
-  public Named forName(URI ns, String name) throws SemanticException {
-    return forName(namespaceResolver(ns), name);
-  }
-
-  @Override
-  public Named forName(String name) throws SemanticException {
-    return forName(platformResolver(), name);
-  }
-
   @SuppressWarnings("rawtypes")
   @Override
->>>>>>> 4cf4c6eb
   public Type typeForClass(Class clazz) throws SemanticException {
     return typeForClass(platformResolver(), clazz);
   }
@@ -908,11 +757,7 @@
     Store dest = extInfo.destinationStore();
     NodePrincipal w = Worker.getWorker().getPrincipal();
     NodePrincipal st = dest.getPrincipal();
-<<<<<<< HEAD
-    if(w != null && st != null)
-=======
     if (w != null && st != null)
->>>>>>> 4cf4c6eb
       return LabelUtil._Impl.writerPolicyLabel(dest, w, st);
     throw new InternalCompilerError("Whatt?!? W: " + w + " ST: " + st);
   }
@@ -984,11 +829,11 @@
     throw toplevel_resolution_error();
   }
 
-  @Override
-  @Deprecated
-  public CBPackageContextResolver createPackageContextResolver(Package p) {
-    throw toplevel_resolution_error();
-  }
+//  @Override
+//  @Deprecated
+//  public CBPackageContextResolver createPackageContextResolver(Package p) {
+//    throw toplevel_resolution_error();
+//  }
 
   @Override
   @Deprecated
@@ -1005,11 +850,8 @@
         "Import table must be associated with a namespace,"
             + " use importTable(Source,URI,Package) instead");
   }
-  
-<<<<<<< HEAD
-=======
-  @Override
->>>>>>> 4cf4c6eb
+
+  @Override
   public Label tjoin(Label L1, Label L2) {
     ConfPolicy cp1 = L1 == null ? null : L1.confProjection();
     ConfPolicy cp2 = L2 == null ? null : L2.confProjection();
