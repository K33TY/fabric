package fabric;

import java.io.File;
import java.io.IOException;
import java.io.Reader;
import java.net.URI;
import java.util.ArrayList;
import java.util.List;
import java.util.Map;

import jif.visit.LabelChecker;
import polyglot.frontend.Compiler;
import polyglot.frontend.CupParser;
import polyglot.frontend.FileSource;
import polyglot.frontend.Job;
import polyglot.frontend.Parser;
import polyglot.frontend.Scheduler;
import polyglot.frontend.SourceLoader;
import polyglot.frontend.TargetFactory;
import polyglot.frontend.goals.Goal;
import polyglot.lex.Lexer;
import polyglot.main.Report;
import polyglot.types.SemanticException;
import polyglot.types.reflect.ClassFileLoader;
import polyglot.types.reflect.ClassPathLoader;
import polyglot.util.ErrorQueue;
import polyglot.util.InternalCompilerError;
<<<<<<< HEAD
import polyglot.util.TypeEncoder;
=======
>>>>>>> 4cf4c6eb
import codebases.frontend.CBTargetFactory;
import codebases.frontend.CodebaseSource;
import codebases.frontend.CodebaseSourceLoader;
import codebases.frontend.FileSourceLoader;
import codebases.frontend.LocalSource;
import codebases.frontend.RemoteSource;
import codebases.frontend.URISourceDispatcher;
import codebases.frontend.URISourceLoader;
import codebases.types.CBTypeEncoder;
import codebases.types.CodebaseResolver;
import codebases.types.CodebaseTypeSystem;
<<<<<<< HEAD
import codebases.types.PathResolver;
import codebases.types.NamespaceResolver;
import codebases.types.NamespaceResolver_c;
import fabil.FabILOptions;
=======
import codebases.types.NamespaceResolver;
import codebases.types.PathResolver;
>>>>>>> 4cf4c6eb
import fabil.SimpleResolver;
import fabil.types.ClassFile;
import fabil.types.FabILTypeSystem;
import fabric.ast.FabricNodeFactory;
import fabric.ast.FabricNodeFactory_c;
import fabric.common.NSUtil;
import fabric.common.SysUtil;
import fabric.lang.FClass;
import fabric.lang.security.LabelUtil;
import fabric.parse.Grm;
import fabric.parse.Lexer_c;
import fabric.types.FabricTypeSystem;
import fabric.types.FabricTypeSystem_c;
import fabric.visit.FabricLabelChecker;
import fabric.worker.Store;


/**
 * Extension information for fabric extension.
 */
public class ExtensionInfo extends jif.ExtensionInfo implements codebases.frontend.ExtensionInfo {
  /* Note: jif.ExtensionInfo has a jif.OutputExtensionInfo field jlext.  The
   * only unoverridden place this is used is in a call to initCompiler, so it
   * should never leak out. */
  
  protected OutputExtensionInfo filext = new OutputExtensionInfo(this);
  protected Map<String, byte[]> bytecode;
  protected CBTypeEncoder typeEncoder;
  static {
    // force Topics to load
    new Topics();
  }

  public ExtensionInfo() {
    super();
  }
  
  public ExtensionInfo(Map<String,byte[]> bytecode) {
    this.bytecode = bytecode;
  }

  @Override
  public void initCompiler(Compiler compiler) {
     super.initCompiler(compiler);
    filext.initCompiler(compiler);
  }

  @Override
  protected void initTypeSystem() {
    try {
      ((CodebaseTypeSystem)ts).initialize(this);
    } catch (SemanticException e) {
      throw new InternalCompilerError("Unable to initialize type system: ", e);
    }
  }

  @Override
  public String defaultFileExtension() {
    return "fab";
  }

  @Override
  public String compilerName() {
    return "fabc";
  }

  @Override
  public Goal getCompileGoal(Job job) {
    FabricOptions opts = (FabricOptions) job.extensionInfo().getOptions();
<<<<<<< HEAD
    if(opts.createSkeleton())
      return scheduler().FabILSkeletonGenerated(job);
    else if(opts.publishOnly()) {
=======
    if (opts.createSkeleton())
      return scheduler().FabILSkeletonGenerated(job);
    else if (opts.publishOnly()) {
>>>>>>> 4cf4c6eb
       return scheduler().ConsistentNamespace();
    } else
      return scheduler().FabricToFabilRewritten(job);
  }
  @Override
   public Parser parser(Reader reader, FileSource source, ErrorQueue eq) {
      CodebaseSource src = (CodebaseSource) source;
      Lexer lexer = new Lexer_c(reader, source, eq);
      Grm grm     = new Grm(lexer, typeSystem(), nodeFactory(), eq, src.canonicalNamespace());
      return new CupParser(grm, source, eq);
    }

  @Override
  public FabILTypeSystem jlTypeSystem() {
    return filext.typeSystem();
  }

  
  /* Overridden Factory Methods ***********************************************/
  @Override
  public CBTypeEncoder typeEncoder() {
<<<<<<< HEAD
    if(typeEncoder == null) {
=======
    if (typeEncoder == null) {
>>>>>>> 4cf4c6eb
      typeEncoder = new CBTypeEncoder(ts);
    }
    return typeEncoder;
  }


  @Override
  protected FabricNodeFactory createNodeFactory() {
    return new FabricNodeFactory_c();
  }

  @Override
  protected FabricTypeSystem createTypeSystem() {
    return new FabricTypeSystem_c(jlext.typeSystem());
  }
  
  @Override
  protected FabricOptions createOptions() {
    return new FabricOptions(this);
  }
  
  @Override
  protected Scheduler createScheduler() {
    return new FabricScheduler(this, this.filext);
  }
  
  @Override
  public ClassFile createClassFile(File classFileSource, byte[] code) {
      return new ClassFile(classFileSource, code, this);
  }
  
  /* Overridden typed accessors ***********************************************/
  
  @Override
  public FabricNodeFactory nodeFactory() {
    return (FabricNodeFactory) super.nodeFactory();
  }
  
  @Override
  public FabricTypeSystem typeSystem() {
    return (FabricTypeSystem) super.typeSystem();
  }

  @Override
  public FabricScheduler scheduler() {
    return (FabricScheduler) super.scheduler();
  }

  @Override
  public Version version() {
    return new Version();
  }
  
  @Override
  public LabelChecker createLabelChecker(Job job, boolean solvePerClassBody, boolean solvePerMethod, boolean doLabelSubst) {
    return new FabricLabelChecker(job, typeSystem(), nodeFactory(), solvePerClassBody, solvePerMethod, doLabelSubst);
  }
    
  
  @Override
  public SourceLoader sourceLoader() {
    //Create a dispatcher that routes ns's to the appropriate 
    // loader
    if (source_loader == null) {
      source_loader = new URISourceDispatcher(this);
    }
    return source_loader;
  }

  public FabricOptions getFabricOptions() {
    return (FabricOptions) getOptions();
  }
  
  // XXX: the obj argument really should be some more general interface that
  // FClass implements
<<<<<<< HEAD
=======
  @Override
>>>>>>> 4cf4c6eb
  public FileSource createRemoteSource(URI ns, fabric.lang.Object obj, boolean user)
      throws IOException {
    if (!(obj instanceof FClass))
      throw new InternalCompilerError("Expected FClass.");
    
    FClass fcls = (FClass) obj;    
    if (!LabelUtil._Impl.relabelsTo(fcls.get$label(), fcls.getCodebase()
        .get$label())) {
      // XXX: should we throw a more security-related exception here?
      throw new IOException("The label of class " + SysUtil.absoluteName(fcls)
          + " is higher than the label of its codebase ");
    }
    
    return new RemoteSource(ns, fcls, user);
  }
  
  @Override
  //TODO: support multiple local namespaces
  public LocalSource createFileSource(File f, boolean user) throws IOException {
    LocalSource src = new LocalSource(f, user, localNamespace());
    //Publish all local source unless we're in platform mode.
    //TODO: generalize and make this better.  We should only publish 
    // source in the sourcepath. Plus, the user may be re-publishing remote 
    // source with a new codebase.
    src.setPublish(getFabricOptions().publish());
    return src;
  }
  
  @Override
  public Store destinationStore() {
    return filext.destinationStore();
  }

  // Loads source files
  @Override
  public URISourceLoader sourceLoader(URI ns) {
    if ("fab".equals(ns.getScheme())) {
<<<<<<< HEAD
      if(ns.isOpaque())
=======
      if (ns.isOpaque())
>>>>>>> 4cf4c6eb
        throw new InternalCompilerError("Unexpected URI:" + ns);
      return new CodebaseSourceLoader(this, ns);
    } else if ("file".equals(ns.getScheme())) {
      return new FileSourceLoader(this, ns);
    } else throw new InternalCompilerError("Unexpected scheme in URI: " + ns);
  }

  //Loads class files
  @Override
  public ClassPathLoader classpathLoader(URI ns) {
    if ("fab".equals(ns.getScheme())) {
      // Load previously compiled classes from cache
<<<<<<< HEAD
      if(ns.isOpaque())
=======
      if (ns.isOpaque())
>>>>>>> 4cf4c6eb
        throw new InternalCompilerError("Unexpected URI:" + ns);
 
      String java_pkg = NSUtil.javaPackageName(ns);      
      // At the Fabric/FabIL layer, class names do not include the codebases,
      // so we turn the java package name into a directory name and create a
      // classpath loader that will search for class files there.
      String cachedir = getFabricOptions().outputDirectory() + File.separator
          + java_pkg.replace('.', File.separatorChar);          
      return new ClassPathLoader(cachedir, new ClassFileLoader(this));
      
    } else if ("file".equals(ns.getScheme())) {
      return new ClassPathLoader(ns.getPath(), new ClassFileLoader(this));
    } else throw new InternalCompilerError("Unexpected scheme in URI: " + ns);
  }

  /**
   * Creates namespace resolvers for Fabric namespaces.
   * 
   * @param ns
   * @return
   */
  public NamespaceResolver createNamespaceResolver(URI ns) {
<<<<<<< HEAD
    if(ns == null)
=======
    if (ns == null)
>>>>>>> 4cf4c6eb
      throw new NullPointerException("Namespace is null");
    if (Report.should_report("resolver", 3))
      Report.report(3, "Creating namespace resolver for " + ns);

    FabricOptions opt = getFabricOptions();
    //XXX: Order is important here since the localnamespace may
    // by the platform namespace when compiling the runtime
    if (ns.equals(platformNamespace())) {
      // A platform resolver is really just a path resolver that is treated
      // specially. Loading the appropriate platform classes and signatures
      // is handled by the classpathloader and sourceloader
      List<NamespaceResolver> path = new ArrayList<NamespaceResolver>();
      path.addAll(typeSystem().signatureResolvers());
      path.addAll(typeSystem().runtimeResolvers());
      return new PathResolver(this, ns, path);

    } else if (ns.equals(localNamespace())) {
      List<NamespaceResolver> path = new ArrayList<NamespaceResolver>();
      path.add(typeSystem().platformResolver());
      path.addAll(typeSystem().classpathResolvers());
      path.addAll(typeSystem().sourcepathResolvers());
      return new PathResolver(this, ns, path, opt.codebaseAliases());

    } else if ("fab".equals(ns.getScheme())) {
      List<NamespaceResolver> path = new ArrayList<NamespaceResolver>(2);
      // Codebases may never resolve platform types.
      path.add(typeSystem().platformResolver());
      path.add(new CodebaseResolver(this, ns));
      return new PathResolver(this, ns, path);

    } else if ("file".equals(ns.getScheme())) {
      return new SimpleResolver(this, ns);

    } else throw new InternalCompilerError("Unexpected scheme in URI: " + ns);
  }

  @Override
  public URI platformNamespace() {
    return filext.platformNamespace();
  }

  @Override
  public URI localNamespace() {
    return filext.localNamespace();
  }

  @Override
  public String namespaceToJavaPackagePrefix(URI ns) {
    return filext.namespaceToJavaPackagePrefix(ns);
  }    
  
  @Override
  public TargetFactory targetFactory() {
    if (target_factory == null) {
      target_factory =
          new CBTargetFactory(this, getFabricOptions().outputDirectory(),
              getOptions().output_ext, getOptions().output_stdout);
    }

    return target_factory;
  }

  @Override
  public List<URI> classpath() {
    return getFabricOptions().classpath();
  }

  @Override
  public List<URI> sourcepath() {
    return getFabricOptions().sourcepath();
  }

  @Override
  public List<URI> signaturepath() {
    return getFabricOptions().signaturepath();
  }
  
  public List<URI> fabILSignaturePath() {
    return getFabricOptions().fabILSignaturePath();
  }

  @Override
  public List<URI> bootclasspath() {
    return getFabricOptions().bootclasspath();
  }

  @Override
  public Map<String, URI> codebaseAliases() {
    return getFabricOptions().codebaseAliases();
  }

}<|MERGE_RESOLUTION|>--- conflicted
+++ resolved
@@ -8,11 +8,14 @@
 import java.util.List;
 import java.util.Map;
 
+import jif.ExtensionInfo.JifJobExt;
+import jif.types.JifTypeSystem;
 import jif.visit.LabelChecker;
 import polyglot.frontend.Compiler;
 import polyglot.frontend.CupParser;
 import polyglot.frontend.FileSource;
 import polyglot.frontend.Job;
+import polyglot.frontend.JobExt;
 import polyglot.frontend.Parser;
 import polyglot.frontend.Scheduler;
 import polyglot.frontend.SourceLoader;
@@ -25,10 +28,7 @@
 import polyglot.types.reflect.ClassPathLoader;
 import polyglot.util.ErrorQueue;
 import polyglot.util.InternalCompilerError;
-<<<<<<< HEAD
-import polyglot.util.TypeEncoder;
-=======
->>>>>>> 4cf4c6eb
+import codebases.frontend.CBJobExt;
 import codebases.frontend.CBTargetFactory;
 import codebases.frontend.CodebaseSource;
 import codebases.frontend.CodebaseSourceLoader;
@@ -40,15 +40,9 @@
 import codebases.types.CBTypeEncoder;
 import codebases.types.CodebaseResolver;
 import codebases.types.CodebaseTypeSystem;
-<<<<<<< HEAD
-import codebases.types.PathResolver;
-import codebases.types.NamespaceResolver;
-import codebases.types.NamespaceResolver_c;
-import fabil.FabILOptions;
-=======
 import codebases.types.NamespaceResolver;
 import codebases.types.PathResolver;
->>>>>>> 4cf4c6eb
+import fabil.SafeResolver;
 import fabil.SimpleResolver;
 import fabil.types.ClassFile;
 import fabil.types.FabILTypeSystem;
@@ -118,16 +112,10 @@
   @Override
   public Goal getCompileGoal(Job job) {
     FabricOptions opts = (FabricOptions) job.extensionInfo().getOptions();
-<<<<<<< HEAD
-    if(opts.createSkeleton())
-      return scheduler().FabILSkeletonGenerated(job);
-    else if(opts.publishOnly()) {
-=======
     if (opts.createSkeleton())
       return scheduler().FabILSkeletonGenerated(job);
     else if (opts.publishOnly()) {
->>>>>>> 4cf4c6eb
-       return scheduler().ConsistentNamespace();
+       return scheduler().Serialized(job);
     } else
       return scheduler().FabricToFabilRewritten(job);
   }
@@ -148,11 +136,7 @@
   /* Overridden Factory Methods ***********************************************/
   @Override
   public CBTypeEncoder typeEncoder() {
-<<<<<<< HEAD
-    if(typeEncoder == null) {
-=======
     if (typeEncoder == null) {
->>>>>>> 4cf4c6eb
       typeEncoder = new CBTypeEncoder(ts);
     }
     return typeEncoder;
@@ -184,6 +168,11 @@
       return new ClassFile(classFileSource, code, this);
   }
   
+  @Override
+  public JobExt jobExt() {
+      return new CBJobExt();
+  }
+
   /* Overridden typed accessors ***********************************************/
   
   @Override
@@ -228,10 +217,7 @@
   
   // XXX: the obj argument really should be some more general interface that
   // FClass implements
-<<<<<<< HEAD
-=======
-  @Override
->>>>>>> 4cf4c6eb
+  @Override
   public FileSource createRemoteSource(URI ns, fabric.lang.Object obj, boolean user)
       throws IOException {
     if (!(obj instanceof FClass))
@@ -269,11 +255,7 @@
   @Override
   public URISourceLoader sourceLoader(URI ns) {
     if ("fab".equals(ns.getScheme())) {
-<<<<<<< HEAD
-      if(ns.isOpaque())
-=======
       if (ns.isOpaque())
->>>>>>> 4cf4c6eb
         throw new InternalCompilerError("Unexpected URI:" + ns);
       return new CodebaseSourceLoader(this, ns);
     } else if ("file".equals(ns.getScheme())) {
@@ -286,11 +268,7 @@
   public ClassPathLoader classpathLoader(URI ns) {
     if ("fab".equals(ns.getScheme())) {
       // Load previously compiled classes from cache
-<<<<<<< HEAD
-      if(ns.isOpaque())
-=======
       if (ns.isOpaque())
->>>>>>> 4cf4c6eb
         throw new InternalCompilerError("Unexpected URI:" + ns);
  
       String java_pkg = NSUtil.javaPackageName(ns);      
@@ -313,11 +291,7 @@
    * @return
    */
   public NamespaceResolver createNamespaceResolver(URI ns) {
-<<<<<<< HEAD
-    if(ns == null)
-=======
     if (ns == null)
->>>>>>> 4cf4c6eb
       throw new NullPointerException("Namespace is null");
     if (Report.should_report("resolver", 3))
       Report.report(3, "Creating namespace resolver for " + ns);
@@ -342,11 +316,9 @@
       return new PathResolver(this, ns, path, opt.codebaseAliases());
 
     } else if ("fab".equals(ns.getScheme())) {
-      List<NamespaceResolver> path = new ArrayList<NamespaceResolver>(2);
-      // Codebases may never resolve platform types.
-      path.add(typeSystem().platformResolver());
-      path.add(new CodebaseResolver(this, ns));
-      return new PathResolver(this, ns, path);
+      // Codebases may never resolve platform types, so always resolve against
+      //  the platformResolver first.
+      return new SafeResolver(this, new CodebaseResolver(this, ns));    
 
     } else if ("file".equals(ns.getScheme())) {
       return new SimpleResolver(this, ns);
