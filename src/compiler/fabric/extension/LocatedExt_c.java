package fabric.extension;

import fabric.types.FabricContext;
import fabric.types.FabricTypeSystem;
import jif.types.ConstraintMessage;
import jif.types.JifContext;
import jif.types.LabelConstraint;
import jif.types.LabelSubstitution;
import jif.types.NamedLabel;
import jif.types.label.Label;
import jif.types.label.ThisLabel;
import jif.types.principal.Principal;
import jif.visit.LabelChecker;
import polyglot.ast.Expr;
import polyglot.ast.Node;
import polyglot.types.SemanticException;
import polyglot.util.CodeWriter;
import polyglot.util.InternalCompilerError;
import polyglot.util.Position;

/**
 * This class provides common functionality to the New and NewArray for managing
 * a location field
 */
public abstract class LocatedExt_c extends NodeExt_c implements FabricExt {
  protected Expr location;
  protected Principal storePrincipal;

  public Expr location() {
    return location;
  }

  public LocatedExt_c location(Expr location) {
    LocatedExt_c result = (LocatedExt_c) copy();
    result.location = location;
    return result;
  }

  public Principal storePrincipal() {
    return storePrincipal;
  }

  public LocatedExt_c storePrincipal(Principal p) {
    LocatedExt_c result = (LocatedExt_c) this.copy();
    result.storePrincipal = p;
    return result;
  }

  @Override
  public void dump(CodeWriter w) {
    super.dump(w);
    w.write("(location ");
    if (location == null) {
      w.write("null");
    } else {
      location.dump(w);
    }
    w.write(")");
  }
<<<<<<< HEAD
=======

  /**
   * Returns a precise bound on the label of the reference of the allocated
   * object. Can only be called during label checking of a constructor call.
   */
  protected abstract Label referenceLabel(FabricContext ctx);

  /**
   * Returns a new label where all occurrences of 'this' in label are replaced
   * by its most accurate upper bound available.
   * 
   * @param label
   *          to instantiate occurrences of this within
   * @param ctx
   *          the context where the current label environment with currently
   *          valid
   */
  protected abstract Label instantiateThisLabel(final FabricContext ctx,
      Label label);
>>>>>>> 5b7d5593

  /**
   * Checks that the location is compatible with the <code>objectLabel</code>
   * and <code>accessLabel</code>
   * 
   * @param lc
   * @param objectLabel
   * @param accessLabel
   */
  public void labelCheck(LabelChecker lc, final Label objectLabel,
      final Label accessLabel) throws SemanticException {
    Node n = node();

    // TODO if storePrincipal() returns null, then the store principal of the
    // containing class should be used.
    if (location() != null && objectLabel != null) {
      FabricTypeSystem ts = (FabricTypeSystem) lc.typeSystem();
      JifContext A = lc.jifContext();
      A = (JifContext) n.del().enterScope(A);

      lc.constrain(
          new NamedLabel("access label", accessLabel),
          LabelConstraint.LEQ,
          new NamedLabel("{*->store}", ts.pairLabel(Position
              .compilerGenerated(), ts.readerPolicy(
              Position.compilerGenerated(),
              ts.topPrincipal(Position.compilerGenerated()), storePrincipal()),
              ts.topIntegPolicy(Position.compilerGenerated()))), A.labelEnv(),
          n.position(), new ConstraintMessage() {
            @Override
            public String msg() {
              return "The store should be trusted enough to enforce the confidentiality"
                  + " of the access label";
            }
          });

<<<<<<< HEAD
      lc.constrain(
          new NamedLabel("L", objectLabel),
=======
      // ////////////////////////////////////////////////////////////////
      // Update label should be enforcable by store.
      // For added precision, substitute for {this}
      // ////////////////////////////////////////////////////////////////
      final Label instantiatedObjectLabel =
          instantiateThisLabel((FabricContext) A, objectLabel);

      lc.constrain(
          new NamedLabel("object update label", instantiatedObjectLabel),
>>>>>>> 5b7d5593
          LabelConstraint.LEQ,
          new NamedLabel("{*->store}", ts.pairLabel(Position
              .compilerGenerated(), ts.readerPolicy(
              Position.compilerGenerated(),
              ts.topPrincipal(Position.compilerGenerated()), storePrincipal()),
              ts.topIntegPolicy(Position.compilerGenerated()))), A.labelEnv(),
          n.position(), new ConstraintMessage() {
            @Override
            public String msg() {
<<<<<<< HEAD
              return "L <= {*->store} for new C@store() where the field label of C is L.";
=======
              return "L <= {*->store} for new C@store() where the update label of C is L.";
>>>>>>> 5b7d5593
            }

            @Override
            public String detailMsg() {
              return "The object being created on the store "
                  + storePrincipal().toString()
                  + " should be readable by the store's principal";
            }

            @Override
            public String technicalMsg() {
              return "The label "
<<<<<<< HEAD
                  + objectLabel.toString()
=======
                  + instantiatedObjectLabel.toString()
>>>>>>> 5b7d5593
                  + " should not be more restrictive than the confidentiality label of the store's principal joined with the top integrity label";
            }
          });

      lc.constrain(
          new NamedLabel("{*<-store}", ts.pairLabel(Position
              .compilerGenerated(), ts.bottomConfPolicy(Position
              .compilerGenerated()), ts.writerPolicy(
              Position.compilerGenerated(),
              ts.topPrincipal(Position.compilerGenerated()), storePrincipal()))),
<<<<<<< HEAD
          LabelConstraint.LEQ, new NamedLabel("L", objectLabel), A.labelEnv(),
          n.position(), new ConstraintMessage() {
            @Override
            public String msg() {
              return "{*<-store} <= L for new C@store() where the field label of C is L.";
=======
          LabelConstraint.LEQ, new NamedLabel("object update label",
              instantiatedObjectLabel), A.labelEnv(), n.position(),
          new ConstraintMessage() {
            @Override
            public String msg() {
              return "{*<-store} <= L for new C@store() where the update label of C is L.";
>>>>>>> 5b7d5593
            }

            @Override
            public String detailMsg() {
              return "The object being created on the store "
                  + storePrincipal().toString()
                  + " should be writeable by the store's principal";
            }

            @Override
            public String technicalMsg() {
              return "The integrity label of the store's principal joined with the bottom confidentiality label should not be more restrictive than the label "
<<<<<<< HEAD
                  + objectLabel.toString();
            }
          });
=======
                  + instantiatedObjectLabel.toString();
            }
          });

      // ////////////////////////////////////////////////////////////////////////
      // Label on the reference to the new object should be enforceable by
      // store.
      // ////////////////////////////////////////////////////////////////////////
      final Label referenceLabel = referenceLabel((FabricContext) A);
      final Label instantiatedReferenceLabel =
          instantiateThisLabel((FabricContext) A, referenceLabel);

      lc.constrain(
          new NamedLabel("label on new allocation", instantiatedReferenceLabel),
          LabelConstraint.LEQ,
          new NamedLabel("{*->store}", ts.pairLabel(Position
              .compilerGenerated(), ts.readerPolicy(
              Position.compilerGenerated(),
              ts.topPrincipal(Position.compilerGenerated()), storePrincipal()),
              ts.topIntegPolicy(Position.compilerGenerated()))), A.labelEnv(),
          n.position(), new ConstraintMessage() {
            @Override
            public String msg() {
              return "L <= {*->store} for new C@store() where L is the label of "
                  + "the reference to the newly allocated object";
            }

            @Override
            public String detailMsg() {
              return "The reference to the object being created on the store "
                  + storePrincipal().toString()
                  + " should be readable by the store's principal";
            }

            @Override
            public String technicalMsg() {
              return "The label "
                  + instantiatedReferenceLabel.toString()
                  + " should not be more restrictive than the confidentiality label of "
                  + "the store's principal joined with the top integrity label";
            }
          });

      // lc.constrain(
      // new NamedLabel("{*<-store}", ts.pairLabel(Position
      // .compilerGenerated(), ts.bottomConfPolicy(Position
      // .compilerGenerated()), ts.writerPolicy(
      // Position.compilerGenerated(),
      // ts.topPrincipal(Position.compilerGenerated()), storePrincipal()))),
      // LabelConstraint.LEQ, new NamedLabel("label on new allocation",
      // instantiatedReferenceLabel), A.labelEnv(), n.position(),
      // new ConstraintMessage() {
      // @Override
      // public String msg() {
      // return "{*<-store} <= L for new C@store() where L is the label of " +
      // "the reference to the newly allocated object.";
      // }
      //
      // @Override
      // public String detailMsg() {
      // return "The reference to the object being created on the store "
      // + storePrincipal().toString()
      // + " should be writeable by the store's principal";
      // }
      //
      // @Override
      // public String technicalMsg() {
      // return
      // "The integrity label of the store's principal joined with the bottom "
      // +
      // "confidentiality label should not be more restrictive than the label "
      // + instantiatedReferenceLabel.toString();
      // }
      // });
>>>>>>> 5b7d5593

    }
  }
}<|MERGE_RESOLUTION|>--- conflicted
+++ resolved
@@ -1,22 +1,19 @@
 package fabric.extension;
 
-import fabric.types.FabricContext;
-import fabric.types.FabricTypeSystem;
 import jif.types.ConstraintMessage;
 import jif.types.JifContext;
 import jif.types.LabelConstraint;
-import jif.types.LabelSubstitution;
 import jif.types.NamedLabel;
 import jif.types.label.Label;
-import jif.types.label.ThisLabel;
 import jif.types.principal.Principal;
 import jif.visit.LabelChecker;
 import polyglot.ast.Expr;
 import polyglot.ast.Node;
 import polyglot.types.SemanticException;
 import polyglot.util.CodeWriter;
-import polyglot.util.InternalCompilerError;
 import polyglot.util.Position;
+import fabric.types.FabricContext;
+import fabric.types.FabricTypeSystem;
 
 /**
  * This class provides common functionality to the New and NewArray for managing
@@ -57,28 +54,12 @@
     }
     w.write(")");
   }
-<<<<<<< HEAD
-=======
 
   /**
    * Returns a precise bound on the label of the reference of the allocated
    * object. Can only be called during label checking of a constructor call.
    */
   protected abstract Label referenceLabel(FabricContext ctx);
-
-  /**
-   * Returns a new label where all occurrences of 'this' in label are replaced
-   * by its most accurate upper bound available.
-   * 
-   * @param label
-   *          to instantiate occurrences of this within
-   * @param ctx
-   *          the context where the current label environment with currently
-   *          valid
-   */
-  protected abstract Label instantiateThisLabel(final FabricContext ctx,
-      Label label);
->>>>>>> 5b7d5593
 
   /**
    * Checks that the location is compatible with the <code>objectLabel</code>
@@ -115,20 +96,12 @@
             }
           });
 
-<<<<<<< HEAD
-      lc.constrain(
-          new NamedLabel("L", objectLabel),
-=======
       // ////////////////////////////////////////////////////////////////
       // Update label should be enforcable by store.
       // For added precision, substitute for {this}
       // ////////////////////////////////////////////////////////////////
-      final Label instantiatedObjectLabel =
-          instantiateThisLabel((FabricContext) A, objectLabel);
-
       lc.constrain(
-          new NamedLabel("object update label", instantiatedObjectLabel),
->>>>>>> 5b7d5593
+          new NamedLabel("object update label", objectLabel),
           LabelConstraint.LEQ,
           new NamedLabel("{*->store}", ts.pairLabel(Position
               .compilerGenerated(), ts.readerPolicy(
@@ -138,11 +111,7 @@
           n.position(), new ConstraintMessage() {
             @Override
             public String msg() {
-<<<<<<< HEAD
-              return "L <= {*->store} for new C@store() where the field label of C is L.";
-=======
               return "L <= {*->store} for new C@store() where the update label of C is L.";
->>>>>>> 5b7d5593
             }
 
             @Override
@@ -155,11 +124,7 @@
             @Override
             public String technicalMsg() {
               return "The label "
-<<<<<<< HEAD
                   + objectLabel.toString()
-=======
-                  + instantiatedObjectLabel.toString()
->>>>>>> 5b7d5593
                   + " should not be more restrictive than the confidentiality label of the store's principal joined with the top integrity label";
             }
           });
@@ -170,20 +135,12 @@
               .compilerGenerated()), ts.writerPolicy(
               Position.compilerGenerated(),
               ts.topPrincipal(Position.compilerGenerated()), storePrincipal()))),
-<<<<<<< HEAD
-          LabelConstraint.LEQ, new NamedLabel("L", objectLabel), A.labelEnv(),
-          n.position(), new ConstraintMessage() {
-            @Override
-            public String msg() {
-              return "{*<-store} <= L for new C@store() where the field label of C is L.";
-=======
           LabelConstraint.LEQ, new NamedLabel("object update label",
-              instantiatedObjectLabel), A.labelEnv(), n.position(),
+              objectLabel), A.labelEnv(), n.position(),
           new ConstraintMessage() {
             @Override
             public String msg() {
               return "{*<-store} <= L for new C@store() where the update label of C is L.";
->>>>>>> 5b7d5593
             }
 
             @Override
@@ -196,12 +153,7 @@
             @Override
             public String technicalMsg() {
               return "The integrity label of the store's principal joined with the bottom confidentiality label should not be more restrictive than the label "
-<<<<<<< HEAD
                   + objectLabel.toString();
-            }
-          });
-=======
-                  + instantiatedObjectLabel.toString();
             }
           });
 
@@ -210,11 +162,9 @@
       // store.
       // ////////////////////////////////////////////////////////////////////////
       final Label referenceLabel = referenceLabel((FabricContext) A);
-      final Label instantiatedReferenceLabel =
-          instantiateThisLabel((FabricContext) A, referenceLabel);
 
       lc.constrain(
-          new NamedLabel("label on new allocation", instantiatedReferenceLabel),
+          new NamedLabel("label on new allocation", referenceLabel),
           LabelConstraint.LEQ,
           new NamedLabel("{*->store}", ts.pairLabel(Position
               .compilerGenerated(), ts.readerPolicy(
@@ -238,45 +188,12 @@
             @Override
             public String technicalMsg() {
               return "The label "
-                  + instantiatedReferenceLabel.toString()
+                  + referenceLabel.toString()
                   + " should not be more restrictive than the confidentiality label of "
                   + "the store's principal joined with the top integrity label";
             }
           });
 
-      // lc.constrain(
-      // new NamedLabel("{*<-store}", ts.pairLabel(Position
-      // .compilerGenerated(), ts.bottomConfPolicy(Position
-      // .compilerGenerated()), ts.writerPolicy(
-      // Position.compilerGenerated(),
-      // ts.topPrincipal(Position.compilerGenerated()), storePrincipal()))),
-      // LabelConstraint.LEQ, new NamedLabel("label on new allocation",
-      // instantiatedReferenceLabel), A.labelEnv(), n.position(),
-      // new ConstraintMessage() {
-      // @Override
-      // public String msg() {
-      // return "{*<-store} <= L for new C@store() where L is the label of " +
-      // "the reference to the newly allocated object.";
-      // }
-      //
-      // @Override
-      // public String detailMsg() {
-      // return "The reference to the object being created on the store "
-      // + storePrincipal().toString()
-      // + " should be writeable by the store's principal";
-      // }
-      //
-      // @Override
-      // public String technicalMsg() {
-      // return
-      // "The integrity label of the store's principal joined with the bottom "
-      // +
-      // "confidentiality label should not be more restrictive than the label "
-      // + instantiatedReferenceLabel.toString();
-      // }
-      // });
->>>>>>> 5b7d5593
-
     }
   }
 }