package fabil.types;

<<<<<<< HEAD
import java.net.URI;

import com.sun.tools.internal.ws.wsdl.document.jaxws.Exception;

import polyglot.ast.Expr;
import polyglot.ast.Node;
import polyglot.frontend.Source;
import polyglot.qq.QQ;
import polyglot.types.ClassType;
import polyglot.types.DeserializedClassInitializer;
import polyglot.types.LazyClassInitializer;
import polyglot.types.MethodInstance;
import polyglot.types.ParsedClassType_c;
import polyglot.types.Resolver;
import polyglot.types.Type;
import polyglot.types.TypeSystem;
import codebases.frontend.CodebaseSource;
import codebases.types.CodebaseClassType;
import fabil.ExtensionInfo;
import fabil.visit.ProviderRewriter;
import fabric.common.SysUtil;
import fabric.lang.Codebase;
import fabric.lang.FClass;
=======
import java.io.IOException;
import java.security.MessageDigest;
import java.util.List;

import polyglot.frontend.FileSource;
import polyglot.frontend.Source;
import polyglot.main.Options;
import polyglot.types.*;
import polyglot.util.InternalCompilerError;
import fabil.frontend.CodebaseSource;
import fabil.visit.ClassHashGenerator;
import fabric.common.Crypto;
import fabric.common.SysUtil;
import fabric.lang.Codebase;
>>>>>>> 4799d092

public class FabILParsedClassType_c extends ParsedClassType_c implements
    CodebaseClassType {

<<<<<<< HEAD
  /**
   * The namespace used to resolve the dependencies of this class
   */
  protected URI canonical_ns;
=======
  protected transient Codebase codebase;
  
  /**
   * Memoizes a secure hash of the class. If this class-type information is
   * derived from a FabIL or Fabric signature, this field holds a hash of the
   * signature source. If the class-type information is derived from a source
   * file, this field holds a hash of that source file. Otherwise, the
   * class-type information is derived from a Java class file, and this field
   * holds a hash of that class's bytecode.
   */
  protected byte[] classHash;
>>>>>>> 4799d092

  /**
   * Used for deserialization.
   */
  protected FabILParsedClassType_c() {
    super();
  }

  public FabILParsedClassType_c(TypeSystem ts, LazyClassInitializer init,
      Source fromSource) {
    super(ts, init, fromSource);
<<<<<<< HEAD
    if (fromSource == null) {
      //XXX:Java classes may be loaded w/o encoded types
      ExtensionInfo extInfo = (ExtensionInfo) ts.extensionInfo();
      this.canonical_ns = extInfo.platformNamespace();
    } else
      this.canonical_ns = ((CodebaseSource) fromSource).canonicalNamespace();
=======
    if (fromSource != null) {
      this.codebase = ((CodebaseSource) fromSource).codebase();
    }
>>>>>>> 4799d092
  }

  @Override
  public boolean descendsFromImpl(Type ancestor) {
    FabILTypeSystem ts = (FabILTypeSystem) typeSystem();

    // All Fabric interface types descend from fabric.lang.Object.
    if (ancestor.isCanonical() && !ancestor.isNull()
        && !ts.typeEquals(this, ancestor) && ancestor.isReference()
        && ts.typeEquals(ancestor, ts.FObject()) && flags().isInterface()) {
      // Determine whether we have a Fabric interface.
      // XXX Assume any class loaded from the DeserializedClassInitializer was
      // compiled with loom.
      if (job() != null
          || initializer() instanceof DeserializedClassInitializer)
        return true;
    }

    return super.descendsFromImpl(ancestor);
  }

  @Override
  public String translate(Resolver c) {
    if (isTopLevel()) {
      ExtensionInfo extInfo = (ExtensionInfo) ts.extensionInfo();

      if (package_() == null) {
        return extInfo.namespaceToJavaPackagePrefix(canonical_ns) + name();
      }

      // XXX: Never use short name
      // if (c != null && !Options.global.fully_qualified_names
      // && codebase == null) {
      // try {
      // Named x = c.find(name());
      //
      // if (ts.equals(this, x)) {
      // return name();
      // }
      // } catch (SemanticException e) {
      // }
      // }

      return extInfo.namespaceToJavaPackagePrefix(canonical_ns)
          + package_().translate(c) + "." + name();
    } else {
      return super.translate(c);
    }
  }
<<<<<<< HEAD

  public Node rewriteProvider(ProviderRewriter pr) {
    ExtensionInfo extInfo = (ExtensionInfo) ts.extensionInfo();
    QQ qq = pr.qq();
    if (!canonical_ns.equals(extInfo.localNamespace())
        && !canonical_ns.equals(extInfo.platformNamespace())) {
      Codebase codebase = SysUtil.fetch_codebase(canonical_ns);
      FClass fclass = codebase.resolveClassName(fullName());
      // Convert to an OID.
      String storeName = fclass.$getStore().name();
      long onum = fclass.$getOnum();

      // Emit a call to get$label() on an appropriate proxy object.
      Expr store =
          qq.parseExpr("fabric.worker.Worker.getWorker().getStore(\""
              + storeName + "\")");
      Expr fclassProxy =
          qq.parseExpr("new fabric.lang.FClass._Proxy(%E, " + onum + ")", store);
      return qq.parseExpr("%E.get$label()", fclassProxy);
    } else {
      return qq
          .parseExpr("fabric.lang.security.LabelUtil._Impl.toLabel(fabric.worker.Worker.getWorker().getLocalStore(),fabric.lang.security.LabelUtil._Impl.topInteg())");
    }
  }

  @Override
  public URI canonicalNamespace() {
    return canonical_ns;
=======
  
  public byte[] getClassHash() {
    if (classHash != null) return classHash;
    
    MessageDigest digest = Crypto.digestInstance();
    
    if (fromSource instanceof FileSource) {
      // Hash the class's source code.
      try {
        String code =
            ClassHashGenerator.toSourceString((FileSource) fromSource);
        digest.update(code.getBytes("UTF-8"));
      } catch (IOException e) {
        throw new InternalCompilerError(e);
      }
    } else if (fromSource instanceof CodebaseSource) {
      // XXX Jif impl ugliness
    } else {
      // Type was probably obtained from a Java class file. Hash the bytecode.
      LazyClassInitializer lci = this.init();
      if (lci instanceof ClassFileLazyClassInitializer) {
        ClassFileLazyClassInitializer cflci = (ClassFileLazyClassInitializer) lci;
        ClassFile classFile = cflci.classFile();
        digest.update(classFile.getHash());
      } else {
        // No clue where this class came from.  Complain loudly.
        throw new InternalError("Unexpected class initializer type: "
            + lci.getClass());
      }
    }
    
    if (!flags.isInterface()) {
      // Include the super class's hash.
      FabILParsedClassType_c superClassType = (FabILParsedClassType_c) superType();
      if (superClassType != null) {
        digest.update(superClassType.getClassHash());
      }
    }
    
    // Include declared interfaces' hashes.
    @SuppressWarnings("unchecked")
    List<FabILParsedClassType_c> interfaces = interfaces();
    for (FabILParsedClassType_c iface : interfaces) {
      digest.update(iface.getClassHash());
    }
    
    return classHash = digest.digest();
>>>>>>> 4799d092
  }
}<|MERGE_RESOLUTION|>--- conflicted
+++ resolved
@@ -1,57 +1,40 @@
 package fabil.types;
 
-<<<<<<< HEAD
+import java.io.IOException;
 import java.net.URI;
-
-import com.sun.tools.internal.ws.wsdl.document.jaxws.Exception;
+import java.security.MessageDigest;
+import java.util.List;
 
 import polyglot.ast.Expr;
 import polyglot.ast.Node;
 import polyglot.frontend.Source;
 import polyglot.qq.QQ;
-import polyglot.types.ClassType;
 import polyglot.types.DeserializedClassInitializer;
 import polyglot.types.LazyClassInitializer;
-import polyglot.types.MethodInstance;
 import polyglot.types.ParsedClassType_c;
 import polyglot.types.Resolver;
 import polyglot.types.Type;
 import polyglot.types.TypeSystem;
+import polyglot.util.InternalCompilerError;
 import codebases.frontend.CodebaseSource;
+import codebases.types.CBLazyClassInitializer;
 import codebases.types.CodebaseClassType;
 import fabil.ExtensionInfo;
+import fabil.visit.ClassHashGenerator;
 import fabil.visit.ProviderRewriter;
-import fabric.common.SysUtil;
+import fabric.common.Crypto;
+import fabric.common.NSUtil;
 import fabric.lang.Codebase;
 import fabric.lang.FClass;
-=======
-import java.io.IOException;
-import java.security.MessageDigest;
-import java.util.List;
-
-import polyglot.frontend.FileSource;
-import polyglot.frontend.Source;
-import polyglot.main.Options;
-import polyglot.types.*;
-import polyglot.util.InternalCompilerError;
-import fabil.frontend.CodebaseSource;
-import fabil.visit.ClassHashGenerator;
-import fabric.common.Crypto;
-import fabric.common.SysUtil;
-import fabric.lang.Codebase;
->>>>>>> 4799d092
 
 public class FabILParsedClassType_c extends ParsedClassType_c implements
     CodebaseClassType {
 
-<<<<<<< HEAD
   /**
    * The namespace used to resolve the dependencies of this class
    */
   protected URI canonical_ns;
-=======
-  protected transient Codebase codebase;
-  
+
   /**
    * Memoizes a secure hash of the class. If this class-type information is
    * derived from a FabIL or Fabric signature, this field holds a hash of the
@@ -61,7 +44,6 @@
    * holds a hash of that class's bytecode.
    */
   protected byte[] classHash;
->>>>>>> 4799d092
 
   /**
    * Used for deserialization.
@@ -73,18 +55,12 @@
   public FabILParsedClassType_c(TypeSystem ts, LazyClassInitializer init,
       Source fromSource) {
     super(ts, init, fromSource);
-<<<<<<< HEAD
     if (fromSource == null) {
-      //XXX:Java classes may be loaded w/o encoded types
+      // XXX:Java classes may be loaded w/o encoded types
       ExtensionInfo extInfo = (ExtensionInfo) ts.extensionInfo();
       this.canonical_ns = extInfo.platformNamespace();
-    } else
-      this.canonical_ns = ((CodebaseSource) fromSource).canonicalNamespace();
-=======
-    if (fromSource != null) {
-      this.codebase = ((CodebaseSource) fromSource).codebase();
-    }
->>>>>>> 4799d092
+    } else this.canonical_ns =
+        ((CodebaseSource) fromSource).canonicalNamespace();
   }
 
   @Override
@@ -134,14 +110,13 @@
       return super.translate(c);
     }
   }
-<<<<<<< HEAD
 
   public Node rewriteProvider(ProviderRewriter pr) {
     ExtensionInfo extInfo = (ExtensionInfo) ts.extensionInfo();
     QQ qq = pr.qq();
     if (!canonical_ns.equals(extInfo.localNamespace())
         && !canonical_ns.equals(extInfo.platformNamespace())) {
-      Codebase codebase = SysUtil.fetch_codebase(canonical_ns);
+      Codebase codebase = NSUtil.fetch_codebase(canonical_ns);
       FClass fclass = codebase.resolveClassName(fullName());
       // Convert to an OID.
       String storeName = fclass.$getStore().name();
@@ -163,54 +138,55 @@
   @Override
   public URI canonicalNamespace() {
     return canonical_ns;
-=======
-  
+  }
+
   public byte[] getClassHash() {
     if (classHash != null) return classHash;
-    
+
     MessageDigest digest = Crypto.digestInstance();
-    
-    if (fromSource instanceof FileSource) {
+
+    if (fromSource instanceof CodebaseSource) {
       // Hash the class's source code.
       try {
         String code =
-            ClassHashGenerator.toSourceString((FileSource) fromSource);
+            ClassHashGenerator.toSourceString((CodebaseSource) fromSource);
         digest.update(code.getBytes("UTF-8"));
       } catch (IOException e) {
         throw new InternalCompilerError(e);
       }
-    } else if (fromSource instanceof CodebaseSource) {
-      // XXX Jif impl ugliness
+//    } else if (fromSource instanceof CodebaseSource) {
+//      // XXX Jif impl ugliness
     } else {
       // Type was probably obtained from a Java class file. Hash the bytecode.
       LazyClassInitializer lci = this.init();
-      if (lci instanceof ClassFileLazyClassInitializer) {
-        ClassFileLazyClassInitializer cflci = (ClassFileLazyClassInitializer) lci;
-        ClassFile classFile = cflci.classFile();
+      if (lci instanceof CBLazyClassInitializer) {
+        CBLazyClassInitializer cflci =
+            (CBLazyClassInitializer) lci;
+        ClassFile classFile = (ClassFile) cflci.classFile();
         digest.update(classFile.getHash());
       } else {
-        // No clue where this class came from.  Complain loudly.
+        // No clue where this class came from. Complain loudly.
         throw new InternalError("Unexpected class initializer type: "
             + lci.getClass());
       }
     }
-    
+
     if (!flags.isInterface()) {
       // Include the super class's hash.
-      FabILParsedClassType_c superClassType = (FabILParsedClassType_c) superType();
+      FabILParsedClassType_c superClassType =
+          (FabILParsedClassType_c) superType();
       if (superClassType != null) {
         digest.update(superClassType.getClassHash());
       }
     }
-    
+
     // Include declared interfaces' hashes.
     @SuppressWarnings("unchecked")
     List<FabILParsedClassType_c> interfaces = interfaces();
     for (FabILParsedClassType_c iface : interfaces) {
       digest.update(iface.getClassHash());
     }
-    
+
     return classHash = digest.digest();
->>>>>>> 4799d092
   }
 }