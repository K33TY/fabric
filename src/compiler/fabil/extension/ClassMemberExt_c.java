--- conflicted
+++ resolved
@@ -14,100 +14,38 @@
 public abstract class ClassMemberExt_c extends FabILExt_c implements
     ClassMemberExt {
 
-<<<<<<< HEAD
-  /*
-   * (non-Javadoc)
-   * 
-   * @see fabil.extension.ClassMemberExt#implMember(fabil.visit.ProxyRewriter,
-   *      polyglot.ast.ClassDecl)
-   */
-=======
->>>>>>> 4cf4c6eb
   @Override
   public List<ClassMember> implMember(ProxyRewriter pr, ClassDecl parent) {
     return Collections.emptyList();
   }
 
-<<<<<<< HEAD
-  /*
-   * (non-Javadoc)
-   * 
-   * @see fabil.extension.ClassMemberExt#interfaceMember(fabil.visit.ProxyRewriter,
-   *      polyglot.ast.ClassDecl)
-   */
-=======
->>>>>>> 4cf4c6eb
   @Override
   public List<ClassMember> interfaceMember(ProxyRewriter pr, ClassDecl parent) {
     return Collections.emptyList();
   }
 
-<<<<<<< HEAD
-  /*
-   * (non-Javadoc)
-   * 
-   * @see fabil.extension.ClassMemberExt#proxyMember(fabil.visit.ProxyRewriter,
-   *      polyglot.ast.ClassDecl)
-   */
-=======
->>>>>>> 4cf4c6eb
   @Override
   public List<ClassMember> proxyMember(ProxyRewriter pr, ClassDecl parent) {
     return Collections.emptyList();
   }
 
-<<<<<<< HEAD
-  /*
-   * (non-Javadoc)
-   * 
-   * @see fabil.extension.ClassMemberExt#staticImplMember(fabil.visit.ProxyRewriter,
-   *      polyglot.ast.ClassDecl)
-   */
-=======
->>>>>>> 4cf4c6eb
   @Override
   public List<ClassMember> staticImplMember(ProxyRewriter pr,
       ClassDecl classDecl) {
     return Collections.emptyList();
   }
   
-<<<<<<< HEAD
-  /*
-   * (non-Javadoc)
-   *
-   * @see fabil.extension.ClassMemberExt#staticImplInitMember(fabil.visit.ProxyRewriter)
-   */
-=======
->>>>>>> 4cf4c6eb
   @Override
   public List<Stmt> staticImplInitMember(ProxyRewriter pr) {
     return Collections.emptyList();
   }
 
-<<<<<<< HEAD
-  /*
-   * (non-Javadoc)
-   * 
-   * @see fabil.extension.ClassMemberExt#staticInterfaceMember(fabil.visit.ProxyRewriter,
-   *      polyglot.ast.ClassDecl)
-   */
-=======
->>>>>>> 4cf4c6eb
   @Override
   public List<ClassMember> staticInterfaceMember(ProxyRewriter pr,
       ClassDecl classDecl) {
     return Collections.emptyList();
   }
 
-<<<<<<< HEAD
-  /*
-   * (non-Javadoc)
-   * 
-   * @see fabil.extension.ClassMemberExt#staticProxyMember(fabil.visit.ProxyRewriter,
-   *      polyglot.ast.ClassDecl)
-   */
-=======
->>>>>>> 4cf4c6eb
   @Override
   public List<ClassMember> staticProxyMember(ProxyRewriter pr,
       ClassDecl classDecl) {
