--- conflicted
+++ resolved
@@ -1,22 +1,18 @@
 package fabil.visit;
 
-import codebases.frontend.CodebaseSource;
-import codebases.types.CodebaseClassType;
 import polyglot.ast.Expr;
 import polyglot.ast.Node;
 import polyglot.qq.QQ;
 import polyglot.types.ParsedClassType;
+import polyglot.util.InternalCompilerError;
 import polyglot.visit.NodeVisitor;
 import codebases.frontend.CodebaseSource;
 import codebases.types.CodebaseClassType;
 import fabil.ExtensionInfo;
 import fabil.ast.FabILNodeFactory;
 import fabil.ast.ProviderLabel;
-<<<<<<< HEAD
-import fabil.types.FabILParsedClassType_c;
-=======
->>>>>>> 4cf4c6eb
 import fabil.types.FabILTypeSystem;
+import fabric.common.NSUtil;
 import fabric.lang.Codebase;
 import fabric.lang.FClass;
 import fabric.lang.WrappedJavaInlineable;
@@ -49,20 +45,20 @@
     }
     ProviderLabel pl = (ProviderLabel) n;
     CodebaseClassType ct = (CodebaseClassType) pl.typeNode().type();    
-<<<<<<< HEAD
-    if(ct instanceof ParsedClassType && Worker.isInitialized()) {
-=======
     if (ct instanceof ParsedClassType && Worker.isInitialized()) {
->>>>>>> 4cf4c6eb
       CodebaseSource src = (CodebaseSource) ((ParsedClassType) ct).fromSource();
-      
+
       Codebase cb = ts.codebaseFromNS(src.canonicalNamespace());
       // Get a handle to the FClass object.
       Map classes = cb.getClasses();
+      Object obj = classes.get(WrappedJavaInlineable.$wrap(ct.fullName()));
+      if(obj == null)
+        throw new InternalCompilerError("Class not found in its own namespace: " + NSUtil.namespace(cb));
+      
       FClass fclass =
           (FClass) fabric.lang.Object._Proxy.$getProxy(classes
               .get(WrappedJavaInlineable.$wrap(ct.fullName())));
-      
+
       // Convert to an OID.
       String storeName = fclass.$getStore().name();
       long onum = fclass.$getOnum();
