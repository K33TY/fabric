--- conflicted
+++ resolved
@@ -11,6 +11,7 @@
 import polyglot.ast.NodeFactory;
 import polyglot.frontend.CupParser;
 import polyglot.frontend.FileSource;
+import polyglot.frontend.JobExt;
 import polyglot.frontend.Parser;
 import polyglot.frontend.Scheduler;
 import polyglot.frontend.SourceLoader;
@@ -24,6 +25,7 @@
 import polyglot.types.reflect.ClassPathLoader;
 import polyglot.util.ErrorQueue;
 import polyglot.util.InternalCompilerError;
+import codebases.frontend.CBJobExt;
 import codebases.frontend.CBTargetFactory;
 import codebases.frontend.CodebaseSource;
 import codebases.frontend.CodebaseSourceLoader;
@@ -172,7 +174,7 @@
       throws IOException {
     if (!(obj instanceof FClass))
       throw new InternalCompilerError("Expected FClass.");
-    
+
     FClass fcls = (FClass) obj;    
     if (!LabelUtil._Impl.relabelsTo(fcls.get$label(), fcls.getCodebase()
         .get$label())) {
@@ -250,11 +252,7 @@
 
   @Override
   public CBTypeEncoder typeEncoder() {
-<<<<<<< HEAD
-    if(typeEncoder == null) {
-=======
     if (typeEncoder == null) {
->>>>>>> 4cf4c6eb
       typeEncoder = new CBTypeEncoder(ts);
     }
     return typeEncoder;
@@ -264,11 +262,7 @@
   @Override
   public URISourceLoader sourceLoader(URI uri) {
     if ("fab".equals(uri.getScheme())) {
-<<<<<<< HEAD
-      if(uri.isOpaque())
-=======
       if (uri.isOpaque())
->>>>>>> 4cf4c6eb
         throw new InternalCompilerError("Unexpected URI:" + uri);
       return new CodebaseSourceLoader(this, uri);
     } else if ("file".equals(uri.getScheme())) {
@@ -281,11 +275,7 @@
   public ClassPathLoader classpathLoader(URI ns) {
     if ("fab".equals(ns.getScheme())) {
       // Load previously compiled classes from cache
-<<<<<<< HEAD
-      if(ns.isOpaque())
-=======
       if (ns.isOpaque())
->>>>>>> 4cf4c6eb
         throw new InternalCompilerError("Unexpected URI:" + ns);
  
       String java_pkg = NSUtil.javaPackageName(ns);      
@@ -303,15 +293,9 @@
 
   @Override
   public String namespaceToJavaPackagePrefix(URI ns) {
-<<<<<<< HEAD
-    if(ns.equals(localNamespace()) || ns.equals(platformNamespace()))
-      return "";
-    else if(ns.getScheme().equals("fab")) {
-=======
     if (ns.equals(localNamespace()) || ns.equals(platformNamespace()))
       return "";
     else if (ns.getScheme().equals("fab")) {
->>>>>>> 4cf4c6eb
       return NSUtil.javaPackageName(ns) + ".";
     }
     else {
@@ -362,4 +346,10 @@
       return Worker.getWorker().getLocalStore();
     return Worker.getWorker().getStore(storeName);
   }
+  
+  @Override
+  public JobExt jobExt() {
+      return new CBJobExt();
+  }
+
 }