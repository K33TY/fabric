package fabric.messages;

import fabric.common.exceptions.AccessException;
import fabric.common.exceptions.FabricGeneralSecurityException;
import fabric.common.exceptions.ProtocolError;
import fabric.common.net.RemoteIdentity;
import fabric.worker.TransactionCommitFailedException;
import fabric.worker.TransactionPrepareFailedException;
import fabric.worker.remote.RemoteCallException;
import fabric.worker.remote.RemoteWorker;
import fabric.worker.transaction.TakeOwnershipFailedException;

/**
 * This interface acts as a visitor for Messages. It also documents the list of
 * all messages that can be handled. The methods all have the form:<br>
 *
 * <pre>
 * public Response handle(Principal, Message)
 *   throws FabricException
 * </pre>
 *
 * and there is one such method for each message type that can be handled.
 */
public interface MessageHandler {
  public AbortTransactionMessage.Response handle(
      RemoteIdentity<RemoteWorker> client, AbortTransactionMessage msg)
          throws AccessException;

  public AllocateMessage.Response handle(RemoteIdentity<RemoteWorker> client,
      AllocateMessage msg) throws ProtocolError, AccessException;

  public CommitTransactionMessage.Response handle(
      RemoteIdentity<RemoteWorker> client, CommitTransactionMessage msg)
          throws TransactionCommitFailedException;

  public DissemReadMessage.Response handle(RemoteIdentity<RemoteWorker> client,
      DissemReadMessage msg) throws ProtocolError, AccessException;

  public GetCertChainMessage.Response handle(
      RemoteIdentity<RemoteWorker> client, GetCertChainMessage msg)
          throws ProtocolError;

<<<<<<< HEAD
  public PrepareTransactionWritesMessage.Response handle(
      RemoteIdentity<RemoteWorker> client, PrepareTransactionWritesMessage msg)
      throws TransactionPrepareFailedException;

  public PrepareTransactionReadsMessage.Response handle(
      RemoteIdentity<RemoteWorker> client, PrepareTransactionReadsMessage msg)
      throws TransactionPrepareFailedException;
=======
  public PrepareTransactionMessage.Response handle(
      RemoteIdentity<RemoteWorker> client, PrepareTransactionMessage msg)
          throws TransactionPrepareFailedException;
>>>>>>> 870d1adb

  public ReadMessage.Response handle(RemoteIdentity<RemoteWorker> client,
      ReadMessage msg) throws ProtocolError, AccessException;

  public MakePrincipalMessage.Response handle(
      RemoteIdentity<RemoteWorker> client, MakePrincipalMessage msg)
          throws ProtocolError, FabricGeneralSecurityException;

  public StalenessCheckMessage.Response handle(
      RemoteIdentity<RemoteWorker> client, StalenessCheckMessage msg)
          throws ProtocolError, AccessException;

  public ObjectUpdateMessage.Response handle(
      RemoteIdentity<RemoteWorker> client, ObjectUpdateMessage msg)
          throws ProtocolError;

  public DirtyReadMessage.Response handle(RemoteIdentity<RemoteWorker> client,
      DirtyReadMessage msg) throws ProtocolError, AccessException;

  public RemoteCallMessage.Response handle(RemoteIdentity<RemoteWorker> client,
      RemoteCallMessage msg) throws ProtocolError, RemoteCallException;

  public TakeOwnershipMessage.Response handle(
      RemoteIdentity<RemoteWorker> client, TakeOwnershipMessage msg)
          throws ProtocolError, TakeOwnershipFailedException;

  public InterWorkerStalenessMessage.Response handle(
      RemoteIdentity<RemoteWorker> client, InterWorkerStalenessMessage msg)
<<<<<<< HEAD
      throws ProtocolError;

  public WarrantyRefreshMessage.Response handle(
      RemoteIdentity<RemoteWorker> client, WarrantyRefreshMessage msg)
      throws ProtocolError;

=======
          throws ProtocolError;
>>>>>>> 870d1adb
}<|MERGE_RESOLUTION|>--- conflicted
+++ resolved
@@ -40,7 +40,6 @@
       RemoteIdentity<RemoteWorker> client, GetCertChainMessage msg)
           throws ProtocolError;
 
-<<<<<<< HEAD
   public PrepareTransactionWritesMessage.Response handle(
       RemoteIdentity<RemoteWorker> client, PrepareTransactionWritesMessage msg)
       throws TransactionPrepareFailedException;
@@ -48,11 +47,6 @@
   public PrepareTransactionReadsMessage.Response handle(
       RemoteIdentity<RemoteWorker> client, PrepareTransactionReadsMessage msg)
       throws TransactionPrepareFailedException;
-=======
-  public PrepareTransactionMessage.Response handle(
-      RemoteIdentity<RemoteWorker> client, PrepareTransactionMessage msg)
-          throws TransactionPrepareFailedException;
->>>>>>> 870d1adb
 
   public ReadMessage.Response handle(RemoteIdentity<RemoteWorker> client,
       ReadMessage msg) throws ProtocolError, AccessException;
@@ -81,14 +75,10 @@
 
   public InterWorkerStalenessMessage.Response handle(
       RemoteIdentity<RemoteWorker> client, InterWorkerStalenessMessage msg)
-<<<<<<< HEAD
       throws ProtocolError;
 
   public WarrantyRefreshMessage.Response handle(
       RemoteIdentity<RemoteWorker> client, WarrantyRefreshMessage msg)
       throws ProtocolError;
 
-=======
-          throws ProtocolError;
->>>>>>> 870d1adb
 }