--- conflicted
+++ resolved
@@ -36,21 +36,17 @@
   public GetCertChainMessage.Response handle(RemoteIdentity client,
       GetCertChainMessage msg) throws ProtocolError;
 
-<<<<<<< HEAD
-  public PrepareTransactionWritesMessage.Response handle(Principal p,
+  public PrepareTransactionWritesMessage.Response handle(RemoteIdentity client,
       PrepareTransactionWritesMessage msg)
       throws TransactionPrepareFailedException;
 
-  public PrepareTransactionReadsMessage.Response handle(Principal p,
+  public PrepareTransactionReadsMessage.Response handle(RemoteIdentity client,
       PrepareTransactionReadsMessage msg)
       throws TransactionPrepareFailedException;
 
-  public ReuseCallMessage.Response handle(Principal p, ReuseCallMessage msg)
+  public ReuseCallMessage.Response handle(RemoteIdentity client,
+      ReuseCallMessage msg)
       throws ProtocolError, AccessException;
-=======
-  public PrepareTransactionMessage.Response handle(RemoteIdentity client,
-      PrepareTransactionMessage msg) throws TransactionPrepareFailedException;
->>>>>>> fbe703e3
 
   public ReadMessage.Response handle(RemoteIdentity client, ReadMessage msg)
       throws ProtocolError, AccessException;
