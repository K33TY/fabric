package fabric.worker;

import java.io.Serializable;
import java.util.Collection;
import java.util.Map;
import java.util.Set;

import fabric.common.SemanticWarranty;
import fabric.common.SerializedObject;
import fabric.common.TransactionID;
import fabric.common.VersionWarranty;
import fabric.common.exceptions.AccessException;
import fabric.common.util.LongKeyMap;
import fabric.common.util.Pair;
import fabric.lang.Object._Impl;
import fabric.lang.security.NodePrincipal;
import fabric.net.UnreachableNodeException;
import fabric.worker.memoize.CallInstance;
import fabric.worker.memoize.WarrantiedCallResult;
import fabric.worker.memoize.SemanticWarrantyRequest;

public interface Store extends Serializable {
  /**
   * Returns this store's host name.
   */
  public String name();

  /**
   * Returns the NodePrincipal associated with this store.
   */
  public NodePrincipal getPrincipal();

  /**
   * Determines whether this is the local store.
   */
  public boolean isLocalStore();

  /**
   * Notifies the store that the transaction is entering the write-prepare phase.
   * 
   * @return a minimum commit time.
   */
  long prepareTransactionWrites(long tid, Collection<_Impl> toCreate,
      Collection<_Impl> writes) throws UnreachableNodeException,
      TransactionPrepareFailedException;

  /**
   * Notifies the store that the transaction is entering the read-prepare phase.
   * 
   * @return the set of new version warranties.
   */
<<<<<<< HEAD
  void prepareTransactionReads(long tid, LongKeyMap<Integer> reads, Set<CallInstance>
      calls, long commitTime) throws UnreachableNodeException,
       TransactionPrepareFailedException;
=======
  LongKeyMap<VersionWarranty> prepareTransactionReads(long tid,
      LongKeyMap<Integer> reads, long commitTime)
      throws UnreachableNodeException, TransactionPrepareFailedException;
>>>>>>> af8ba366

  /**
   * Returns the cache entry for the given onum. If the object is not resident,
   * it is fetched from the store via dissemination.
   * 
   * @param onum
   *          The identifier of the requested object
   * @return cache entry for the requested object.
   */
  ObjectCache.Entry readObject(long onum) throws AccessException;

  /**
   * Returns the cache entry for the requested object. If the object is not
   * resident, it is fetched directly from the store.
   * 
   * @param onum
   *          The identifier of the requested object
   * @return the cache entry for the requested object.
   */
  ObjectCache.Entry readObjectNoDissem(long onum) throws AccessException;

  /**
   * Returns the cache entry for the given onum.
   * 
   * @param onum
   *          The identifier of the requested object.
   * @return The entry if it exists in the object cache; otherwise, null.
   */
  ObjectCache.Entry readFromCache(long onum);

  /**
   * Returns the pair of SemanticWarranty and value for the given CallInstance.
   */
  WarrantiedCallResult lookupCall(CallInstance call);

  /**
   * Insert a CallResult into the CallCache.
   */
  void insertResult(CallInstance call, WarrantiedCallResult result);

  /**
   * Notifies the store that the transaction is being Aborted.
   * 
   * @param tid
   *          the ID of the aborting transaction. This is assumed to specify a
   *          top-level transaction.
   * @throws AccessException
   */
  void abortTransaction(TransactionID tid) throws AccessException;

  /**
   * Notifies the Store that the transaction should be committed.
   * 
   * @param transactionID
   *          the ID of the transaction to commit.
   * @param commitTime
   *          the time after which the commit should take effect.
   * @throws UnreachableNodeException
   * @throws TransactionCommitFailedException
   */
  Map<CallInstance, SemanticWarranty> commitTransaction(long transactionID,
      long commitTime, Set<SemanticWarrantyRequest> requests) throws
    UnreachableNodeException, TransactionCommitFailedException;

  /**
   * Determines whether the given set of objects are stale.
   * 
   * @return true iff stale objects were found.
   */
  boolean checkForStaleObjects(LongKeyMap<Integer> reads);

  /**
   * Obtains a new, unused object number from the Store.
   * 
   * @throws UnreachableNodeException
   */
  long createOnum() throws UnreachableNodeException;

  /**
   * Returns the root map of the Store
   */
  public fabric.util.Map getRoot();

  /**
   * Evicts the object with the given onum from cache.
   */
  public void evict(long onum);

  /**
   * Adds the given object to the cache.
   */
  public void cache(_Impl impl);

  /**
   * Adds the given object to the cache.
   * 
   * @return the resulting cache entry.
   */
  public ObjectCache.Entry cache(Pair<SerializedObject, VersionWarranty> obj);

}<|MERGE_RESOLUTION|>--- conflicted
+++ resolved
@@ -49,15 +49,9 @@
    * 
    * @return the set of new version warranties.
    */
-<<<<<<< HEAD
-  void prepareTransactionReads(long tid, LongKeyMap<Integer> reads, Set<CallInstance>
-      calls, long commitTime) throws UnreachableNodeException,
-       TransactionPrepareFailedException;
-=======
   LongKeyMap<VersionWarranty> prepareTransactionReads(long tid,
-      LongKeyMap<Integer> reads, long commitTime)
+      LongKeyMap<Integer> reads, Set<CallInstance> calls, long commitTime)
       throws UnreachableNodeException, TransactionPrepareFailedException;
->>>>>>> af8ba366
 
   /**
    * Returns the cache entry for the given onum. If the object is not resident,
