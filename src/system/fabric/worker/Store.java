package fabric.worker;

import java.io.Serializable;
import java.util.Collection;
import java.util.List;

import fabric.common.SerializedObject;
import fabric.common.TransactionID;
import fabric.common.exceptions.AccessException;
import fabric.common.util.LongKeyMap;
import fabric.lang.Object._Impl;
import fabric.lang.security.NodePrincipal;
import fabric.net.UnreachableNodeException;

public interface Store extends Serializable {
  /**
   * Returns this store's host name.
   */
  public String name();

  /**
   * Returns the NodePrincipal associated with this store.
   */
  public NodePrincipal getPrincipal();

  /**
   * Determines whether this is the local store.
   */
  public boolean isLocalStore();

  /**
   * Find the unique DerivedMetric that's stored for tracking the equivalent of
   * the given DerivedMetric.
   */
  public fabric.util.Map derivedMap();

  /**
   * Notifies the store that the transaction is entering the Prepare phase.
   */
  void prepareTransaction(long tid, boolean singleStore, boolean readOnly,
      Collection<_Impl> toCreate, LongKeyMap<Integer> reads,
      Collection<_Impl> writes)
      throws UnreachableNodeException, TransactionPrepareFailedException;
<<<<<<< HEAD
=======

  /**
   * Creates a new cache entry for the given _Impl.
   */
  ObjectCache.Entry newCacheEntry(_Impl impl);
>>>>>>> 891ca086

  /**
   * Returns the cache entry for the given onum. If the object is not resident,
   * it is fetched from the store via dissemination.
   *
   * @param onum
   *          The identifier of the requested object
   * @return cache entry for the requested object.
   */
  ObjectCache.Entry readObject(long onum) throws AccessException;

  /**
   * Returns the cache entry for the requested object. If the object is not
   * resident, it is fetched directly from the store.
   *
   * @param onum
   *          The identifier of the requested object
   * @return the cache entry for the requested object.
   */
  ObjectCache.Entry readObjectNoDissem(long onum) throws AccessException;

  /**
   * Returns the cache entry for the given onum.
   *
   * @param onum
   *          The identifier of the requested object.
   * @return The entry if it exists in the object cache; otherwise, null.
   */
  ObjectCache.Entry readFromCache(long onum);

  /**
   * Notifies the store that the transaction is being Aborted.
   *
   * @param tid
   *          the ID of the aborting transaction. This is assumed to specify a
   *          top-level transaction.
   * @throws AccessException
   */
  void abortTransaction(TransactionID tid) throws AccessException;

  /**
   * Notifies the Store that the transaction should be committed.
   *
   * @param transactionID
   *          the ID of the transaction to commit
   * @throws UnreachableNodeException
   * @throws TransactionCommitFailedException
   */
  void commitTransaction(long transactionID)
      throws UnreachableNodeException, TransactionCommitFailedException;

  /**
   * Determines whether the given set of objects are stale.
   *
   * @return true iff stale objects were found.
   */
  boolean checkForStaleObjects(LongKeyMap<Integer> reads);

  /**
   * Obtains a new, unused object number from the Store.
   *
   * @throws UnreachableNodeException
   */
  long createOnum() throws UnreachableNodeException;

  /**
   * Returns the root map of the Store
   */
  public fabric.util.Map getRoot();

  /**
   * Evicts the object with the given onum from cache.
   */
  public void evict(long onum);

  /**
   * Adds the given object to the cache.
   */
  public void cache(_Impl impl);

  /**
   * Adds the given object to the cache.
   *
   * @return the resulting cache entry.
   */
  public ObjectCache.Entry cache(SerializedObject obj);

  /**
   * Send extensions to handle.
   */
  public void sendExtensions(List<Long> onums);
}<|MERGE_RESOLUTION|>--- conflicted
+++ resolved
@@ -41,14 +41,11 @@
       Collection<_Impl> toCreate, LongKeyMap<Integer> reads,
       Collection<_Impl> writes)
       throws UnreachableNodeException, TransactionPrepareFailedException;
-<<<<<<< HEAD
-=======
 
   /**
    * Creates a new cache entry for the given _Impl.
    */
   ObjectCache.Entry newCacheEntry(_Impl impl);
->>>>>>> 891ca086
 
   /**
    * Returns the cache entry for the given onum. If the object is not resident,
