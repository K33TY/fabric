package fabric.worker.remote;

import java.lang.reflect.InvocationTargetException;
<<<<<<< HEAD
import java.text.MessageFormat;
import java.util.Map;
=======
>>>>>>> 7da15a09

import fabric.common.AuthorizationUtil;
import fabric.common.TransactionID;
import fabric.common.Threading.NamedRunnable;
import fabric.common.exceptions.NotImplementedException;
import fabric.common.exceptions.ProtocolError;
import fabric.lang.Object._Impl;
import fabric.lang.Object._Proxy;
import fabric.lang.security.Label;
import fabric.lang.security.NodePrincipal;
import fabric.messages.AbortTransactionMessage;
import fabric.messages.CommitTransactionMessage;
import fabric.messages.DirtyReadMessage;
import fabric.messages.GetPrincipalMessage;
import fabric.messages.MessageToWorkerHandler;
import fabric.messages.ObjectUpdateMessage;
import fabric.messages.PrepareTransactionMessage;
<<<<<<< HEAD
import fabric.messages.RemoteCallMessage;
import fabric.messages.TakeOwnershipMessage;
import fabric.messages.GetPrincipalMessage.Response;
import fabric.net.RemoteNode;
=======
>>>>>>> 7da15a09
import fabric.worker.RemoteStore;
import fabric.worker.TransactionAtomicityViolationException;
import fabric.worker.TransactionCommitFailedException;
import fabric.worker.TransactionPrepareFailedException;
import fabric.worker.Worker;
<<<<<<< HEAD
=======
import fabric.worker.remote.messages.*;
>>>>>>> 7da15a09
import fabric.worker.transaction.Log;
import fabric.worker.transaction.TakeOwnershipFailedException;
import fabric.worker.transaction.TransactionManager;
import fabric.worker.transaction.TransactionRegistry;

public class MessageHandlerThread
     extends NamedRunnable
  implements MessageToWorkerHandler 
{

  public MessageHandlerThread(String name) {
    super(name);
    // TODO Auto-generated constructor stub
    throw new NotImplementedException();
  }

  private final SessionAttributes session;  
  
  private final Worker worker;

  public RemoteCallMessage.Response handle(
      NodePrincipal p, final RemoteCallMessage remoteCallMessage) throws RemoteCallException,
      ProtocolError {
    // We assume that this thread's transaction manager is free (i.e., it's not
    // managing any tranaction's log) at the start of the method and ensure that
    // it will be free at the end of the method.

    // XXX TODO Security checks.

    TransactionID tid = remoteCallMessage.tid;
    TransactionManager tm = TransactionManager.getInstance();
    if (tid != null) {
      Log log = TransactionRegistry.getOrCreateInnermostLog(tid);
      tm.associateAndSyncLog(log, tid);

      // Merge in the update map we got.
      tm.getUpdateMap().putAll(remoteCallMessage.updateMap);
    }

    try {
      // Execute the requested method.
      Object result = Worker.runInSubTransaction(new Worker.Code<Object>() {
        public Object run() {
          // This is ugly. Wrap all exceptions that can be thrown with a runtime
          // exception and do the actual handling below.
          try {
            // Ensure the receiver and arguments have the right dynamic types.
            fabric.lang.Object receiver =
                remoteCallMessage.receiver.fetch().$getProxy();
            Object[] args = new Object[remoteCallMessage.args.length + 1];
            args[0] = session.remotePrincipal;
            for (int i = 0; i < remoteCallMessage.args.length; i++) {
              Object arg = remoteCallMessage.args[i];
              if (arg instanceof fabric.lang.Object) {
                arg = ((fabric.lang.Object) arg).fetch().$getProxy();
              }
              args[i + 1] = arg;
            }

            return remoteCallMessage.getMethod().invoke(receiver, args);
          } catch (IllegalArgumentException e) {
            throw new RuntimeException(e);
          } catch (SecurityException e) {
            throw new RuntimeException(e);
          } catch (IllegalAccessException e) {
            throw new RuntimeException(e);
          } catch (InvocationTargetException e) {
            throw new RuntimeException(e);
          } catch (NoSuchMethodException e) {
            throw new RuntimeException(e);
          } catch (RuntimeException e) {
            throw new RuntimeException(e);
          }
        }
      });

      // Return the result.
      UpdateMap updateMap = TransactionManager.getInstance().getUpdateMap();
      return new RemoteCallMessage.Response(result, updateMap);
    } catch (RuntimeException e) {
      Throwable cause = e.getCause();
      if (cause instanceof IllegalArgumentException
          || cause instanceof SecurityException
          || cause instanceof IllegalAccessException
          || cause instanceof InvocationTargetException
          || cause instanceof NoSuchMethodException
          || cause instanceof RuntimeException)
        throw new RemoteCallException(cause);

      throw e;
    } finally {
      tm.associateLog(null);
    }
  }

  /**
   * In each message handler, we maintain the invariant that upon exit, the
   * worker's TransactionManager is associated with a null log.
   */
  public AbortTransactionMessage.Response handle(NodePrincipal p, AbortTransactionMessage abortTransactionMessage) {
    // XXX TODO Security checks.
    Log log =
        TransactionRegistry.getInnermostLog(abortTransactionMessage.tid.topTid);
    if (log != null) {
      TransactionManager tm = TransactionManager.getInstance();
      tm.associateAndSyncLog(log, abortTransactionMessage.tid);
      tm.abortTransaction();
      tm.associateLog(null);
    }
    
    return new AbortTransactionMessage.Response();
  }

<<<<<<< HEAD
  public PrepareTransactionMessage.Response handle(NodePrincipal p,
                                                   PrepareTransactionMessage prepareTransactionMessage)
  throws TransactionPrepareFailedException
  {
=======
  public PrepareTransactionMessage.Response handle(
      PrepareTransactionMessage prepareTransactionMessage)
      throws ProtocolError, TransactionPrepareFailedException {
    if (session.isDissemConnection)
      throw new ProtocolError("Message not supported.");

>>>>>>> 7da15a09
    // XXX TODO Security checks.
    Log log =
        TransactionRegistry.getInnermostLog(prepareTransactionMessage.tid);
    if (log == null)
      throw new TransactionPrepareFailedException("No such transaction");
<<<<<<< HEAD

    TransactionManager tm = TransactionManager.getInstance();
    tm.associateLog(log);
=======
>>>>>>> 7da15a09

    // Commit up to the top level.
    TransactionManager tm = TransactionManager.getInstance();
    TransactionID topTid = log.getTid();
    while (topTid.depth > 0) topTid = topTid.parent;
    tm.associateAndSyncLog(log, topTid);

    try {
      tm.sendPrepareMessages(prepareTransactionMessage.commitTime);
    } finally {
      tm.associateLog(null);
    }

<<<<<<< HEAD
    if (failures.isEmpty())
      return new PrepareTransactionMessage.Response();
    else 
      throw new TransactionPrepareFailedException("Transaction prepare failed.");
=======
    return new PrepareTransactionMessage.Response();
>>>>>>> 7da15a09
  }

  /**
   * In each message handler, we maintain the invariant that upon exit, the
   * worker's TransactionManager is associated with a null log.
   */
  public CommitTransactionMessage.Response handle(NodePrincipal p,
                                                  CommitTransactionMessage commitTransactionMessage)
  throws TransactionCommitFailedException {
    // XXX TODO Security checks.
    Log log =
        TransactionRegistry
            .getInnermostLog(commitTransactionMessage.transactionID);
    if (log == null) {
      // If no log exists, assume that another worker in the transaction has
      // already committed the requested transaction.
      return new CommitTransactionMessage.Response();
    }

    TransactionManager tm = TransactionManager.getInstance();
    tm.associateLog(log);
    try {
      tm.sendCommitMessagesAndCleanUp();
    } catch (TransactionAtomicityViolationException e) {
      tm.associateLog(null);
      throw new TransactionCommitFailedException("Atomicity violation");
    }

    return new CommitTransactionMessage.Response();
  }

  public DirtyReadMessage.Response handle(NodePrincipal p, DirtyReadMessage readMessage)
      throws ProtocolError {
    Log log = TransactionRegistry.getInnermostLog(readMessage.tid.topTid);
    if (log == null) return new DirtyReadMessage.Response(null);

    _Impl obj = new _Proxy(readMessage.store, readMessage.onum).fetch();

    // Ensure this worker owns the object.
    synchronized (obj) {
      if (!obj.$isOwned) {
        return new DirtyReadMessage.Response(null);
      }
    }

    // Run the authorization in the remote worker's transaction.
    TransactionManager tm = TransactionManager.getInstance();
    tm.associateAndSyncLog(log, readMessage.tid);

    // Ensure that the remote worker is allowed to read the object.
    Label label = obj.get$label();
    if (!AuthorizationUtil.isReadPermitted(session.remotePrincipal, label
        .$getStore(), label.$getOnum())) {
      obj = null;
    }

    tm.associateLog(null);

    return new DirtyReadMessage.Response(obj);
  }

  public TakeOwnershipMessage.Response handle(NodePrincipal p, TakeOwnershipMessage msg)
  throws TakeOwnershipFailedException {
    Log log =
        TransactionRegistry.getInnermostLog(msg.tid.topTid);
    if (log == null) 
      throw new TakeOwnershipFailedException(MessageFormat.format(
          "Object fab://{0}/{1} is not owned by {2} in transaction {3}",
          msg.store.name(), msg.onum, null, msg.tid));

    _Impl obj =
        new _Proxy(msg.store, msg.onum)
            .fetch();

    // Ensure this worker owns the object.
    synchronized (obj) {
      if (!obj.$isOwned) {
        throw new TakeOwnershipFailedException(MessageFormat.format(
            "Object fab://{0}/{1} is not owned by {2} in transaction {3}",
            msg.store.name(), msg.onum, null, msg.tid));
      }

      // Run the authorization in the remote worker transaction.
      TransactionManager tm = TransactionManager.getInstance();
      tm.associateAndSyncLog(log, msg.tid);

      // Ensure that the remote worker is allowed to write the object.
      Label label = obj.get$label();
      boolean authorized =
        AuthorizationUtil.isWritePermitted(session.remotePrincipal, label
            .$getStore(), label.$getOnum());

      tm.associateLog(null);

      if(!authorized)
        throw new TakeOwnershipFailedException(MessageFormat.format(
            "{0} is not authorized to own fab://{1}/{2}",
            session.remoteNodeName, msg.store.name(), msg.onum));
      
      // Relinquish ownership.
      obj.$isOwned = false;
      return new TakeOwnershipMessage.Response();
    }
  }

<<<<<<< HEAD
  public Response handle(NodePrincipal p, GetPrincipalMessage getPrincipalMessage) {
=======
  public GetPrincipalMessage.Response handle(
      GetPrincipalMessage getPrincipalMessage) {
>>>>>>> 7da15a09
    return new GetPrincipalMessage.Response(worker.getPrincipal());
  }

  public ObjectUpdateMessage.Response handle(NodePrincipal p, ObjectUpdateMessage objectUpdateMessage) {
    if (objectUpdateMessage.group == null) {
      // TODO
      //RemoteStore store = worker.getStore(objectUpdateMessage.store);
      //objectUpdateMessage.glob.verifySignature(store.getPublicKey());

      //response =
      //    worker.updateDissemCaches(store, objectUpdateMessage.onum,
      //        objectUpdateMessage.glob);
      throw new NotImplementedException();
    } else {
      // TODO
      // RemoteStore store = worker.getStore(session.remoteNodeName);
      // objectUpdateMessage.glob.verifySignature(store.getPublicKey());

      // response = worker.updateCache(store, objectUpdateMessage.group);
      throw new NotImplementedException();
    }

    // TODO
    // return new ObjectUpdateMessage.Response(response);
  }

  @Override
  protected void runImpl() {
    // TODO Auto-generated method stub
    throw new NotImplementedException();
  }

  public StalenessCheckMessage.Response handle(
      StalenessCheckMessage stalenessCheckMessage) throws ProtocolError {
    if (session.isDissemConnection)
      throw new ProtocolError("Message not supported.");
    
    TransactionID tid = stalenessCheckMessage.tid;
    if (tid == null) return new StalenessCheckMessage.Response(false);
    
    TransactionManager tm = TransactionManager.getInstance();
    Log log = TransactionRegistry.getOrCreateInnermostLog(tid);
    tm.associateAndSyncLog(log, tid);
    
    boolean result = tm.checkForStaleObjects();
    
    tm.associateLog(null);
    return new StalenessCheckMessage.Response(result);
  }
}<|MERGE_RESOLUTION|>--- conflicted
+++ resolved
@@ -1,11 +1,8 @@
 package fabric.worker.remote;
 
 import java.lang.reflect.InvocationTargetException;
-<<<<<<< HEAD
 import java.text.MessageFormat;
 import java.util.Map;
-=======
->>>>>>> 7da15a09
 
 import fabric.common.AuthorizationUtil;
 import fabric.common.TransactionID;
@@ -23,22 +20,17 @@
 import fabric.messages.MessageToWorkerHandler;
 import fabric.messages.ObjectUpdateMessage;
 import fabric.messages.PrepareTransactionMessage;
-<<<<<<< HEAD
 import fabric.messages.RemoteCallMessage;
 import fabric.messages.TakeOwnershipMessage;
+import fabric.messages.StalenessCheckMessage;
+import fabric.messages.InterWorkerStalenessMessage;
 import fabric.messages.GetPrincipalMessage.Response;
 import fabric.net.RemoteNode;
-=======
->>>>>>> 7da15a09
 import fabric.worker.RemoteStore;
 import fabric.worker.TransactionAtomicityViolationException;
 import fabric.worker.TransactionCommitFailedException;
 import fabric.worker.TransactionPrepareFailedException;
 import fabric.worker.Worker;
-<<<<<<< HEAD
-=======
-import fabric.worker.remote.messages.*;
->>>>>>> 7da15a09
 import fabric.worker.transaction.Log;
 import fabric.worker.transaction.TakeOwnershipFailedException;
 import fabric.worker.transaction.TransactionManager;
@@ -152,30 +144,15 @@
     return new AbortTransactionMessage.Response();
   }
 
-<<<<<<< HEAD
   public PrepareTransactionMessage.Response handle(NodePrincipal p,
                                                    PrepareTransactionMessage prepareTransactionMessage)
   throws TransactionPrepareFailedException
   {
-=======
-  public PrepareTransactionMessage.Response handle(
-      PrepareTransactionMessage prepareTransactionMessage)
-      throws ProtocolError, TransactionPrepareFailedException {
-    if (session.isDissemConnection)
-      throw new ProtocolError("Message not supported.");
-
->>>>>>> 7da15a09
     // XXX TODO Security checks.
     Log log =
         TransactionRegistry.getInnermostLog(prepareTransactionMessage.tid);
     if (log == null)
       throw new TransactionPrepareFailedException("No such transaction");
-<<<<<<< HEAD
-
-    TransactionManager tm = TransactionManager.getInstance();
-    tm.associateLog(log);
-=======
->>>>>>> 7da15a09
 
     // Commit up to the top level.
     TransactionManager tm = TransactionManager.getInstance();
@@ -189,14 +166,14 @@
       tm.associateLog(null);
     }
 
-<<<<<<< HEAD
-    if (failures.isEmpty())
-      return new PrepareTransactionMessage.Response();
-    else 
-      throw new TransactionPrepareFailedException("Transaction prepare failed.");
-=======
+
+    try {
+      tm.sendPrepareMessages(prepareTransactionMessage.commitTime);
+    } finally {
+      tm.associateLog(null);
+    }
+
     return new PrepareTransactionMessage.Response();
->>>>>>> 7da15a09
   }
 
   /**
@@ -302,12 +279,7 @@
     }
   }
 
-<<<<<<< HEAD
   public Response handle(NodePrincipal p, GetPrincipalMessage getPrincipalMessage) {
-=======
-  public GetPrincipalMessage.Response handle(
-      GetPrincipalMessage getPrincipalMessage) {
->>>>>>> 7da15a09
     return new GetPrincipalMessage.Response(worker.getPrincipal());
   }
 
@@ -340,13 +312,10 @@
     throw new NotImplementedException();
   }
 
-  public StalenessCheckMessage.Response handle(
-      StalenessCheckMessage stalenessCheckMessage) throws ProtocolError {
-    if (session.isDissemConnection)
-      throw new ProtocolError("Message not supported.");
-    
+  public InterWorkerStalenessMessage.Response handle(NodePrincipal p, InterWorkerStalenessMessage stalenessCheckMessage) {
+
     TransactionID tid = stalenessCheckMessage.tid;
-    if (tid == null) return new StalenessCheckMessage.Response(false);
+    if (tid == null) return new InterWorkerStalenessMessage.Response(false);
     
     TransactionManager tm = TransactionManager.getInstance();
     Log log = TransactionRegistry.getOrCreateInnermostLog(tid);
@@ -355,6 +324,6 @@
     boolean result = tm.checkForStaleObjects();
     
     tm.associateLog(null);
-    return new StalenessCheckMessage.Response(result);
+    return new InterWorkerStalenessMessage.Response(result);
   }
 }