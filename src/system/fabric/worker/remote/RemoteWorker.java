--- conflicted
+++ resolved
@@ -245,7 +245,6 @@
     return send(subSocketFactory, message);
   }
 
-<<<<<<< HEAD
   /**
    * Notifies the worker that a list of warranties has been updated.
    */
@@ -275,6 +274,4 @@
     }
     return response.resubscriptions;
   }
-=======
->>>>>>> 5cb196e9
 }