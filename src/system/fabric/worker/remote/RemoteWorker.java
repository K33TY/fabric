package fabric.worker.remote;

import fabric.common.ObjectGroup;
import fabric.common.TransactionID;
import fabric.common.exceptions.FetchException;
import fabric.common.exceptions.InternalError;
import fabric.common.exceptions.NotImplementedException;
import fabric.dissemination.Glob;
import fabric.lang.Object._Impl;
import fabric.lang.Object._Proxy;
import fabric.lang.security.NodePrincipal;
import fabric.messages.AbortTransactionMessage;
import fabric.messages.CommitTransactionMessage;
import fabric.messages.DirtyReadMessage;
import fabric.messages.GetPrincipalMessage;
import fabric.messages.ObjectUpdateMessage;
import fabric.messages.PrepareTransactionMessage;
import fabric.messages.RemoteCallMessage;
import fabric.messages.TakeOwnershipMessage;
import fabric.net.RemoteNode;
import fabric.net.UnreachableNodeException;
import fabric.worker.Store;
import fabric.worker.TransactionCommitFailedException;
import fabric.worker.TransactionPrepareFailedException;
import fabric.worker.Worker;
<<<<<<< HEAD
=======
import fabric.worker.remote.messages.*;
>>>>>>> 7da15a09
import fabric.worker.transaction.Log;
import fabric.worker.transaction.TakeOwnershipFailedException;
import fabric.worker.transaction.TransactionManager;
import fabric.worker.transaction.TransactionRegistry;

/**
 * Encapsulates a remote worker. This class maintains the connection to the
 * remote worker and manages all communication. RemoteWorkers can only be
 * obtained through the <code>RemoteCallManager.getWorker()</code> interface.
 * For each remote worker, there should be at most one <code>RemoteWorker</code>
 * object representing that worker.
 */
public final class RemoteWorker extends RemoteNode {

  /**
   * This should only be called by fabric.worker.Worker. If you want a
   * RemoteWorker, use fabric.worker.Worker.getWorker() instead.
   */
  public RemoteWorker(String name) {
    super(name);
  }

  public Object issueRemoteCall(_Proxy receiver, String methodName,
      Class<?>[] parameterTypes, Object[] args)
      throws UnreachableNodeException, RemoteCallException {
    TransactionManager tm = TransactionManager.getInstance();
    tm.registerRemoteCall(this);
 
    TransactionID tid = tm.getCurrentTid();
    UpdateMap updateMap = tm.getUpdateMap();

    Class<?> receiverClass =
        receiver.fetch().$getProxy().getClass().getEnclosingClass();

    RemoteCallMessage.Response response =
        send(new RemoteCallMessage(tid, updateMap, receiverClass, receiver,
            methodName, parameterTypes, args));

    // Commit any outstanding subtransactions that occurred as a result of the
    // remote call.
    Log innermost = TransactionRegistry.getInnermostLog(tid.topTid);
    tm.associateAndSyncLog(innermost, tid);

    // Merge in the update map we got.
    if (response.updateMap != null)
      tm.getUpdateMap().putAll(response.updateMap);

    return response.result;
  }

  public void prepareTransaction(long tid, long commitTime)
      throws UnreachableNodeException, TransactionPrepareFailedException {
<<<<<<< HEAD
    PrepareTransactionMessage.Response response =
        send(new PrepareTransactionMessage(tid, commitTime));
=======
    new PrepareTransactionMessage(tid, commitTime).send(this);
>>>>>>> 7da15a09
  }

  public void commitTransaction(long tid) throws UnreachableNodeException,
      TransactionCommitFailedException {
    CommitTransactionMessage.Response response =
        send(new CommitTransactionMessage(tid));
  }

  /**
   * Informs the remote worker that a transaction is aborting.
   * 
   * @param tid
   *          the tid for the transaction that is aborting.
   */
  public void abortTransaction(TransactionID tid)
      throws UnreachableNodeException {
    send(new AbortTransactionMessage(tid));
  }

  /**
   * Reads the given object from the remote worker, updating the object's state.
   * 
   * @param tid
   *          the tid for the current transaction.
   */
  public void readObject(TransactionID tid, _Impl obj) {
    _Impl remoteObj = readObject(tid, obj.$getStore(), obj.$getOnum());

    if (remoteObj == null)
      throw new InternalError("Inter-worker object read failed.");
    obj.$copyAppStateFrom(remoteObj);
  }

  public _Impl readObject(TransactionID tid, Store store, long onum) {
<<<<<<< HEAD
    try {
      DirtyReadMessage.Response response = send(new DirtyReadMessage(tid, store, onum));
      return response.obj;
    } catch(FetchException e) {
      throw new NotImplementedException();
    }
=======
    ReadMessage.Response response =
        new ReadMessage(tid, store, onum).send(this);
    return response.obj;
>>>>>>> 7da15a09
  }

  /**
   * Unsets the ownership bit for the given object at the remote worker.
   * 
   * @param tid
   *          the tid for the current transaction.
   */
  public void takeOwnership(TransactionID tid, Store store, long onum) {
    try {
      TakeOwnershipMessage.Response response = send(new TakeOwnershipMessage(tid, store, onum));
    } catch(TakeOwnershipFailedException e) {
      throw new InternalError(e);
    }
  }

  /**
   * @return the principal associated with the remote worker.
   */
  public NodePrincipal getPrincipal() {
    GetPrincipalMessage.Response response =
        send(new GetPrincipalMessage());
    final NodePrincipal principal = response.principal;
    final String expectedPrincipalName;
    try {
      // Note: this check may not make sense anymore. -mdg
      expectedPrincipalName = "cn=" + name;
    } catch (IllegalStateException e) {
      throw new InternalError(e);
    }

    boolean authenticated =
        Worker.runInTransaction(null, new Worker.Code<Boolean>() {
          public Boolean run() {
            return principal.name().equals(expectedPrincipalName);
          }
        });

    if (authenticated)
      return principal;
    else return null;
  }

  @Override
  public String toString() {
    return name;
  }

  /**
   * Notifies the dissemination node at the given worker that an object has been
   * updated.
   * 
   * @return whether the node is resubscribing to the object.
   */
  public boolean notifyObjectUpdate(String store, long onum, Glob glob) {
    ObjectUpdateMessage.Response response =
        send(new ObjectUpdateMessage(store, onum, glob));
    return response.resubscribe;
  }

  /**
   * Notifies the worker that an object has been updated.
   * 
   * @return whether the node is resubscribing to the object.
   */
  public boolean notifyObjectUpdate(long onum, ObjectGroup group) {
    ObjectUpdateMessage.Response response =
<<<<<<< HEAD
      send(new ObjectUpdateMessage(onum, group));
  return response.resubscribe;
=======
        new ObjectUpdateMessage(onum, group).send(this);
    return response.resubscribe;
  }

  /**
   * Asks the worker to check that the objects used in a given transaction are
   * up-to-date.
   */
  public boolean checkForStaleObjects(TransactionID tid) {
    StalenessCheckMessage.Response response =
        new StalenessCheckMessage(tid).send(this);
    return response.result;
>>>>>>> 7da15a09
  }

}<|MERGE_RESOLUTION|>--- conflicted
+++ resolved
@@ -17,16 +17,13 @@
 import fabric.messages.PrepareTransactionMessage;
 import fabric.messages.RemoteCallMessage;
 import fabric.messages.TakeOwnershipMessage;
+import fabric.messages.InterWorkerStalenessMessage;
 import fabric.net.RemoteNode;
 import fabric.net.UnreachableNodeException;
 import fabric.worker.Store;
 import fabric.worker.TransactionCommitFailedException;
 import fabric.worker.TransactionPrepareFailedException;
 import fabric.worker.Worker;
-<<<<<<< HEAD
-=======
-import fabric.worker.remote.messages.*;
->>>>>>> 7da15a09
 import fabric.worker.transaction.Log;
 import fabric.worker.transaction.TakeOwnershipFailedException;
 import fabric.worker.transaction.TransactionManager;
@@ -78,13 +75,9 @@
   }
 
   public void prepareTransaction(long tid, long commitTime)
-      throws UnreachableNodeException, TransactionPrepareFailedException {
-<<<<<<< HEAD
-    PrepareTransactionMessage.Response response =
-        send(new PrepareTransactionMessage(tid, commitTime));
-=======
-    new PrepareTransactionMessage(tid, commitTime).send(this);
->>>>>>> 7da15a09
+       throws UnreachableNodeException,
+              TransactionPrepareFailedException {
+    send(new PrepareTransactionMessage(tid, commitTime));
   }
 
   public void commitTransaction(long tid) throws UnreachableNodeException,
@@ -119,18 +112,12 @@
   }
 
   public _Impl readObject(TransactionID tid, Store store, long onum) {
-<<<<<<< HEAD
     try {
       DirtyReadMessage.Response response = send(new DirtyReadMessage(tid, store, onum));
       return response.obj;
     } catch(FetchException e) {
       throw new NotImplementedException();
     }
-=======
-    ReadMessage.Response response =
-        new ReadMessage(tid, store, onum).send(this);
-    return response.obj;
->>>>>>> 7da15a09
   }
 
   /**
@@ -198,11 +185,7 @@
    */
   public boolean notifyObjectUpdate(long onum, ObjectGroup group) {
     ObjectUpdateMessage.Response response =
-<<<<<<< HEAD
       send(new ObjectUpdateMessage(onum, group));
-  return response.resubscribe;
-=======
-        new ObjectUpdateMessage(onum, group).send(this);
     return response.resubscribe;
   }
 
@@ -211,10 +194,8 @@
    * up-to-date.
    */
   public boolean checkForStaleObjects(TransactionID tid) {
-    StalenessCheckMessage.Response response =
-        new StalenessCheckMessage(tid).send(this);
+    InterWorkerStalenessMessage.Response response =
+        send(new InterWorkerStalenessMessage(tid));
     return response.result;
->>>>>>> 7da15a09
-  }
-
+  }
 }