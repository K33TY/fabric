package fabric.worker.remote;

import java.lang.reflect.InvocationTargetException;
import java.security.InvalidKeyException;
import java.security.SignatureException;
import java.text.MessageFormat;
import java.util.HashMap;

import fabric.common.AuthorizationUtil;
import fabric.common.SemanticWarranty;
import fabric.common.TransactionID;
import fabric.common.net.RemoteIdentity;
import fabric.common.net.SubServerSocket;
import fabric.common.net.SubServerSocketFactory;
import fabric.lang.Object._Impl;
import fabric.lang.Object._Proxy;
import fabric.lang.security.Label;
import fabric.lang.security.Principal;
import fabric.messages.AbortTransactionMessage;
import fabric.messages.CommitTransactionMessage;
import fabric.messages.DirtyReadMessage;
import fabric.messages.InterWorkerStalenessMessage;
import fabric.messages.MessageToWorkerHandler;
import fabric.messages.ObjectUpdateMessage;
import fabric.messages.PrepareTransactionReadsMessage;
import fabric.messages.PrepareTransactionWritesMessage;
import fabric.messages.RemoteCallMessage;
import fabric.messages.TakeOwnershipMessage;
<<<<<<< HEAD
import fabric.worker.memoize.CallInstance;
=======
import fabric.worker.RemoteStore;
>>>>>>> fbe703e3
import fabric.worker.TransactionAtomicityViolationException;
import fabric.worker.TransactionCommitFailedException;
import fabric.worker.TransactionPrepareFailedException;
import fabric.worker.TransactionRestartingException;
import fabric.worker.Worker;
import fabric.worker.transaction.Log;
import fabric.worker.transaction.TakeOwnershipFailedException;
import fabric.worker.transaction.TransactionManager;
import fabric.worker.transaction.TransactionRegistry;

/**
 * A thread that handles incoming requests from other workers.
 */
public class RemoteCallManager extends MessageToWorkerHandler {

  private final SubServerSocketFactory factory;

  public RemoteCallManager(Worker worker) {
    super(worker.config.name);

    this.factory = worker.authFromAll;
  }

  @Override
  protected SubServerSocket createServerSocket() {
    return factory.createServerSocket();
  }

  @Override
  public RemoteCallMessage.Response handle(final RemoteIdentity client,
      final RemoteCallMessage remoteCallMessage) throws RemoteCallException {
    // We assume that this thread's transaction manager is free (i.e., it's not
    // managing any tranaction's log) at the start of the method and ensure that
    // it will be free at the end of the method.

    // XXX TODO Security checks.

    TransactionID tid = remoteCallMessage.tid;
    TransactionManager tm = TransactionManager.getInstance();
    if (tid != null) {
      Log log = TransactionRegistry.getOrCreateInnermostLog(tid);
      tm.associateAndSyncLog(log, tid);

      // Merge in the writer map we got.
      tm.getWriterMap().putAll(remoteCallMessage.writerMap);
    }

    try {
      // Execute the requested method.
      Object result = Worker.runInSubTransaction(new Worker.Code<Object>() {
        @Override
        public Object run() {
          // This is ugly. Wrap all exceptions that can be thrown with a runtime
          // exception and do the actual handling below.
          try {
            // Ensure the receiver and arguments have the right dynamic types.
            fabric.lang.Object receiver =
                remoteCallMessage.receiver.fetch().$getProxy();
            Object[] args = new Object[remoteCallMessage.args.length + 1];
            args[0] = client.principal;
            for (int i = 0; i < remoteCallMessage.args.length; i++) {
              Object arg = remoteCallMessage.args[i];
              if (arg instanceof fabric.lang.Object) {
                arg = ((fabric.lang.Object) arg).fetch().$getProxy();
              }
              args[i + 1] = arg;
            }

            return remoteCallMessage.getMethod().invoke(receiver, args);
          } catch (IllegalArgumentException e) {
            throw new RuntimeException(e);
          } catch (SecurityException e) {
            throw new RuntimeException(e);
          } catch (IllegalAccessException e) {
            throw new RuntimeException(e);
          } catch (InvocationTargetException e) {
            throw new RuntimeException(e);
          } catch (NoSuchMethodException e) {
            throw new RuntimeException(e);
          } catch (RuntimeException e) {
            throw new RuntimeException(e);
          }
        }
      });

      // Return the result.
      WriterMap writerMap = TransactionManager.getInstance().getWriterMap();
      return new RemoteCallMessage.Response(result, writerMap);
    } catch (RuntimeException e) {
      Throwable cause = e.getCause();
      if (cause instanceof IllegalArgumentException
          || cause instanceof SecurityException
          || cause instanceof IllegalAccessException
          || cause instanceof InvocationTargetException
          || cause instanceof NoSuchMethodException
          || cause instanceof RuntimeException)
        throw new RemoteCallException(cause);

      throw e;
    } finally {
      tm.associateLog(null);
    }
  }

  /**
   * In each message handler, we maintain the invariant that upon exit, the
   * worker's TransactionManager is associated with a null log.
   */
  @Override
  public AbortTransactionMessage.Response handle(RemoteIdentity client,
      AbortTransactionMessage abortTransactionMessage) {
    // XXX TODO Security checks.
    Log log =
        TransactionRegistry.getInnermostLog(abortTransactionMessage.tid.topTid);
    if (log != null) {
      TransactionManager tm = TransactionManager.getInstance();
      tm.associateAndSyncLog(log, abortTransactionMessage.tid);
      tm.abortTransaction();
      tm.associateLog(null);
    }

    return new AbortTransactionMessage.Response();
  }

  @Override
<<<<<<< HEAD
  public PrepareTransactionWritesMessage.Response handle(Principal p,
      PrepareTransactionWritesMessage message)
=======
  public PrepareTransactionMessage.Response handle(RemoteIdentity client,
      PrepareTransactionMessage prepareTransactionMessage)
>>>>>>> fbe703e3
      throws TransactionPrepareFailedException {
    // XXX TODO Security checks.
    Log log = TransactionRegistry.getInnermostLog(message.tid);
    if (log == null)
      throw new TransactionPrepareFailedException("No such transaction");

    // Commit up to the top level.
    TransactionManager tm = TransactionManager.getInstance();
    TransactionID topTid = log.getTid();
    while (topTid.depth > 0)
      topTid = topTid.parent;
    tm.associateAndSyncLog(log, topTid);

    long minCommitTime;
    try {
      minCommitTime = tm.sendPrepareWriteMessages();
    } catch (TransactionRestartingException e) {
      throw new TransactionPrepareFailedException(e);
    } finally {
      tm.associateLog(null);
    }

    return new PrepareTransactionWritesMessage.Response(minCommitTime);
  }

  @Override
  public PrepareTransactionReadsMessage.Response handle(Principal p,
      PrepareTransactionReadsMessage message)
      throws TransactionPrepareFailedException {
    // XXX TODO Security checks.
    Log log = TransactionRegistry.getInnermostLog(message.tid);
    if (log == null)
      throw new TransactionPrepareFailedException("No such transaction");

    // Commit up to the top level.
    TransactionManager tm = TransactionManager.getInstance();
    TransactionID topTid = log.getTid();
    while (topTid.depth > 0)
      topTid = topTid.parent;
    tm.associateAndSyncLog(log, topTid);

    try {
      tm.sendPrepareReadMessages(message.commitTime);
    } catch (TransactionRestartingException e) {
      throw new TransactionPrepareFailedException(e);
    } finally {
      tm.associateLog(null);
    }

    /* TODO: Figure out if I should actually be passing back the results of
     * requests to the remote caller... I don't think so?
     */
    return new PrepareTransactionReadsMessage.Response();
  }

  /**
   * In each message handler, we maintain the invariant that upon exit, the
   * worker's TransactionManager is associated with a null log.
   */
  @Override
  public CommitTransactionMessage.Response handle(RemoteIdentity client,
      CommitTransactionMessage commitTransactionMessage)
      throws TransactionCommitFailedException {
    // XXX TODO Security checks.
    Log log =
        TransactionRegistry
            .getInnermostLog(commitTransactionMessage.transactionID);
    if (log == null) {
      // If no log exists, assume that another worker in the transaction has
      // already committed the requested transaction.
      return new CommitTransactionMessage.Response(new HashMap<CallInstance,
          SemanticWarranty>());
    }

    TransactionManager tm = TransactionManager.getInstance();
    tm.associateLog(log);
    try {
      tm.sendCommitMessagesAndCleanUp(commitTransactionMessage.commitTime);
    } catch (TransactionAtomicityViolationException e) {
      tm.associateLog(null);
      throw new TransactionCommitFailedException("Atomicity violation");
    }

    return new CommitTransactionMessage.Response(new HashMap<CallInstance,
        SemanticWarranty>());
  }

  @Override
  public DirtyReadMessage.Response handle(RemoteIdentity client,
      DirtyReadMessage readMessage) {
    Log log = TransactionRegistry.getInnermostLog(readMessage.tid.topTid);
    if (log == null) return new DirtyReadMessage.Response(null);

    _Impl obj = new _Proxy(readMessage.store, readMessage.onum).fetch();

    // Ensure this worker owns the object.
    synchronized (obj) {
      if (!obj.$isOwned) {
        return new DirtyReadMessage.Response(null);
      }
    }

    // Run the authorization in the remote worker's transaction.
    TransactionManager tm = TransactionManager.getInstance();
    tm.associateAndSyncLog(log, readMessage.tid);

    // Ensure that the remote worker is allowed to read the object.
    Label label = obj.get$$updateLabel();
    if (!AuthorizationUtil.isReadPermitted(client.principal, label.$getStore(),
        label.$getOnum())) {
      obj = null;
    }

    tm.associateLog(null);

    return new DirtyReadMessage.Response(obj);
  }

  @Override
  public TakeOwnershipMessage.Response handle(RemoteIdentity client,
      TakeOwnershipMessage msg) throws TakeOwnershipFailedException {
    Log log = TransactionRegistry.getInnermostLog(msg.tid.topTid);
    if (log == null)
      throw new TakeOwnershipFailedException(MessageFormat.format(
          "Object fab://{0}/{1} is not owned by {2} in transaction {3}",
          msg.store.name(), msg.onum, null, msg.tid));

    _Impl obj = new _Proxy(msg.store, msg.onum).fetch();

    // Ensure this worker owns the object.
    synchronized (obj) {
      if (!obj.$isOwned) {
        throw new TakeOwnershipFailedException(MessageFormat.format(
            "Object fab://{0}/{1} is not owned by {2} in transaction {3}",
            msg.store.name(), msg.onum, null, msg.tid));
      }

      // Run the authorization in the remote worker transaction.
      TransactionManager tm = TransactionManager.getInstance();
      tm.associateAndSyncLog(log, msg.tid);

      // Ensure that the remote worker is allowed to write the object.
      Label label = obj.get$$updateLabel();
      boolean authorized =
          AuthorizationUtil.isWritePermitted(client.principal,
              label.$getStore(), label.$getOnum());

      tm.associateLog(null);

      if (!authorized) {
        Principal p = client.principal;
        throw new TakeOwnershipFailedException(MessageFormat.format(
            "{0} is not authorized to own fab://{1}/{2}", p.$getStore() + "/"
                + p.$getOnum(), msg.store.name(), msg.onum));
      }

      // Relinquish ownership.
      obj.$isOwned = false;
      return new TakeOwnershipMessage.Response();
    }
  }

  @Override
  public ObjectUpdateMessage.Response handle(RemoteIdentity client,
      ObjectUpdateMessage objectUpdateMessage) {

    Worker worker = Worker.getWorker();
    boolean response;

    if (objectUpdateMessage.group == null) {
      RemoteStore store = worker.getStore(objectUpdateMessage.store);
      try {
        objectUpdateMessage.glob.verifySignature(store.getPublicKey());
        response =
            worker.updateDissemCaches(store, objectUpdateMessage.onum,
                objectUpdateMessage.glob);
      } catch (InvalidKeyException e) {
        e.printStackTrace();
        response = false;
      } catch (SignatureException e) {
        e.printStackTrace();
        response = false;
      }
    } else {
      RemoteStore store = worker.getStore(client.node.name);
      try {
        objectUpdateMessage.glob.verifySignature(store.getPublicKey());
        response = worker.updateCache(store, objectUpdateMessage.group);
      } catch (InvalidKeyException e) {
        e.printStackTrace();
        response = false;
      } catch (SignatureException e) {
        e.printStackTrace();
        response = false;
      }
    }

    return new ObjectUpdateMessage.Response(response);
  }

  @Override
  public InterWorkerStalenessMessage.Response handle(RemoteIdentity client,
      InterWorkerStalenessMessage stalenessCheckMessage) {

    TransactionID tid = stalenessCheckMessage.tid;
    if (tid == null) return new InterWorkerStalenessMessage.Response(false);

    TransactionManager tm = TransactionManager.getInstance();
    Log log = TransactionRegistry.getOrCreateInnermostLog(tid);
    tm.associateAndSyncLog(log, tid);

    boolean result = tm.checkForStaleObjects();

    tm.associateLog(null);
    return new InterWorkerStalenessMessage.Response(result);
  }
}<|MERGE_RESOLUTION|>--- conflicted
+++ resolved
@@ -26,11 +26,8 @@
 import fabric.messages.PrepareTransactionWritesMessage;
 import fabric.messages.RemoteCallMessage;
 import fabric.messages.TakeOwnershipMessage;
-<<<<<<< HEAD
 import fabric.worker.memoize.CallInstance;
-=======
 import fabric.worker.RemoteStore;
->>>>>>> fbe703e3
 import fabric.worker.TransactionAtomicityViolationException;
 import fabric.worker.TransactionCommitFailedException;
 import fabric.worker.TransactionPrepareFailedException;
@@ -156,13 +153,8 @@
   }
 
   @Override
-<<<<<<< HEAD
-  public PrepareTransactionWritesMessage.Response handle(Principal p,
+  public PrepareTransactionWritesMessage.Response handle(RemoteIdentity client,
       PrepareTransactionWritesMessage message)
-=======
-  public PrepareTransactionMessage.Response handle(RemoteIdentity client,
-      PrepareTransactionMessage prepareTransactionMessage)
->>>>>>> fbe703e3
       throws TransactionPrepareFailedException {
     // XXX TODO Security checks.
     Log log = TransactionRegistry.getInnermostLog(message.tid);
@@ -189,7 +181,7 @@
   }
 
   @Override
-  public PrepareTransactionReadsMessage.Response handle(Principal p,
+  public PrepareTransactionReadsMessage.Response handle(RemoteIdentity client,
       PrepareTransactionReadsMessage message)
       throws TransactionPrepareFailedException {
     // XXX TODO Security checks.
