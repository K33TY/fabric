--- conflicted
+++ resolved
@@ -10,12 +10,6 @@
 import fabric.common.net.RemoteIdentity;
 import fabric.common.net.SubServerSocket;
 import fabric.common.net.SubServerSocketFactory;
-<<<<<<< HEAD
-import fabric.common.util.LongKeyMap;
-import fabric.dissemination.ObjectGlob;
-import fabric.dissemination.WarrantyGlob;
-=======
->>>>>>> 911d5953
 import fabric.lang.Object._Impl;
 import fabric.lang.Object._Proxy;
 import fabric.lang.security.Label;
@@ -351,36 +345,19 @@
       RemoteIdentity<RemoteWorker> client, WarrantyRefreshMessage message)
       throws ProtocolError {
 
-    Worker worker = Worker.getWorker();
     List<Long> response;
-
     if (message.warranties == null) {
       // Message was sent to dissemination node.
       // Forward through dissemination layer.
-      response = new ArrayList<Long>();
-
-      RemoteStore store = worker.getStore(message.store);
-      for (LongKeyMap.Entry<WarrantyGlob> entry : message.warrantyGlobs
-          .entrySet()) {
-        long onum = entry.getKey();
-        WarrantyGlob glob = entry.getValue();
-
-        try {
-          glob.verifySignature(store.getPublicKey());
-
-          if (worker.updateCaches(store, onum, glob)) {
-            response.add(onum);
-          }
-        } catch (InvalidKeyException e) {
-          e.printStackTrace();
-        } catch (SignatureException e) {
-          e.printStackTrace();
-        }
-      }
+      response =
+          inProcessRemoteWorker.notifyWarrantyRefresh(message.store,
+              message.warrantyGlobs);
     } else {
       // Message was sent to worker. Update local state.
       RemoteStore store = Worker.getWorker().getStore(client.node.name);
-      response = store.updateWarranties(message.warranties);
+      response =
+          inProcessRemoteWorker
+              .notifyWarrantyRefresh(store, message.warranties);
     }
 
     return new WarrantyRefreshMessage.Response(response);
