package fabric.worker;

import static fabric.common.Logging.SEMANTIC_WARRANTY_LOGGER;

import java.io.ObjectStreamException;
import java.io.Serializable;
import java.security.GeneralSecurityException;
import java.security.Principal;
import java.security.PublicKey;
import java.security.cert.Certificate;
import java.security.cert.X509Certificate;
import java.util.Collection;
import java.util.LinkedList;
import java.util.List;
import java.util.Queue;
import java.util.Set;

import fabric.common.Crypto;
import fabric.common.Logging;
import fabric.common.ONumConstants;
import fabric.common.ObjectGroup;
import fabric.common.SemanticWarranty;
import fabric.common.SerializedObject;
import fabric.common.TransactionID;
import fabric.common.VersionWarranty;
import fabric.common.VersionWarranty.Binding;
import fabric.common.exceptions.AccessException;
import fabric.common.exceptions.FabricGeneralSecurityException;
import fabric.common.exceptions.FabricRuntimeException;
import fabric.common.exceptions.InternalError;
import fabric.common.exceptions.NotImplementedException;
import fabric.common.exceptions.RuntimeFetchException;
import fabric.common.util.ConcurrentLongKeyHashMap;
import fabric.common.util.ConcurrentLongKeyMap;
import fabric.common.util.LongKeyMap;
<<<<<<< HEAD
import fabric.common.util.Pair;
import fabric.dissemination.Glob;
=======
import fabric.dissemination.ObjectGlob;
>>>>>>> d4445c60
import fabric.lang.Object;
import fabric.lang.Object._Impl;
import fabric.lang.security.NodePrincipal;
import fabric.messages.AbortTransactionMessage;
import fabric.messages.AllocateMessage;
import fabric.messages.ReuseCallMessage;
import fabric.messages.CommitTransactionMessage;
import fabric.messages.DissemReadMessage;
import fabric.messages.GetCertChainMessage;
import fabric.messages.MakePrincipalMessage;
import fabric.messages.Message.NoException;
import fabric.messages.PrepareTransactionReadsMessage;
import fabric.messages.PrepareTransactionWritesMessage;
import fabric.messages.ReadMessage;
import fabric.messages.StalenessCheckMessage;
import fabric.net.RemoteNode;
import fabric.net.UnreachableNodeException;
import fabric.util.Map;
import fabric.worker.memoize.CallCache;
import fabric.worker.memoize.CallInstance;
import fabric.worker.memoize.WarrantiedCallResult;
import fabric.worker.memoize.SemanticWarrantyRequest;
import fabric.worker.transaction.Log;
import fabric.worker.transaction.TransactionManager;

/**
 * Encapsulates a Store. This class maintains two connections to the store (one
 * with SSL, for worker requests; and one without, for dissemination requests)
 * and manages all communication. Stores can only be obtained through the
 * <code>Worker.getStore()</code> interface. For each remote store, there should
 * be at most one <code>RemoteStore</code> object representing that store.
 */
public class RemoteStore extends RemoteNode implements Store, Serializable {
  /**
   * A queue of fresh object identifiers.
   */
  private transient final Queue<Long> fresh_ids;

  /**
   * The object table: locally resident objects.
   */
  private transient final ObjectCache cache;

  /**
   * Local cache of semantic warranties and values stored on the remote store.
   */
  private transient final CallCache callCache;

  /**
   * The set of fetch locks. Used to prevent threads from concurrently
   * attempting to fetch the same object.
   */
  private transient final ConcurrentLongKeyMap<FetchLock> fetchLocks;

  /**
   * The store's public SSL key. Used for verifying signatures on object groups.
   * This is null until getPublicKey() is called.
   */
  private transient PublicKey publicKey;

  private class FetchLock {
    private volatile ObjectCache.Entry object;
    private volatile AccessException error;
  }

  /**
   * Creates a store representing the store at the given host name.
   */
  protected RemoteStore(String name) {
    super(name);

    this.cache = new ObjectCache(name);
    this.callCache = new CallCache();
    this.fetchLocks = new ConcurrentLongKeyHashMap<FetchLock>();
    this.fresh_ids = new LinkedList<Long>();
    this.publicKey = null;
  }

  /**
   * Creates a store representing the store at the given host name.
   */
  protected RemoteStore(String name, PublicKey key) {
    this(name);
    this.publicKey = key;
  }

  @Override
  public long createOnum() throws UnreachableNodeException {
    synchronized (fresh_ids) {
      try {
        reserve(1);
      } catch (AccessException e) {
        throw new FabricRuntimeException(e);
      }
      return fresh_ids.poll();
    }
  }

  @Override
  public long prepareTransactionWrites(long tid,
      Collection<Object._Impl> toCreate, Collection<Object._Impl> writes)
      throws TransactionPrepareFailedException, UnreachableNodeException {
    PrepareTransactionWritesMessage.Response respone =
        send(Worker.getWorker().authToStore,
            new PrepareTransactionWritesMessage(tid, toCreate, writes));

    return respone.minCommitTime;
  }

  @Override
  public Pair<LongKeyMap<VersionWarranty>, java.util.Map<CallInstance,
         SemanticWarranty>> prepareTransactionReads(long tid,
             LongKeyMap<Integer> reads, java.util.Map<CallInstance,
             WarrantiedCallResult> calls, long commitTime) throws
           TransactionPrepareFailedException, UnreachableNodeException {
    PrepareTransactionReadsMessage.Response response =
        send(Worker.getWorker().authToStore,
            new PrepareTransactionReadsMessage(tid, reads, calls, commitTime));
    return new Pair<LongKeyMap<VersionWarranty>, java.util.Map<CallInstance,
           SemanticWarranty>>(response.newWarranties,
               response.newSemWarranties);
  }

  @Override
  public final ObjectCache.Entry readObject(long onum) throws AccessException {
    return readObject(true, onum);
  }

  @Override
  public final ObjectCache.Entry readObjectNoDissem(long onum)
      throws AccessException {
    return readObject(false, onum);
  }

  private final ObjectCache.Entry readObject(boolean useDissem, long onum)
      throws AccessException {
    // Get/create a mutex for fetching the object.
    FetchLock fetchLock = new FetchLock();
    FetchLock existingFetchLock = fetchLocks.putIfAbsent(onum, fetchLock);
    boolean needToFetch = true;
    if (existingFetchLock != null) {
      fetchLock = existingFetchLock;
      needToFetch = false;
    }

    if (needToFetch) {
      // We are responsible for fetching the object.

      // Check object table in case some other thread had just finished
      // fetching the object while we weren't looking.
      fetchLock.object = readFromCache(onum);

      if (fetchLock.object == null) {
        // Really need to fetch.
        try {
          fetchLock.object = fetchObject(useDissem, onum);
        } catch (AccessException e) {
          fetchLock.error = e;
        }
      }

      // Object now cached. Remove our mutex from fetchLocks.
      fetchLocks.remove(onum, fetchLock);

      // Signal any other threads that might be waiting for our fetch.
      synchronized (fetchLock) {
        fetchLock.notifyAll();
      }
    } else {
      // Wait for another thread to fetch the object for us.
      synchronized (fetchLock) {
        while (fetchLock.object == null && fetchLock.error == null) {
          try {
            fetchLock.wait();
          } catch (InterruptedException e) {
            Logging.logIgnoredInterruptedException(e);
          }
        }
      }
    }

    if (fetchLock.error != null) throw fetchLock.error;
    return fetchLock.object;
  }

  @Override
  public ObjectCache.Entry readFromCache(long onum) {
    return cache.get(onum);
  }

  /**
   * Fetches the object from the store. Places the object in the object cache
   * and returns the resulting cache entry.
   * 
   * @param useDissem
   *          Whether to use the dissemination network. If false, the
   *          dissemination network will be bypassed.
   * @param onum
   *          The object number to fetch
   * @return The cache entry for the object.
   */
  private ObjectCache.Entry fetchObject(boolean useDissem, long onum)
      throws AccessException {
    ObjectGroup g;
    if (useDissem) {
      g = Worker.getWorker().fetchManager().fetch(this, onum);
    } else {
      g = readObjectFromStore(onum);
    }

    return cache.put(this, g, onum);
  }

  /**
   * Goes to the store to get object.
   * 
   * @param onum
   *          The object number to fetch
   * @return An ObjectGroup whose head object is the requested object.
   * @throws FetchException
   *           if there was an error while fetching the object from the store.
   */
  public ObjectGroup readObjectFromStore(long onum) throws AccessException {
    ReadMessage.Response response =
        send(Worker.getWorker().authToStore, new ReadMessage(onum));
    return response.group;
  }

  /**
   * Called by dissemination to fetch an encrypted object from the store.
   * 
   * @param onum
   *          The object number to fetch.
   */
  public final ObjectGlob readEncryptedObjectFromStore(long onum)
      throws AccessException {
    DissemReadMessage.Response response =
        send(Worker.getWorker().unauthToStore, new DissemReadMessage(onum));

    PublicKey key = getPublicKey();
    try {
      response.glob.verifySignature(key);
    } catch (GeneralSecurityException e) {
      return null;
    }
    return response.glob;
  }

  /**
   * Looks up the actual Store object when this store is deserialized. While
   * this method is not explicitly called in the code, it is used by the Java
   * serialization framework when deserializing a Store object.
   * 
   * @return The canonical Store object corresponding to this Store's onum
   * @throws ObjectStreamException
   */
  public java.lang.Object readResolve() {
    return Worker.getWorker().getStore(name);
  }

  /**
   * Ensure that a given number of objects can be created without contacting the
   * store.
   * 
   * @param num
   *          The number of objects to allocate
   */
  protected void reserve(int num) throws AccessException,
      UnreachableNodeException {
    synchronized (fresh_ids) {
      while (fresh_ids.size() < num) {
        // log.info("Requesting new onums, storeid=" + storeID);
        if (num < 512) num = 512;
        AllocateMessage.Response response =
            send(Worker.getWorker().authToStore, new AllocateMessage(num));

        for (long oid : response.oids)
          fresh_ids.add(oid);
      }
    }
  }

  @Override
  public WarrantiedCallResult lookupCall(CallInstance call) {
    SEMANTIC_WARRANTY_LOGGER.finest("Looking up " + call + "...");

    WarrantiedCallResult result = null;

    Log current = TransactionManager.getInstance().getCurrentLog();
    if (current != null) {
      result = current.getRequestResult(call);
      if (result != null) {
        SEMANTIC_WARRANTY_LOGGER.finer("Call " + call + " found in transaction log: " + result);
        return result;
      }

      if (current.blockedWarranties.contains(call)) {
        SEMANTIC_WARRANTY_LOGGER.finer("Call " + call + " was blocked, probably for call checking!");
        return null;
      }
    }

    result = callCache.get(call);
    if (result != null) {
      /*if (current == null || !result.warranty.expired(true) ||
          current.useStaleWarranties) {*/
      if (!result.warranty.expired(true)) {
        SEMANTIC_WARRANTY_LOGGER.finer("Call " + call + " found in local call cache: " + result);
        return result;
      } else {
        result = null;
      }
    }

    /* TODO: Check dissemination layer. */

    try {
      result = reuseCallFromStore(call);
      if (result != null) {
        if (current == null || !result.warranty.expired(true) ||
            current.useStaleWarranties) {
          SEMANTIC_WARRANTY_LOGGER.finer("Call " + call + " found at store: " + result);
          return result;
        } else {
          result = null;
        }
      }
    } catch (AccessException e) {
    }

    return result;
  }

  @Override
  public void insertResult(CallInstance call, WarrantiedCallResult result) {
    SEMANTIC_WARRANTY_LOGGER.finer("Putting call:" + call.toString());
    callCache.put(call, result);
  }

  public void removeResult(CallInstance call) {
    SEMANTIC_WARRANTY_LOGGER.finer("Removing call: " + call.toString());
    callCache.remove(call);
  }

  /**
   * Goes to the store to get object.
   * 
   * @param onum
   *          The object number to fetch
   * @return An ObjectGroup whose head object is the requested object.
   * @throws FetchException
   *           if there was an error while fetching the object from the store.
   */
  public WarrantiedCallResult reuseCallFromStore(CallInstance id) throws AccessException {
    SEMANTIC_WARRANTY_LOGGER.finest("Asking store " + name() + " for call " + id);
    ReuseCallMessage.Response response =
        send(Worker.getWorker().authToStore, new ReuseCallMessage(id));
    return response.result;
  }

  @Override
  public void abortTransaction(TransactionID tid) throws AccessException {
    send(Worker.getWorker().authToStore, new AbortTransactionMessage(tid));
  }

  @Override
  public java.util.Map<CallInstance, SemanticWarranty> commitTransaction(
      long transactionID, long commitTime, Set<SemanticWarrantyRequest>
      requests, boolean readOnly) throws UnreachableNodeException,
         TransactionCommitFailedException {
    return send(Worker.getWorker().authToStore, new CommitTransactionMessage(
          transactionID, commitTime, requests, readOnly)).getResults();
  }

  @Override
  public boolean checkForStaleObjects(LongKeyMap<Integer> reads) {
    List<Pair<SerializedObject, VersionWarranty>> staleObjects =
        getStaleObjects(reads);

    for (Pair<SerializedObject, VersionWarranty> pair : staleObjects)
      updateCache(pair);

    return !staleObjects.isEmpty();
  }

  /**
   * Helper for checkForStaleObjects.
   */
  protected List<Pair<SerializedObject, VersionWarranty>> getStaleObjects(
      LongKeyMap<Integer> reads) {
    try {
      return send(Worker.getWorker().authToStore, new StalenessCheckMessage(
          reads)).staleObjects;
    } catch (final AccessException e) {
      throw new RuntimeFetchException(e);
    }
  }

  @Override
  public String toString() {
    return "Store@" + name;
  }

  @Override
  public Map getRoot() {
    return new Map._Proxy(this, ONumConstants.ROOT_MAP);
  }

  @Override
  public NodePrincipal getPrincipal() {
    return new NodePrincipal._Proxy(this, ONumConstants.STORE_PRINCIPAL);
  }

  @Override
  public final boolean isLocalStore() {
    return false;
  }

  @Override
  public int hashCode() {
    return name.hashCode();
  }

  @Override
  public void evict(long onum) {
    cache.evict(onum);
  }

  /**
   * Updates the worker's cache of objects that originate from this store. If an
   * object with the given onum exists in cache, it is evicted and replaced with
   * the given serialized object.
   * 
   * @return true iff the cache had an existing entry for the object (regardless
   *          of whether such an entry was replaced).
   */
  public boolean updateCache(Pair<SerializedObject, VersionWarranty> update) {
	return cache.update(this, update);
  }

  /**
   * Updates the worker's cache with the given set of warranties.
   * 
   * @return the set of onums for which a cache entry was found.
   */
  public List<Long> updateWarranties(List<Binding> warranties) {
    return cache.update(this, warranties);
  }

  @Override
  public void cache(_Impl impl) {
    FabricSoftRef ref = impl.$ref;
    if (ref.store != this)
      throw new InternalError("Caching object at wrong store");

    cache.put(impl);
  }

  @Override
  public ObjectCache.Entry cache(Pair<SerializedObject, VersionWarranty> obj) {
    return cache.put(this, obj);
  }

  /**
   * @return The store's public key for verifying Glob signatures.
   */
  public PublicKey getPublicKey() {
    if (publicKey == null) {
      // No key cached. Fetch the certificate chain from the store.
      GetCertChainMessage.Response response;
      try {
        response =
            send(Worker.getWorker().authToStore, new GetCertChainMessage());
      } catch (NoException e) {
        // This is not possible.
        throw new InternalError(e);
      }
      Certificate[] certificateChain = response.certificateChain;

      // Validate the certificate chain.
      try {
        Crypto.validateCertificateChain(certificateChain,
            Worker.instance.config.getKeyMaterial().getTrustedCerts());
        publicKey = certificateChain[0].getPublicKey();
      } catch (GeneralSecurityException e) {
        // do nothing
      }
    }
    return publicKey;
  }

  /**
   * Clears the worker's cache for this store. To be used for (performance)
   * testing only.
   * 
   * @see fabric.worker.Worker#clearCache()
   */
  public void clearCache() {
    cache.clear();
  }

  /**
   * Returns a certificate chain for a new principal object for the given worker
   * key. This certificate chain is not guaranteed to end in a trusted root.
   */
  public X509Certificate[] makeWorkerPrincipal(Worker worker,
      PublicKey workerKey) {
    MakePrincipalMessage.Response response;
    try {
      response =
          send(worker.unauthToStore, new MakePrincipalMessage(workerKey));
    } catch (FabricGeneralSecurityException e) {
      throw new NotImplementedException();
    }

    X509Certificate cert = response.cert;

    // Check that the top certificate in the chain satisfies the following:
    // - signed by the store
    // - contains the worker's key

    Principal issuerDN = cert.getIssuerDN();
    // XXX This next line is really hacky.
    if (!name.equals(Crypto.getCN(issuerDN.getName()))) {
      throw new InternalError("Certificate signer (" + issuerDN.getName()
          + ") does not match store (" + name + ")");
    }

    if (!cert.getPublicKey().equals(workerKey)) {
      throw new InternalError("Key in certificate does not match worker key");
    }

    X509Certificate[] result =
        new X509Certificate[response.certChain.length + 1];
    result[0] = cert;
    for (int i = 0; i < response.certChain.length; i++) {
      result[i + 1] = response.certChain[i];
    }

    return result;
  }

  // ////////////////////////////////
  // Java custom-serialization gunk
  // ////////////////////////////////

  public java.lang.Object writeReplace() {
    return new SerializationProxy(name);
  }

  public static final class SerializationProxy implements Serializable {
    private final String storeName;

    public SerializationProxy(String storeName) {
      this.storeName = storeName;
    }

    java.lang.Object readResolve() {
      return Worker.getWorker().getStore(storeName);
    }
  }

}<|MERGE_RESOLUTION|>--- conflicted
+++ resolved
@@ -23,7 +23,7 @@
 import fabric.common.SerializedObject;
 import fabric.common.TransactionID;
 import fabric.common.VersionWarranty;
-import fabric.common.VersionWarranty.Binding;
+import fabric.common.WarrantyRefreshGroup;
 import fabric.common.exceptions.AccessException;
 import fabric.common.exceptions.FabricGeneralSecurityException;
 import fabric.common.exceptions.FabricRuntimeException;
@@ -33,12 +33,8 @@
 import fabric.common.util.ConcurrentLongKeyHashMap;
 import fabric.common.util.ConcurrentLongKeyMap;
 import fabric.common.util.LongKeyMap;
-<<<<<<< HEAD
 import fabric.common.util.Pair;
-import fabric.dissemination.Glob;
-=======
 import fabric.dissemination.ObjectGlob;
->>>>>>> d4445c60
 import fabric.lang.Object;
 import fabric.lang.Object._Impl;
 import fabric.lang.security.NodePrincipal;
@@ -476,7 +472,7 @@
    *          of whether such an entry was replaced).
    */
   public boolean updateCache(Pair<SerializedObject, VersionWarranty> update) {
-	return cache.update(this, update);
+    return cache.update(this, update);
   }
 
   /**
@@ -484,7 +480,7 @@
    * 
    * @return the set of onums for which a cache entry was found.
    */
-  public List<Long> updateWarranties(List<Binding> warranties) {
+  public List<Long> updateWarranties(WarrantyRefreshGroup warranties) {
     return cache.update(this, warranties);
   }
 
