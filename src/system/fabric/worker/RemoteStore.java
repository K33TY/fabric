--- conflicted
+++ resolved
@@ -14,6 +14,8 @@
 import fabric.common.*;
 import fabric.common.exceptions.FabricException;
 import fabric.common.exceptions.FetchException;
+import fabric.common.exceptions.AccessException;
+import fabric.common.exceptions.RuntimeFetchException;
 import fabric.common.exceptions.InternalError;
 import fabric.common.exceptions.NotImplementedException;
 import fabric.common.net.naming.SocketAddress;
@@ -132,7 +134,6 @@
   /**
    * Sends a PREPARE message to the store.
    */
-<<<<<<< HEAD
   public boolean prepareTransaction(long tid,
                                     long commitTime,
                                     Collection<Object._Impl> toCreate,
@@ -143,31 +144,7 @@
     PrepareTransactionMessage.Response response =
       send(new PrepareTransactionMessage(tid, commitTime, toCreate, reads, writes));
 
-
     return response.subTransactionCreated;
-=======
-  public boolean prepareTransaction(boolean useAuthentication, long tid,
-      long commitTime, Collection<Object._Impl> toCreate,
-      LongKeyMap<Integer> reads, Collection<Object._Impl> writes)
-      throws TransactionPrepareFailedException, UnreachableNodeException {
-    if (useAuthentication) {
-      PrepareTransactionMessage.Response response =
-          new PrepareTransactionMessage(tid, commitTime, toCreate, reads,
-              writes).send(this);
-
-      return response.subTransactionCreated;
-    } else {
-      UnauthenticatedPrepareTransactionMessage.Response response =
-          new UnauthenticatedPrepareTransactionMessage(tid, commitTime,
-              toCreate, reads, writes).send(this);
-
-      if (!response.success)
-        throw new TransactionPrepareFailedException(response.versionConflicts,
-            response.message);
-
-      return response.subTransactionCreated;
-    }
->>>>>>> 7da15a09
   }
 
   /**
@@ -415,7 +392,11 @@
    * Helper for checkForStaleObjects.
    */
   protected List<SerializedObject> getStaleObjects(LongKeyMap<Integer> reads) {
-    return new StalenessCheckMessage(reads).send(this).staleObjects;
+    try {
+      return send(new StalenessCheckMessage(reads)).staleObjects;
+    } catch (final AccessException e) {
+      throw new RuntimeFetchException(e);
+    }
   }
 
   @Override
