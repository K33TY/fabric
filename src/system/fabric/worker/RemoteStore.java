--- conflicted
+++ resolved
@@ -366,13 +366,8 @@
    * object with the given onum exists in cache, it is evicted and replaced with
    * the given serialized object.
    */
-<<<<<<< HEAD
-  public boolean updateCache(Pair<SerializedObject, VersionWarranty> update) {
-    return cache.update(this, update);
-=======
-  public void updateCache(SerializedObject update) {
+  public void updateCache(Pair<SerializedObject, VersionWarranty> update) {
     cache.update(this, update);
->>>>>>> b1b3e4a7
   }
 
   /**
