--- conflicted
+++ resolved
@@ -145,14 +145,8 @@
 
   public TransactionPrepareFailedException(
       List<TransactionPrepareFailedException> causes) {
-<<<<<<< HEAD
-    this.versionConflicts =
-        new LongKeyHashMap<Pair<SerializedObject, VersionWarranty>>();
-    this.callConflictUpdates =
-        new HashMap<CallInstance, WarrantiedCallResult>();
-=======
     this.versionConflicts = new LongKeyHashMap<>();
->>>>>>> c84391e2
+    this.callConflictUpdates = new HashMap<>();
 
     messages = new ArrayList<>();
     for (TransactionPrepareFailedException exc : causes) {
