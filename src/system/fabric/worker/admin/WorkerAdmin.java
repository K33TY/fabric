package fabric.worker.admin;

import java.io.BufferedInputStream;
import java.io.BufferedOutputStream;
import java.io.DataInput;
import java.io.DataInputStream;
import java.io.DataOutputStream;
import java.io.IOException;
import java.net.ConnectException;
import java.net.InetAddress;
import java.net.ServerSocket;
import java.net.Socket;

import fabric.common.Threading;
import fabric.common.exceptions.InternalError;
import fabric.common.exceptions.UsageError;
import fabric.worker.Worker;
import fabric.worker.shell.CommandSource;
import fabric.worker.shell.TokenizedCommandSource;
import fabric.worker.shell.WorkerShell;

public class WorkerAdmin {
  /**
   * Connects to a remote worker and executes commands via its admin port.
   * 
   * @throws WorkerNotRunningException
   *           if no worker is listening on the admin port.
   */
  public static void connect(int adminPort, String[] cmd) throws UsageError,
  WorkerNotRunningException {
    Socket socket = null;
    try {
      socket = new Socket((String) null, adminPort);
    } catch (ConnectException e) {
      throw new WorkerNotRunningException();
    } catch (IOException e) {
      throw new InternalError(e);
    }

    // Successfully connected. Ensure we have commands to run.
    if (cmd == null) {
<<<<<<< HEAD
      try {
        socket.close();
      } catch (IOException e) {
        throw new InternalError(e);
      }
      
=======
      if (socket != null) {
        try {
          socket.close();
        } catch (IOException e) {
        }
      }
>>>>>>> d4b7c1fd
      throw new UsageError(
          "Worker already running. Must specify worker commands to execute.");
    }

    try {
      // Send our commands over.
      DataOutputStream out =
          new DataOutputStream(new BufferedOutputStream(
              socket.getOutputStream()));
      out.writeInt(cmd.length);
      for (String arg : cmd) {
        out.writeUTF(arg);
      }
      out.flush();

      // Wait for the worker to finish running our commands.
      socket.getInputStream().read();
      socket.close();
    } catch (IOException e) {
      throw new InternalError(e);
    }
  }

  /**
   * Listens on the admin port for commands.
   */
  public static void listen(int adminPort, Worker worker) {
    // Bind to the admin port.
    ServerSocket server;
    try {
      server = new ServerSocket(adminPort, 50, InetAddress.getByName(null));
    } catch (IOException e) {
      throw new InternalError(e);
    }

    // Spawn off a new thread to receive admin connections.
    new Acceptor(server, worker);
  }

  private static class Acceptor extends Thread {
    private final ServerSocket server;
    private final Worker worker;

    Acceptor(ServerSocket server, Worker worker) {
      super("connection handler for worker admin port");
      setDaemon(true);
      this.server = server;
      this.worker = worker;
      start();
    }

    @Override
    public void run() {
      while (true) {
        try {
          handleConnection(server.accept());
        } catch (IOException e) {
          throw new InternalError(e);
        }
      }
    }

    private void handleConnection(final Socket socket) {
      Threading.getPool().submit(
          new Threading.NamedRunnable("Worker admin connection handler") {
            @Override
            protected void runImpl() {
              try {
                DataInput in =
                    new DataInputStream(new BufferedInputStream(socket
                        .getInputStream()));
                // Read commands from network.
                String[] cmd = new String[in.readInt()];
                for (int i = 0; i < cmd.length; i++) {
                  cmd[i] = in.readUTF();
                }

                // Hand the commands off to the worker shell to execute.
                CommandSource commandSource = new TokenizedCommandSource(cmd);
                new WorkerShell(worker, commandSource).run();

                // Write a byte to indicate we're done running.
                socket.getOutputStream().write(0);
                socket.getOutputStream().flush();
                socket.close();
              } catch (IOException e) {
                throw new InternalError(e);
              }
            }
          });
    }
  }
}<|MERGE_RESOLUTION|>--- conflicted
+++ resolved
@@ -39,21 +39,12 @@
 
     // Successfully connected. Ensure we have commands to run.
     if (cmd == null) {
-<<<<<<< HEAD
-      try {
-        socket.close();
-      } catch (IOException e) {
-        throw new InternalError(e);
-      }
-      
-=======
       if (socket != null) {
         try {
           socket.close();
         } catch (IOException e) {
         }
       }
->>>>>>> d4b7c1fd
       throw new UsageError(
           "Worker already running. Must specify worker commands to execute.");
     }
