package fabric.worker.transaction;

import static fabric.common.Logging.HOTOS_LOGGER;
import static fabric.common.Logging.SEMANTIC_WARRANTY_LOGGER;
import static fabric.common.Logging.WORKER_TRANSACTION_LOGGER;
import static fabric.worker.transaction.Log.CommitState.Values.ABORTED;
import static fabric.worker.transaction.Log.CommitState.Values.ABORTING;
import static fabric.worker.transaction.Log.CommitState.Values.COMMITTED;
import static fabric.worker.transaction.Log.CommitState.Values.COMMITTING;
import static fabric.worker.transaction.Log.CommitState.Values.PREPARED;
import static fabric.worker.transaction.Log.CommitState.Values.PREPARE_FAILED;
import static fabric.worker.transaction.Log.CommitState.Values.PREPARING;

import java.util.ArrayList;
import java.util.Collection;
import java.util.Collections;
import java.util.HashMap;
import java.util.HashSet;
import java.util.Iterator;
import java.util.List;
import java.util.Map;
import java.util.Map.Entry;
import java.util.Set;
import java.util.WeakHashMap;
import java.util.concurrent.ExecutionException;
import java.util.concurrent.Future;
import java.util.logging.Level;

import fabric.common.FabricThread;
import fabric.common.Logging;
<<<<<<< HEAD
import fabric.common.SemanticWarranty;
import fabric.common.SerializedObject;
=======
import fabric.common.SerializedObjectAndTokens;
>>>>>>> 26438013
import fabric.common.Threading;
import fabric.common.Threading.NamedRunnable;
import fabric.common.Timing;
import fabric.common.TransactionID;
import fabric.common.VersionWarranty;
import fabric.common.exceptions.AccessException;
import fabric.common.exceptions.InternalError;
import fabric.common.util.LongKeyMap;
import fabric.lang.Object._Impl;
import fabric.lang.Object._Proxy;
import fabric.lang.WrappedJavaInlineable;
import fabric.lang.security.Label;
import fabric.lang.security.SecurityCache;
import fabric.net.RemoteNode;
import fabric.net.UnreachableNodeException;
import fabric.store.InProcessStore;
import fabric.store.PrepareWritesResult;
import fabric.worker.AbortException;
import fabric.worker.LocalStore;
import fabric.worker.RemoteStore;
import fabric.worker.Store;
import fabric.worker.TransactionAbortingException;
import fabric.worker.TransactionAtomicityViolationException;
import fabric.worker.TransactionCommitFailedException;
import fabric.worker.TransactionPrepareFailedException;
import fabric.worker.TransactionRestartingException;
import fabric.worker.Worker;
import fabric.worker.memoize.CallInstance;
import fabric.worker.memoize.SemanticWarrantyRequest;
import fabric.worker.memoize.WarrantiedCallResult;
import fabric.worker.remote.RemoteWorker;
import fabric.worker.remote.WriterMap;

/**
 * Holds transaction management information for a single thread. Each thread has
 * its own TransactionManager.
 * <p>
 * We say that a transaction has acquired a write lock on an object if any entry
 * in the object's <code>$history</code> list has <code>$writeLockHolder</code>
 * set to that transaction. @see fabric.lang.Object._Impl
 * </p>
 * <p>
 * We say that a transaction has acquired a read lock if it is in the
 * "read list" for that object. @see fabric.lang.Object._Impl.$readMapEntry
 * </p>
 * <p>
 * When a transaction acquires a read lock, we ensure that the <i>read
 * condition</i> holds: that the holder of the write lock is an ancestor of that
 * transaction. Before reading an object, we ensure that the transaction holds a
 * read lock and that the read condition still holds.
 * </p>
 * <p>
 * When a transaction acquires a write lock, we ensure that the <i>write
 * condition</i> holds: the holders of the read and write locks are all
 * ancestors of that transaction. Before writing an object, we ensure that the
 * transaction holds a write lock and that the write condition still holds.
 * </p>
 * <p>
 * Assumptions:
 * <ul>
 * <li>Once the top-level transaction within a thread aborts or commits, that
 * thread will terminate without performing further operations on the
 * transaction manager.</li>
 * <li>The fetch operation will not be invoked concurrently on the same object.</li>
 * </ul>
 * </p>
 * <p>
 * The following objects are used as condition variables:
 * <ul>
 * <li>Log.children - for signalling that all sub-transactions of a given
 * transaction have finished.</li>
 * <li>Impl objects - for signalling to readers and writers that a read or write
 * lock on that object has been released.
 * </ul>
 * </p>
 */
public final class TransactionManager {
  /**
   * The deadlock detector.
   */
  private static final DeadlockDetectorThread deadlockDetector =
      new DeadlockDetectorThread();

  /**
   * The innermost running transaction for the thread being managed.
   */
  private Log current;

  /**
   * A debugging switch for storing a stack trace each time a write lock is
   * obtained. Enable this by passing "--trace-locks" as a command-line argument
   * to the node.
   */
  public static boolean TRACE_WRITE_LOCKS = false;

  /**
   * A map from OIDs to <code>ReadMapEntry</code>s. Each ReadMapEntry
   * encapsulates a version number and a list of logs for transactions that have
   * read that version of the object. For each transaction tx, an object o is in
   * tx.reads exactly when tx is in readMap[o].readLocks. A transaction has
   * acquired a read lock if its log is in this list. All entries in this list
   * have non-empty <code>readLocks</code> sets.
   */
  // Proxy objects aren't used here because doing so would result in calls to
  // hashcode() and equals() on such objects, resulting in fetching the
  // corresponding Impls from the store.
  static final ReadMap readMap = new ReadMap();

  public static boolean haveReaders(Store store, long onum) {
    return readMap.haveReaders(store, onum);
  }

  public static void abortReaders(Store store, long onum) {
    readMap.abortReaders(store, onum);
  }

  public static ReadMap.Entry getReadMapEntry(_Impl impl,
      VersionWarranty warranty) {
    return readMap.getEntry(impl, warranty);
  }

  private static final Map<Thread, TransactionManager> instanceMap =
      new WeakHashMap<>();

  public static TransactionManager getInstance() {
    Thread thread = Thread.currentThread();

    if (thread instanceof FabricThread) {
      FabricThread ft = (FabricThread) thread;
      TransactionManager result = ft.getTransactionManager();
      if (result == null) {
        result = new TransactionManager();
        ft.setTransactionManager(result);
      }
      return result;
    }

    synchronized (instanceMap) {
      TransactionManager result = instanceMap.get(thread);
      if (result == null) {
        result = new TransactionManager();
        instanceMap.put(thread, result);
      }

      return result;
    }
  }

  private TransactionManager() {
    this.current = null;
  }

  private void checkRetrySignal() {
    if (current.retrySignal != null) {
      synchronized (current) {
        WORKER_TRANSACTION_LOGGER.log(Level.FINEST, "{0} got retry signal",
            current);

        throw new TransactionRestartingException(current.retrySignal);
      }
    }
  }

  /**
   * Aborts the transaction, recursing to any workers that were called, and any
   * stores that were contacted.
   */
  public void abortTransaction() {
    abortTransaction(Collections.<RemoteNode<?>> emptySet());
  }

  /**
   * @param abortedNodes
   *          a set of nodes that don't need to be contacted because they
   *          already know about the abort.
   */
  private void abortTransaction(Set<RemoteNode<?>> abortedNodes) {
    if (current.tid.depth == 0) {
      // Aborting a top-level transaction. Make sure no other thread is working
      // on this transaction.
      synchronized (current.commitState) {
        while (current.commitState.value == PREPARING) {
          try {
            current.commitState.wait();
          } catch (InterruptedException e) {
            Logging.logIgnoredInterruptedException(e);
          }
        }

        switch (current.commitState.value) {
        case UNPREPARED:
          current.commitState.value = ABORTING;
          break;

        case PREPARE_FAILED:
        case PREPARED:
          current.commitState.value = ABORTING;
          break;

        case PREPARING:
          // We should've taken care of this case already in the 'while' loop
          // above.
          throw new InternalError();

        case COMMITTING:
        case COMMITTED:
          // Too late to abort! We shouldn't really enter this situation.
          WORKER_TRANSACTION_LOGGER
              .warning("Ignoring attempt to abort a committed transaction.");
          return;

        case ABORTING:
        case ABORTED:
          return;
        }
      }
    }

    boolean readOnly = current.isReadOnly();

    WORKER_TRANSACTION_LOGGER.log(Level.INFO, "{0} aborting", current);

    HOTOS_LOGGER.log(Level.FINEST, "aborting {0}", current);

    // Assume only one thread will be executing this.

    // Set the retry flag in all our children.
    current.flagRetry();

    // Wait for all other threads to finish.
    current.waitForThreads();

    sendAbortMessages(abortedNodes);
    current.abort();
    WORKER_TRANSACTION_LOGGER.log(Level.INFO, "{0} aborted", current);
    HOTOS_LOGGER.log(Level.INFO, "aborted {0} " + (readOnly ? "R" : "W"),
        current);

    if (current.tid.depth == 0) {
      // Aborted a top-level transaction. Remove from the transaction registry.
      TransactionRegistry.remove(current.tid.topTid);
    }

    synchronized (current.commitState) {
      // The commit state reflects the state of the top-level transaction, so
      // only set the flag if a top-level transaction is being aborted.
      if (current.tid.depth == 0) {
        current.commitState.value = ABORTED;
        current.commitState.notifyAll();
      }

      if (current.tid.parent == null || current.parent != null
          && current.parent.tid.equals(current.tid.parent)) {
        // The parent frame represents the parent transaction. Pop the stack.
        current = current.parent;
      } else {
        // Reuse the current frame for the parent transaction.
        current.tid = current.tid.parent;
      }
    }
  }

  /**
   * Commits the transaction if possible; otherwise, aborts the transaction.
   *
   * @throws AbortException
   *           if the transaction was aborted.
   * @throws TransactionRestartingException
   *           if the transaction was aborted and needs to be retried.
   */
  public void commitTransaction() throws AbortException,
      TransactionRestartingException, TransactionAtomicityViolationException {
    Timing.COMMIT.begin();
    try {
      commitTransaction(false);
    } finally {
      Timing.COMMIT.end();
    }
  }

  /**
   * @throws TransactionRestartingException
   *           if the prepare fails.
   */
  private void commitTransaction(boolean ignoreRetrySignal) {
    WORKER_TRANSACTION_LOGGER.log(Level.FINEST, "{0} attempting to commit",
        current);

    // Assume only one thread will be executing this.

    // XXX This is a long and ugly method. Re-factor?

    // Wait for all sub-transactions to finish.
    current.waitForThreads();

    TransactionID ignoredRetrySignal = null;
    if (!ignoreRetrySignal) {
      // Make sure we're not supposed to abort or retry.
      try {
        checkRetrySignal();
      } catch (TransactionAbortingException e) {
        abortTransaction();
        throw new AbortException();
      } catch (TransactionRestartingException e) {
        abortTransaction();
        throw e;
      }
    } else {
      synchronized (current) {
        ignoredRetrySignal = current.retrySignal;
      }
    }

    WORKER_TRANSACTION_LOGGER.log(Level.FINEST, "{0} committing", current);

    Log parent = current.parent;
    if (current.tid.parent != null) {
      try {
        Timing.SUBTX.begin();
        // Update data structures to reflect the commit.
        current.commitNested();
        WORKER_TRANSACTION_LOGGER.log(Level.FINEST, "{0} committed", current);
        if (parent != null && parent.tid.equals(current.tid.parent)) {
          // Parent frame represents parent transaction. Pop the stack.
          current = parent;
        } else {
          // Reuse the current frame for the parent transaction. Update its TID.
          current.tid = current.tid.parent;
        }

        if (ignoredRetrySignal != null) {
          // Preserve the ignored retry signal.
          synchronized (current) {
            TransactionID signal = ignoredRetrySignal;
            if (current.retrySignal != null) {
              signal = signal.getLowestCommonAncestor(current.retrySignal);

              if (signal == null) {
                throw new InternalError("Something is broken with transaction "
                    + "management. Found retry signals for different "
                    + "transactions in the same log. (In transaction "
                    + current.tid + ".  Retry1=" + current.retrySignal
                    + "; Retry2=" + ignoredRetrySignal);
              }
            }

            current.retrySignal = signal;
          }
        }
        return;
      } finally {
        Timing.SUBTX.end();
      }
    }

    // Create top level SemanticWarrantyRequest, if any.
    current.createCurrentRequest();

    // Commit top-level transaction.

    // Send prepare-write messages to our cohorts. If the prepare fails, this
    // will abort our portion of the transaction and throw a
    // TransactionRestartingException.
    long startTime = System.currentTimeMillis();
    PrepareWritesResult writeResult = sendPrepareWriteMessages();

    Logging.log(SEMANTIC_WARRANTY_LOGGER, Level.FINEST,
        "Delay since we began is {0}ms", (writeResult.commitTime - startTime));

    //current.semanticWarrantiesUsed.putAll(writeResult.addedCalls);
    current.requestReplies.putAll(writeResult.callResults);
    //current.addedReads = writeResult.addedReads;

    Log HOTOS_current = current;
    List<RemoteWorker> workers = current.workersCalled;
    final boolean isWriteFree =
        current.writes.isEmpty() && current.getAllRequests().isEmpty();
    //TODO: Stare at this and make sure it's right.
    final boolean readOnly = current.isReadOnly();
    Set<Store> stores =
        new HashSet<>(current.storesRead(Long.MAX_VALUE).keySet());
    stores.addAll(current.storesWritten());
    final long prepareStart = System.currentTimeMillis();

    // Send prepare-read messages to our cohorts. If the prepare fails, this
    // will abort our portion of the transaction and throw a
    // TransactionRestartingException.
    sendPrepareReadMessages(readOnly, writeResult.commitTime);

    // Send commit messages to our cohorts.
    sendCommitMessagesAndCleanUp(readOnly, writeResult.commitTime);

    final long actualCommitTime =
        Math.max(writeResult.commitTime, System.currentTimeMillis());
    COMMIT_TIME.set(actualCommitTime);
    if (!isWriteFree && HOTOS_LOGGER.isLoggable(Level.INFO)
        || HOTOS_LOGGER.isLoggable(Level.FINE)) {
      final long commitLatency = actualCommitTime - prepareStart;
      final long writeDelay =
          Math.max(0, writeResult.commitTime - System.currentTimeMillis());
      if (LOCAL_STORE == null)
        LOCAL_STORE = Worker.getWorker().getLocalStore();
      if (workers.size() > 0 || stores.size() > 1 || stores.size() == 1
          && !stores.contains(LOCAL_STORE)
          && !(stores.iterator().next() instanceof InProcessStore)) {
        if (isWriteFree) {
          Logging.log(HOTOS_LOGGER, Level.FINE,
              "committed tid {0} (latency {1} ms)", HOTOS_current,
              commitLatency);
        } else {
          Logging.log(HOTOS_LOGGER, Level.INFO,
              "committed tid {0} (latency {1} ms; write delay {2} ms)",
              HOTOS_current, commitLatency, writeDelay);
        }
      }
    }
  }

  /**
   * XXX Really gross HACK to make actual transaction commit times visible to
   * the application. This allows us to measure end-to-end application-level
   * transaction latency.
   */
  public static final ThreadLocal<Long> COMMIT_TIME = new ThreadLocal<>();

  private static LocalStore LOCAL_STORE;

  /**
   * Sends prepare-write messages to the cohorts. If any cohort fails to
   * prepare, abort messages will be sent, and the local portion of the
   * transaction is rolled back.
   *
   * @return a proposed commit time, based on the outstanding warranties for
   *           objects modified by the transaction. The returned commit time is
   *           guaranteed to be no earlier than the time at which this method is
   *           called.
   * @throws TransactionRestartingException
   *           if the prepare fails.
   */
  public PrepareWritesResult sendPrepareWriteMessages() {
    final Map<RemoteNode<?>, TransactionPrepareFailedException> failures =
        Collections
            .synchronizedMap(new HashMap<RemoteNode<?>, TransactionPrepareFailedException>());

    synchronized (current.commitState) {
      switch (current.commitState.value) {
      case UNPREPARED:
        current.commitState.value = PREPARING;
        break;

      case PREPARING:
      case PREPARED:
        return new PrepareWritesResult(current.commitState.commitTime, null);

      case COMMITTING:
      case COMMITTED:
      case PREPARE_FAILED:
        throw new InternalError(
            "Got a prepare-write request, but transaction state is "
                + current.commitState.value);

      case ABORTING:
      case ABORTED:
        throw new TransactionRestartingException(current.tid);
      }
    }

    List<Future<?>> futures = new ArrayList<>();

    // A ref cell containing the max commit time. Using a ref cell so we can
    // synchronize on it.
    final long[] commitTime = new long[1];
    commitTime[0] = System.currentTimeMillis();

    // Aggregated request results.
    final Map<CallInstance, SemanticWarranty> callResults =
        new HashMap<CallInstance, SemanticWarranty>();

    // Go through each worker and send prepare messages in parallel.
    for (final RemoteWorker worker : current.workersCalled) {
      NamedRunnable runnable =
          new NamedRunnable("worker write-prepare to " + worker.name()) {
            @Override
            public void runImpl() {
              try {
                long response =
                    worker.prepareTransactionWrites(current.tid.topTid);
                synchronized (commitTime) {
                  if (response > commitTime[0]) commitTime[0] = response;
                }
              } catch (UnreachableNodeException e) {
                failures.put(worker, new TransactionPrepareFailedException(
                    "Unreachable worker"));
              } catch (TransactionPrepareFailedException e) {
                failures.put(worker,
                    new TransactionPrepareFailedException(e.getMessage()));
              } catch (TransactionRestartingException e) {
                failures.put(worker, new TransactionPrepareFailedException(
                    "transaction restarting"));
              }
            }
          };

      futures.add(Threading.getPool().submit(runnable));
    }

    // Go through each store and send prepare messages in parallel.
    Set<Store> storesWritten = current.storesWritten();
    storesWritten.addAll(current.storesRequested());

    current.commitState.storesContacted.addAll(storesWritten);
    for (Iterator<Store> storeIt = storesWritten.iterator(); storeIt.hasNext();) {
      final Store store = storeIt.next();
      NamedRunnable runnable =
          new NamedRunnable("worker write-prepare to " + store.name()) {
            @Override
            public void runImpl() {
              try {
                Collection<_Impl> creates = current.getCreatesForStore(store);
                Collection<_Impl> writes = current.getWritesForStore(store);
                Set<SemanticWarrantyRequest> calls =
                    current.getRequestsForStore(store);

                if (WORKER_TRANSACTION_LOGGER.isLoggable(Level.FINE)) {
                  Logging.log(WORKER_TRANSACTION_LOGGER, Level.FINE,
                      "Preparing "
                          + "writes for transaction {0} to {1}: {2} created, "
                          + "{3} modified", current.tid.topTid, store,
                      creates.size(), writes.size());
                }
                Logging.log(SEMANTIC_WARRANTY_LOGGER, Level.FINEST,
                    "Requesting {0} computation warranties", calls.size());

                PrepareWritesResult response =
                    store.prepareTransactionWrites(current.tid.topTid, creates,
                        writes, calls);

                synchronized (commitTime) {
                  if (response.commitTime > commitTime[0])
                    commitTime[0] = response.commitTime;
                }

                synchronized (callResults) {
                  if (response.callResults != null) {
                    Logging.log(SEMANTIC_WARRANTY_LOGGER, Level.FINEST,
                        "Got {0} computation warranties", response.callResults.size());
                    callResults.putAll(response.callResults);
                  }
                }
              } catch (TransactionPrepareFailedException e) {
                failures.put((RemoteNode<?>) store, e);
              } catch (UnreachableNodeException e) {
                failures.put((RemoteNode<?>) store,
                    new TransactionPrepareFailedException("Unreachable store"));
              }
            }
          };

      // Optimization: only start in a new thread if there are more stores to
      // contact and if it's a truly remote store (i.e., not in-process).
      if (!(store instanceof InProcessStore || store.isLocalStore())
          && storeIt.hasNext()) {
        futures.add(Threading.getPool().submit(runnable));
      } else {
        runnable.run();
      }
    }

    // Wait for replies.
    for (Future<?> future : futures) {
      while (true) {
        try {
          future.get();
          break;
        } catch (InterruptedException e) {
          Logging.logIgnoredInterruptedException(e);
        } catch (ExecutionException e) {
          e.printStackTrace();
        }
      }
    }

    // Check for conflicts and unreachable stores/workers.
    if (!failures.isEmpty()) {
      String logMessage =
          "Transaction tid=" + current.tid.topTid + ":  write-prepare failed.";

      for (Map.Entry<RemoteNode<?>, TransactionPrepareFailedException> entry : failures
          .entrySet()) {
        if (entry.getKey() instanceof RemoteStore) {
          // Remove old objects from our cache.
          RemoteStore store = (RemoteStore) entry.getKey();
          LongKeyMap<SerializedObjectAndTokens> versionConflicts =
              entry.getValue().versionConflicts;
          if (versionConflicts != null) {
            for (SerializedObjectAndTokens obj : versionConflicts.values())
              store.updateCache(obj);
          }

          Map<CallInstance, WarrantiedCallResult> callConflictUpdates =
              entry.getValue().callConflictUpdates;
          if (callConflictUpdates != null) {
            for (Map.Entry<CallInstance, WarrantiedCallResult> callEntry : callConflictUpdates
                .entrySet())
              store.insertResult(callEntry.getKey(), callEntry.getValue());
          }
        }

        if (WORKER_TRANSACTION_LOGGER.isLoggable(Level.FINE)) {
          logMessage +=
              "\n\t" + entry.getKey() + ": " + entry.getValue().getMessage();
        }
      }
      WORKER_TRANSACTION_LOGGER.fine(logMessage);
      HOTOS_LOGGER.fine("Prepare failed.");

      synchronized (current.commitState) {
        current.commitState.value = PREPARE_FAILED;
        current.commitState.notifyAll();
      }

      TransactionID tid = current.tid;

      TransactionPrepareFailedException e =
          new TransactionPrepareFailedException(failures);
      Logging.log(WORKER_TRANSACTION_LOGGER, Level.INFO,
          "{0} error committing: prepare failed exception: {1}", current, e);

      abortTransaction(failures.keySet());
      throw new TransactionRestartingException(tid);

    } else {
      synchronized (current.commitState) {
        current.commitState.value = PREPARED;
        current.commitState.notifyAll();
        return new PrepareWritesResult(commitTime[0], callResults);
      }
    }
  }

  /**
   * Sends prepare-read messages to the cohorts. If any cohort fails to
   * prepare, abort messages will be sent, and the local portion of the
   * transaction is rolled back.
   *
   * @throws TransactionRestartingException
   *           if the prepare fails.
   */
  public void sendPrepareReadMessages(final boolean readOnly,
      final long commitTime) {
    final Map<RemoteNode<?>, TransactionPrepareFailedException> failures =
        Collections
            .synchronizedMap(new HashMap<RemoteNode<?>, TransactionPrepareFailedException>());

    synchronized (current.commitState) {
      while (current.commitState.value == PREPARING) {
        if (current.commitState.commitTime >= commitTime) return;

        try {
          current.commitState.wait();
        } catch (InterruptedException e) {
        }
      }

      switch (current.commitState.value) {
      case UNPREPARED:
        current.commitState.value = PREPARING;
        break;

      case PREPARING:
        // We should've taken care of this case already in the 'while' loop
        // above.
        throw new InternalError();

      case PREPARED:
        if (current.commitState.commitTime >= commitTime) return;
        current.commitState.value = PREPARING;
        break;

      case COMMITTING:
      case COMMITTED:
      case PREPARE_FAILED:
        throw new InternalError(
            "Got a prepare-read request, but transaction state is "
                + current.commitState.value);

      case ABORTING:
      case ABORTED:
        throw new TransactionRestartingException(current.tid);
      }
    }

    List<Future<?>> futures = new ArrayList<>();

    // Go through each worker and send prepare messages in parallel.
    for (final RemoteWorker worker : current.workersCalled) {
      NamedRunnable runnable =
          new NamedRunnable("worker read-prepare to " + worker.name()) {
            @Override
            public void runImpl() {
              try {
                worker.prepareTransactionReads(current.tid.topTid, commitTime);
              } catch (UnreachableNodeException e) {
                failures.put(worker, new TransactionPrepareFailedException(
                    "Unreachable worker"));
              } catch (TransactionPrepareFailedException e) {
                failures.put(worker,
                    new TransactionPrepareFailedException(e.getMessage()));
              } catch (TransactionRestartingException e) {
                failures.put(worker, new TransactionPrepareFailedException(
                    "transaction restarting"));
              }
            }
          };

      futures.add(Threading.getPool().submit(runnable));
    }

    // Go through each store and send prepare messages in parallel.
    Map<Store, LongKeyMap<Integer>> storesRead = current.storesRead(commitTime);
    Map<Store, Set<CallInstance>> storesCalled =
        current.storesCalled(commitTime);

    Set<Store> storesToContact = new HashSet<Store>(storesCalled.keySet());
    storesToContact.addAll(storesRead.keySet());

    current.commitState.commitTime = commitTime;
    int numRemoteReadsPrepared = 0;
    for (Iterator<Entry<Store, LongKeyMap<Integer>>> entryIt =
        storesRead.entrySet().iterator(); entryIt.hasNext();) {
      Entry<Store, LongKeyMap<Integer>> entry = entryIt.next();
      final Store store = entry.getKey();
      final LongKeyMap<Integer> reads = entry.getValue();
      final Map<CallInstance, WarrantiedCallResult> calls =
          current.getCallsForStore(store);

      if (!store.isLocalStore()) {
        numRemoteReadsPrepared += reads.size();
      }

      NamedRunnable runnable =
          new NamedRunnable("worker read-prepare to " + store.name()) {
            @Override
            public void runImpl() {
              try {
                if (WORKER_TRANSACTION_LOGGER.isLoggable(Level.FINE)) {
                  Logging.log(WORKER_TRANSACTION_LOGGER, Level.FINE,
                      "Preparing reads for transaction {0} to {1}: {2} version "
                          + "warranties will expire and {3} semantic warranties will expire",
                          current.tid.topTid, store, reads.size(), calls.size());
                }

                Pair<LongKeyMap<VersionWarranty>, Map<CallInstance,
                  WarrantiedCallResult>> allNewWarranties =
                    store.prepareTransactionReads(current.tid.topTid, readOnly,
                        reads, calls, commitTime);

                // Prepare was successful. Update the objects' warranties.
                SEMANTIC_WARRANTY_LOGGER.finest("Updating version warranties.");
                current.updateVersionWarranties(store, allNewWarranties.first);
                // Update warranties on calls.
                SEMANTIC_WARRANTY_LOGGER.finest("Updating semantic warranties.");
                current
                    .updateSemanticWarranties(store, allNewWarranties.second);
              } catch (TransactionPrepareFailedException e) {
                failures.put((RemoteNode<?>) store, e);
              } catch (UnreachableNodeException e) {
                failures.put((RemoteNode<?>) store,
                    new TransactionPrepareFailedException("Unreachable store"));
              }
            }
          };

      // Optimization: only start in a new thread if there are more ss to
      // contact and if it's a truly remote s (i.e., not in-process).
      if (!(store instanceof InProcessStore || store.isLocalStore())
          && entryIt.hasNext()) {
        futures.add(Threading.getPool().submit(runnable));
      } else {
        runnable.run();
      }
    }

    if (HOTOS_LOGGER.isLoggable(Level.FINE)) {
      int numTotalRemoteReads = 0;
      for (Store store : current.reads.storeSet()) {
        if (store.isLocalStore()) continue;
        numTotalRemoteReads += current.reads.get(store).size();
      }

      if (numTotalRemoteReads > 0) {
        Logging.log(HOTOS_LOGGER, Level.FINE, "Prepared {0} out of {1} reads",
            numRemoteReadsPrepared, numTotalRemoteReads);
      }
    }

    // Wait for replies.
    for (Future<?> future : futures) {
      while (true) {
        try {
          future.get();
          break;
        } catch (InterruptedException e) {
          Logging.logIgnoredInterruptedException(e);
        } catch (ExecutionException e) {
          e.printStackTrace();
        }
      }
    }

    // Check for conflicts and unreachable stores/workers.
    if (!failures.isEmpty()) {
      String logMessage =
        "Transaction tid=" + current.tid.topTid + ": read-prepare failed.";
      Logging.log(SEMANTIC_WARRANTY_LOGGER, Level.FINEST,
          "Transaction tid={0}: read-prepare failed.", current.tid.topTid);

      for (Map.Entry<RemoteNode<?>, TransactionPrepareFailedException> entry : failures
          .entrySet()) {
        if (entry.getKey() instanceof RemoteStore) {
          // Remove old objects from our cache.
          RemoteStore store = (RemoteStore) entry.getKey();
          LongKeyMap<SerializedObjectAndTokens> versionConflicts =
              entry.getValue().versionConflicts;
          if (versionConflicts != null) {
<<<<<<< HEAD
            Logging.log(SEMANTIC_WARRANTY_LOGGER, Level.FINEST,
                "{0} conflicted objects", versionConflicts.size());
            for (Pair<SerializedObject, VersionWarranty> obj : versionConflicts
                .values()) {
              Logging.log(SEMANTIC_WARRANTY_LOGGER, Level.FINEST, "\t{0}",
                  obj.first.getOnum());
=======
            for (SerializedObjectAndTokens obj : versionConflicts.values())
>>>>>>> 26438013
              store.updateCache(obj);
            }
          }

          // Remove or update old calls in our cache.
          Map<CallInstance, WarrantiedCallResult> callConflictUpdates =
              entry.getValue().callConflictUpdates;
          if (callConflictUpdates != null) {
            Logging.log(SEMANTIC_WARRANTY_LOGGER, Level.FINEST,
                "{0} conflicted calls", callConflictUpdates.size());
            for (Map.Entry<CallInstance, WarrantiedCallResult> update : callConflictUpdates
                .entrySet()) {
              Logging.log(SEMANTIC_WARRANTY_LOGGER, Level.FINEST, "\t{0}",
                  update.getKey());
              store.insertResult(update.getKey(), update.getValue());
            }
          }
        }

        if (WORKER_TRANSACTION_LOGGER.isLoggable(Level.FINE)) {
          logMessage +=
              "\n\t" + entry.getKey() + ": " + entry.getValue().getMessage();
        }
      }
      WORKER_TRANSACTION_LOGGER.fine(logMessage);

      synchronized (current.commitState) {
        current.commitState.value = PREPARE_FAILED;
        current.commitState.notifyAll();
      }

      TransactionID tid = current.tid;

      TransactionPrepareFailedException e =
          new TransactionPrepareFailedException(failures);
      Logging.log(WORKER_TRANSACTION_LOGGER, Level.INFO,
          "{0} error committing: prepare failed exception: {1}", current, e);

      abortTransaction(failures.keySet());
      throw new TransactionRestartingException(tid);

    } else {
      synchronized (current.commitState) {
        current.commitState.value = PREPARED;
        current.commitState.notifyAll();
      }
    }
  }

  /**
   * Sends commit messages to the cohorts.
   */
  public void sendCommitMessagesAndCleanUp(final boolean readOnly,
      final long commitTime) throws TransactionAtomicityViolationException {
    synchronized (current.commitState) {
      switch (current.commitState.value) {
      case UNPREPARED:
      case PREPARING:
        // This shouldn't happen.
        WORKER_TRANSACTION_LOGGER.log(Level.FINE,
            "Ignoring commit request (transaction state = {0}",
            current.commitState.value);
        return;
      case PREPARED:
        current.commitState.value = COMMITTING;
        break;
      case COMMITTING:
      case COMMITTED:
        return;
      case PREPARE_FAILED:
      case ABORTING:
      case ABORTED:
        throw new TransactionAtomicityViolationException();
      }
    }

    if (!readOnly) {
      final List<RemoteNode<?>> unreachable =
          Collections.synchronizedList(new ArrayList<RemoteNode<?>>());
      final List<RemoteNode<?>> failed =
          Collections.synchronizedList(new ArrayList<RemoteNode<?>>());
      List<Future<?>> futures =
          new ArrayList<>(current.commitState.storesContacted.size()
              + current.workersCalled.size());

      // Send commit messages to the workers in parallel.
      for (final RemoteWorker worker : current.workersCalled) {
        NamedRunnable runnable =
            new NamedRunnable("worker commit to " + worker) {
              @Override
              public void runImpl() {
                try {
                  worker.commitTransaction(current.tid.topTid, commitTime);
                } catch (UnreachableNodeException e) {
                  unreachable.add(worker);
                } catch (TransactionCommitFailedException e) {
                  failed.add(worker);
                }
              }
            };

        futures.add(Threading.getPool().submit(runnable));
      }

      // Send commit messages to the stores in parallel.
      Set<Store> storesToCommit = current.storesRequested();
      storesToCommit.addAll(current.commitState.storesContacted);

      int count = 0;
      for (Store s : storesToCommit) {
        count++;
        final Store store = s;
        NamedRunnable runnable =
            new NamedRunnable("worker commit to " + store.name()) {
              @Override
              public void runImpl() {
                try {
                  store.commitTransaction(current.tid.topTid, commitTime,
                      !current.commitState.storesContacted.contains(store));
                  Logging.log(SEMANTIC_WARRANTY_LOGGER, Level.FINEST,
                      "Transaction {0} committed.", current.tid.topTid);
                } catch (TransactionCommitFailedException e) {
                  failed.add((RemoteStore) store);
                } catch (UnreachableNodeException e) {
                  unreachable.add((RemoteStore) store);
                }
              }
            };

        // Optimization: only start in a new thread if there are more stores to
        // contact and if it's a truly remote store (i.e., not in-process).
        if (!(store instanceof InProcessStore || store.isLocalStore())
            && count == storesToCommit.size()) {
          futures.add(Threading.getPool().submit(runnable));
        } else {
          runnable.run();
        }

        // Wait for replies.
        for (Future<?> future : futures) {
          while (true) {
            try {
              future.get();
              break;
            } catch (InterruptedException e) {
              Logging.logIgnoredInterruptedException(e);
            } catch (ExecutionException e) {
              e.printStackTrace();
            }
          }
        }

        if (!(unreachable.isEmpty() && failed.isEmpty())) {
          Logging.log(WORKER_TRANSACTION_LOGGER, Level.SEVERE,
              "{0} error committing: atomicity violation "
                  + "-- failed: {1} unreachable: {2}", current, failed,
              unreachable);
          throw new TransactionAtomicityViolationException(failed, unreachable);
        }
      }
    }

    // Update data structures to reflect successful commit.
    WORKER_TRANSACTION_LOGGER.log(Level.FINEST,
        "{0} committed at stores...updating data structures", current);
    current.commitTopLevel(commitTime);
    WORKER_TRANSACTION_LOGGER.log(Level.FINEST, "{0} committed", current);

    synchronized (current.commitState) {
      current.commitState.value = COMMITTED;
    }

    TransactionRegistry.remove(current.tid.topTid);

    current = null;
  }

  /**
   * Sends abort messages to those nodes that haven't reported failures.
   *
   * @param stores
   *          the set of stores involved in the transaction.
   * @param workers
   *          the set of workers involved in the transaction.
   * @param fails
   *          the set of nodes that have reported failure.
   */
  private void sendAbortMessages(Set<RemoteNode<?>> fails) {
    for (Store store : current.commitState.storesContacted)
      if (!fails.contains(store)) {
        try {
          store.abortTransaction(current.tid);
        } catch (AccessException e) {
          Logging.log(WORKER_TRANSACTION_LOGGER, Level.WARNING,
              "Access error while aborting transaction: {0}", e);
        }
      }

    for (RemoteWorker worker : current.workersCalled)
      if (!fails.contains(worker)) {
        try {
          worker.abortTransaction(current.tid);
        } catch (AccessException e) {
          Logging.log(WORKER_TRANSACTION_LOGGER, Level.WARNING,
              "Access error while aborting transaction: {0}", e);
        }
      }
  }

  public void registerCreate(_Impl obj) {
    Timing.TXLOG.begin();
    try {
      if (current == null)
        throw new InternalError("Cannot create objects outside a transaction");

      // Make sure we're not supposed to abort/retry.
      checkRetrySignal();

      // Grab a write lock on the object.
      obj.$writer = current;
      obj.$writeLockHolder = current;
      if (TRACE_WRITE_LOCKS)
        obj.$writeLockStackTrace = Thread.currentThread().getStackTrace();

      // Own the object. The call to ensureOwnership is responsible for adding
      // the object to the set of created objects.
      ensureOwnership(obj);
    } finally {
      Timing.TXLOG.end();
    }
  }

  public void registerLabelsInitialized(_Impl obj) {
    current.writerMap.put(obj.$getProxy(), Worker.getWorker().getLocalWorker());
    current.writerMap.put(obj.$getProxy(), obj.get$$updateLabel());
  }

  public void registerRead(_Impl obj) {
    synchronized (obj) {
      if (obj.$reader == current
          && obj.writerMapVersion == current.writerMap.version) return;

      // Nothing to do if we're not in a transaction.
      if (current == null) return;

      Timing.TXLOG.begin();
      try {
        ensureReadLock(obj);
        ensureObjectUpToDate(obj);
      } finally {
        Timing.TXLOG.end();
      }
    }
  }

  /**
   * Registers the use of a pre-cached CallInstance's value.
   */
  public void registerSemanticWarrantyUse(CallInstance call,
      WarrantiedCallResult result) {
    if (current == null) return; // All bets are off, just use the value optimistically...
    current.semanticWarrantiesUsed.put(call, result);
  }

  /**
   * Sets the value of the currently ongoing semantic warranty request
   * transaction.  This should be called right before ending the transaction and
   * should NOT be called if the current log does not have a call associated
   * with it (so it's not a SemanticWarranty request).
   */
  public void setSemanticWarrantyValue(fabric.lang.Object v) {
    if (v == null) {
      Logging.log(SEMANTIC_WARRANTY_LOGGER, Level.FINEST,
          "Call {0} gets value null", current.semanticWarrantyCall);
    } else if (!(v instanceof WrappedJavaInlineable)) {
      Logging.log(SEMANTIC_WARRANTY_LOGGER, Level.FINEST,
          "Call {0} gets value {1}@{2}", current.semanticWarrantyCall,
          v.$getOnum(), v.$getStore().name());
    } else {
      Logging.log(SEMANTIC_WARRANTY_LOGGER, Level.FINEST,
          "Call {0} gets value {1}", current.semanticWarrantyCall,
          ((WrappedJavaInlineable<?>) v).$unwrap());
    }
    current.semanticWarrantyValue = v;
  }

  /**
   * Ensures the current transaction has a read lock for the given object,
   * blocking if necessary. This method assumes we are synchronized on the
   * object.
   */
  private void ensureReadLock(_Impl obj) {
    if (obj.$reader == current) return;

    // Make sure we're not supposed to abort/retry.
    checkRetrySignal();

    // Check read condition: wait until all writers are in our ancestry.
    boolean hadToWait = false;
    try {
      boolean firstWait = true;
      boolean deadlockDetectRequested = false;
      while (obj.$writeLockHolder != null
          && !current.isDescendantOf(obj.$writeLockHolder)) {
        try {
          Logging.log(WORKER_TRANSACTION_LOGGER, Level.FINEST,
              "{0} wants to read {1}/{2} ({3}); waiting on writer {4}",
              current, obj.$getStore(), obj.$getOnum(), obj.getClass(),
              obj.$writeLockHolder);
          hadToWait = true;
          obj.$numWaiting++;
          current.setWaitsFor(obj.$writeLockHolder);

          if (firstWait) {
            // This is the first time we're waiting. Wait with a 10 ms timeout.
            firstWait = false;
            obj.wait(10);
          } else {
            // Not the first time through the loop. Ask for deadlock detection
            // if we haven't already.
            if (!deadlockDetectRequested) {
              deadlockDetector.requestDetect(current);
              deadlockDetectRequested = true;
            }

            // Should be waiting indefinitely, but this requires proper handling
            // of InterruptedExceptions in the entire system. Instead, we spin
            // once a second so that we periodically check the retry signal.
            obj.wait(1000);
          }
        } catch (InterruptedException e) {
          Logging.logIgnoredInterruptedException(e);
        }
        obj.$numWaiting--;

        // Make sure we weren't aborted/retried while we were waiting.
        checkRetrySignal();
      }
    } finally {
      current.clearWaitsFor();
    }

    // Set the object's reader stamp to the current transaction.
    obj.$reader = current;

    // Reset the object's update-map version stamp.
    obj.writerMapVersion = -1;

    current.acquireReadLock(obj);
    if (hadToWait)
      WORKER_TRANSACTION_LOGGER.log(Level.FINEST, "{0} got read lock", current);
  }

  /**
   * This should be called <i>before</i> the object is modified.
   *
   * @return whether a new (top-level) transaction was created.
   */
  public boolean registerWrite(_Impl obj) {
    boolean needTransaction = (current == null);
    if (needTransaction) startTransaction();

    synchronized (obj) {
      if (obj.$writer == current
          && obj.writerMapVersion == current.writerMap.version && obj.$isOwned)
        return needTransaction;

      try {
        Timing.TXLOG.begin();
        ensureWriteLock(obj);
        ensureObjectUpToDate(obj);
        ensureOwnership(obj);
      } finally {
        Timing.TXLOG.end();
      }
    }

    return needTransaction;

  }

  /**
   * Ensures the current transaction has a write lock for the given object,
   * blocking if necessary. This method assumes we are synchronized on the
   * object.
   */
  private void ensureWriteLock(_Impl obj) {
    // Nothing to do if the write stamp is us.
    if (obj.$writer == current) return;

    // Make sure we're not supposed to abort/retry.
    checkRetrySignal();

    // Check write condition: wait until writer is in our ancestry and all
    // readers are in our ancestry.
    boolean hadToWait = false;
    try {
      // This is the set of logs for those transactions we're waiting for.
      Set<Log> waitsFor = new HashSet<>();

      boolean firstWait = true;
      boolean deadlockDetectRequested = false;
      while (true) {
        waitsFor.clear();

        // Make sure writer is in our ancestry.
        if (obj.$writeLockHolder != null
            && !current.isDescendantOf(obj.$writeLockHolder)) {
          Logging.log(WORKER_TRANSACTION_LOGGER, Level.FINEST,
              "{0} wants to write {1}/{2} ({3}); waiting on writer {4}",
              current, obj.$getStore(), obj.$getOnum(), obj.getClass(),
              obj.$writeLockHolder);
          waitsFor.add(obj.$writeLockHolder);
          hadToWait = true;
        } else {
          // Restart any incompatible readers.
          ReadMap.Entry readMapEntry = obj.$readMapEntry;
          if (readMapEntry != null) {
            synchronized (readMapEntry) {
              for (Log lock : readMapEntry.getReaders()) {
                if (!current.isDescendantOf(lock)) {
                  Logging.log(WORKER_TRANSACTION_LOGGER, Level.FINEST,
                      "{0} wants to write {1}/{2} ({3}); aborting reader {4}",
                      current, obj.$getStore(), obj.$getOnum(), obj.getClass(),
                      lock);
                  waitsFor.add(lock);
                  lock.flagRetry();
                }
              }

              if (waitsFor.isEmpty()) break;
            }
          }
        }

        try {
          obj.$numWaiting++;
          current.setWaitsFor(waitsFor);

          if (firstWait) {
            // This is the first time we're waiting. Wait with a 10 ms timeout.
            firstWait = false;
            obj.wait(10);
          } else {
            // Not the first time through the loop. Ask for deadlock detection
            // if we haven't already.
            if (!deadlockDetectRequested) {
              deadlockDetector.requestDetect(current);
              deadlockDetectRequested = true;
            }

            // Should be waiting indefinitely, but this requires proper handling
            // of InterruptedExceptions in the entire system. Instead, we spin
            // once a second so that we periodically check the retry signal.
            obj.wait(1000);
          }
        } catch (InterruptedException e) {
          Logging.logIgnoredInterruptedException(e);
        }
        obj.$numWaiting--;

        // Make sure we weren't aborted/retried while we were waiting.
        checkRetrySignal();
      }
    } finally {
      current.clearWaitsFor();
    }

    // Set the write stamp.
    obj.$writer = current;

    if (hadToWait)
      WORKER_TRANSACTION_LOGGER
          .log(Level.FINEST, "{0} got write lock", current);

    if (obj.$writeLockHolder == current) return;

    // Create a backup object, grab the write lock, and add the object to our
    // write set.
    obj.$history = obj.clone();
    obj.$writeLockHolder = current;
    if (TRACE_WRITE_LOCKS)
      obj.$writeLockStackTrace = Thread.currentThread().getStackTrace();

    if (obj.$getStore().isLocalStore()) {
      synchronized (current.localStoreWrites) {
        current.localStoreWrites.add(obj);
      }
    } else {
      synchronized (current.writes) {
        current.writes.add(obj);
      }
    }

    /* Invalidate semantic warranty requests of parent log. */
    current.invalidateDependentRequests(obj.$getStore(), obj.$getOnum());

    if (obj.$reader != current) {
      // Clear the read stamp -- the reader's read condition no longer holds.
      obj.$reader = Log.NO_READER;
    }
  }

  /**
   * Ensures the worker has ownership of the object. This method assumes we are
   * synchronized on the object.
   */
  private void ensureOwnership(_Impl obj) {
    if (obj.$isOwned) return;

    // Check the writer map to see if another worker currently owns the object,
    // but only do so if the object's labels are initialized.
    if (obj.$version != 0 || obj.get$$updateLabel() != null) {
      RemoteWorker owner = current.writerMap.getWriter(obj.$getProxy());
      if (owner != null)
        owner.takeOwnership(current.tid, obj.$getStore(), obj.$getOnum());
    }

    // We now own the object.
    obj.$isOwned = true;

    // Add the object to the writer map, but only do so if the object's labels
    // are initialized.
    if (obj.$version != 0 || obj.get$$updateLabel() != null) {
      current.writerMap.put(obj.$getProxy(), Worker.getWorker()
          .getLocalWorker());
    }

    // If the object is fresh, add it to our set of creates.
    if (obj.$version == 0) {
      if (obj.$getStore().isLocalStore()) {
        synchronized (current.localStoreCreates) {
          current.localStoreCreates.add(obj);
        }
      } else {
        synchronized (current.creates) {
          current.creates.put(obj.$getOnum(), obj);
        }
      }
    }
  }

  /**
   * Checks the writer map and fetches from the object's owner as necessary.
   * This method assumes we are synchronized on the object.
   */
  private void ensureObjectUpToDate(_Impl obj) {
    // Check the object's update-map version stamp.
    if (obj.writerMapVersion == current.writerMap.version) return;

    // Set the update-map version stamp on the object.
    obj.writerMapVersion = current.writerMap.version;

    if (obj.get$$updateLabel() == null) {
      // Labels not initialized yet. Objects aren't added to the writer map
      // until after label initialization, so no need to check the writer map.
      return;
    }

    // Check the writer map.
    RemoteWorker owner = current.writerMap.getWriter(obj.$getProxy());
    if (owner == null || owner == Worker.getWorker().getLocalWorker()) return;

    // Need to fetch from the owner.
    ensureWriteLock(obj);
    owner.readObject(current.tid, obj);
  }

  /**
   * Checks whether any of the objects used by a transaction are stale.
   *
   * @return true iff stale objects were found
   */
  public boolean checkForStaleObjects() {
    Set<Store> stores = current.storesToCheckFreshness();
    int numNodesToContact = stores.size() + current.workersCalled.size();
    final List<RemoteNode<?>> nodesWithStaleObjects =
        Collections.synchronizedList(new ArrayList<RemoteNode<?>>(
            numNodesToContact));
    List<Future<?>> futures = new ArrayList<>(numNodesToContact);

    // Go through each worker and send check messages in parallel.
    for (final RemoteWorker worker : current.workersCalled) {
      NamedRunnable runnable =
          new NamedRunnable("worker freshness check to " + worker.name()) {
            @Override
            public void runImpl() {
              try {
                if (worker.checkForStaleObjects(current.tid))
                  nodesWithStaleObjects.add(worker);
              } catch (UnreachableNodeException e) {
                // Conservatively assume it had stale objects.
                nodesWithStaleObjects.add(worker);
              }
            }
          };
      futures.add(Threading.getPool().submit(runnable));
    }

    // Go through each store and send check messages in parallel.
    for (Iterator<Store> storeIt = stores.iterator(); storeIt.hasNext();) {
      final Store store = storeIt.next();
      NamedRunnable runnable =
          new NamedRunnable("worker freshness check to " + store.name()) {
            @Override
            public void runImpl() {
              LongKeyMap<Integer> reads = current.getReadsForStore(store);
              // Because this could be during a subtransaction (and not at the top
              // level after gathering all the warranty request information), filter
              // reads for creates done by semantic warranty requests.
              for (SemanticWarrantyRequest req : current.requests.values())
                for (Entry<Store, LongKeyMap<_Impl>> entry : req.creates
                    .nonNullEntrySet())
                  for (_Impl create : entry.getValue().values())
                    reads.remove(create.$getOnum());

              if (store.checkForStaleObjects(reads))
                nodesWithStaleObjects.add((RemoteNode<?>) store);
            }
          };

      // Optimization: only start a new thread if there are more stores to
      // contact and if it's truly a remote store (i.e., not in-process).
      if (!(store instanceof InProcessStore || store.isLocalStore())
          && storeIt.hasNext()) {
        futures.add(Threading.getPool().submit(runnable));
      } else {
        runnable.run();
      }
    }

    // Wait for replies.
    for (Future<?> future : futures) {
      while (true) {
        try {
          future.get();
          break;
        } catch (InterruptedException e) {
          Logging.logIgnoredInterruptedException(e);
        } catch (ExecutionException e) {
          e.printStackTrace();
        }
      }
    }

    return !nodesWithStaleObjects.isEmpty();
  }

  /**
   * Starts a new transaction. The sub-transaction runs in the same thread as
   * the caller.
   */
  public void startTransaction() {
    startTransaction((TransactionID) null);
  }

  /**
   * Starts a new transaction for computing a CallInstance's value and
   * submitting a request for a SemanticWarranty.
   */
  public void startTransaction(CallInstance call) {
    startTransaction(null, false, call);
  }

  /**
   * Starts a new transaction with the given tid. The given tid is assumed to be
   * a valid descendant of the current tid. If the given tid is null, a random
   * tid is generated for the sub-transaction.
   */
  public void startTransaction(TransactionID tid) {
    startTransaction(tid, false, null);
  }

  public void startTransaction(TransactionID tid, boolean ignoreRetrySignal) {
    startTransaction(tid, ignoreRetrySignal, null);
  }

  private void startTransaction(TransactionID tid, boolean ignoreRetrySignal,
      CallInstance call) {
    if (current != null && !ignoreRetrySignal) checkRetrySignal();

    try {
      Timing.BEGIN.begin();
      current = new Log(current, tid, call);
      Logging.log(WORKER_TRANSACTION_LOGGER, Level.FINEST,
          "{0} started subtx {1} in thread {2}", current.parent, current,
          Thread.currentThread());
      HOTOS_LOGGER.log(Level.FINEST, "started {0}", current);
    } finally {
      Timing.BEGIN.end();
    }
  }

  /**
   * Starts a new transaction with the given tid for requesting a
   * SemanticWarranty for the given CallInstance.
   */
  public void startTransaction(TransactionID tid, CallInstance call) {
    startTransaction(tid, false, call);
  }

  /**
   * Starts the given thread, registering it as necessary.
   */
  public static void startThread(Thread thread) {
    if (!(thread instanceof FabricThread))
      getInstance().registerThread(thread);

    thread.start();
  }

  /**
   * Registers the given thread with the current transaction. This should be
   * called before the thread is started.
   */
  public void registerThread(Thread thread) {
    Timing.TXLOG.begin();
    try {
      // XXX Eventually, we will want to support threads in transactions.
      if (current != null)
        throw new InternalError("Cannot create threads within transactions");

      TransactionManager tm = new TransactionManager();

      if (thread instanceof FabricThread) {
        ((FabricThread) thread).setTransactionManager(tm);
      } else {
        synchronized (instanceMap) {
          instanceMap.put(thread, tm);
        }
      }
    } finally {
      Timing.TXLOG.end();
    }
  }

  /**
   * Registers that the given thread has finished.
   */
  public void deregisterThread(Thread thread) {
    if (!(thread instanceof FabricThread)) {
      synchronized (instanceMap) {
        instanceMap.remove(thread);
      }
    }
  }

  /**
   * Registers a remote call to the given worker.
   */
  public void registerRemoteCall(RemoteWorker worker) {
    if (current != null) {
      if (!current.workersCalled.contains(worker))
        current.workersCalled.add(worker);
    }
  }

  /**
   * Associates the given transaction log with this transaction manager.
   */
  public void associateLog(Log log) {
    current = log;
  }

  public Log getCurrentLog() {
    return current;
  }

  public TransactionID getCurrentTid() {
    if (current == null) return null;
    return current.tid;
  }

  public WriterMap getWriterMap() {
    if (current == null) return null;
    return current.writerMap;
  }

  /**
   * @return the worker on which the object resides. An object resides on a
   *         worker if it is either on that worker's local store, or if it was
   *         created by the current transaction and is owned by that worker.
   */
  public RemoteWorker getFetchWorker(_Proxy proxy) {
    if (current == null || !current.writerMap.containsCreate(proxy))
      return null;
    Label label = current.writerMap.getCreate(proxy);

    return current.writerMap.getWriter(proxy, label);
  }

  public SecurityCache getSecurityCache() {
    if (current == null)
      throw new InternalError(
          "Application attempting to perform label operations outside of a transaction");
    return (SecurityCache) current.securityCache;
  }

  /**
   * Associates the given log with this worker's transaction manager and
   * synchronizes the log with the given tid.
   */
  public void associateAndSyncLog(Log log, TransactionID tid) {
    associateLog(log);

    if (log == null) {
      if (tid != null) startTransaction(tid);
      return;
    }

    // Do the commits that we've missed. Ignore retry signals for now; they will
    // be handled the next time the application code interacts with the
    // transaction manager.
    TransactionID commonAncestor = log.getTid().getLowestCommonAncestor(tid);
    for (int i = log.getTid().depth; i > commonAncestor.depth; i--)
      commitTransaction();

    // Start new transactions if necessary.
    if (commonAncestor.depth != tid.depth) startTransaction(tid, true);
  }

}<|MERGE_RESOLUTION|>--- conflicted
+++ resolved
@@ -28,12 +28,8 @@
 
 import fabric.common.FabricThread;
 import fabric.common.Logging;
-<<<<<<< HEAD
 import fabric.common.SemanticWarranty;
-import fabric.common.SerializedObject;
-=======
 import fabric.common.SerializedObjectAndTokens;
->>>>>>> 26438013
 import fabric.common.Threading;
 import fabric.common.Threading.NamedRunnable;
 import fabric.common.Timing;
@@ -42,6 +38,7 @@
 import fabric.common.exceptions.AccessException;
 import fabric.common.exceptions.InternalError;
 import fabric.common.util.LongKeyMap;
+import fabric.common.util.Pair;
 import fabric.lang.Object._Impl;
 import fabric.lang.Object._Proxy;
 import fabric.lang.WrappedJavaInlineable;
@@ -510,7 +507,7 @@
 
     // Aggregated request results.
     final Map<CallInstance, SemanticWarranty> callResults =
-        new HashMap<CallInstance, SemanticWarranty>();
+        new HashMap<>();
 
     // Go through each worker and send prepare messages in parallel.
     for (final RemoteWorker worker : current.workersCalled) {
@@ -757,7 +754,7 @@
     Map<Store, Set<CallInstance>> storesCalled =
         current.storesCalled(commitTime);
 
-    Set<Store> storesToContact = new HashSet<Store>(storesCalled.keySet());
+    Set<Store> storesToContact = new HashSet<>(storesCalled.keySet());
     storesToContact.addAll(storesRead.keySet());
 
     current.commitState.commitTime = commitTime;
@@ -859,16 +856,11 @@
           LongKeyMap<SerializedObjectAndTokens> versionConflicts =
               entry.getValue().versionConflicts;
           if (versionConflicts != null) {
-<<<<<<< HEAD
             Logging.log(SEMANTIC_WARRANTY_LOGGER, Level.FINEST,
                 "{0} conflicted objects", versionConflicts.size());
-            for (Pair<SerializedObject, VersionWarranty> obj : versionConflicts
-                .values()) {
+            for (SerializedObjectAndTokens obj : versionConflicts.values()) {
               Logging.log(SEMANTIC_WARRANTY_LOGGER, Level.FINEST, "\t{0}",
-                  obj.first.getOnum());
-=======
-            for (SerializedObjectAndTokens obj : versionConflicts.values())
->>>>>>> 26438013
+                  obj.getSerializedObject().getOnum());
               store.updateCache(obj);
             }
           }
