package fabric.worker.transaction;

import static fabric.common.Logging.HOTOS_LOGGER;
import static fabric.common.Logging.SEMANTIC_WARRANTY_LOGGER;
import static fabric.common.Logging.WORKER_TRANSACTION_LOGGER;
import static fabric.worker.transaction.Log.CommitState.Values.ABORTED;
import static fabric.worker.transaction.Log.CommitState.Values.ABORTING;
import static fabric.worker.transaction.Log.CommitState.Values.COMMITTED;
import static fabric.worker.transaction.Log.CommitState.Values.COMMITTING;
import static fabric.worker.transaction.Log.CommitState.Values.PREPARED;
import static fabric.worker.transaction.Log.CommitState.Values.PREPARE_FAILED;
import static fabric.worker.transaction.Log.CommitState.Values.PREPARING;

import java.util.ArrayList;
import java.util.Collection;
import java.util.Collections;
import java.util.HashMap;
import java.util.HashSet;
import java.util.Iterator;
import java.util.List;
import java.util.Map;
import java.util.Map.Entry;
import java.util.Set;
import java.util.WeakHashMap;
import java.util.concurrent.ExecutionException;
import java.util.concurrent.Future;
import java.util.concurrent.atomic.AtomicBoolean;
import java.util.logging.Level;

import fabric.common.FabricThread;
import fabric.common.Logging;
import fabric.common.SemanticWarranty;
import fabric.common.SerializedObject;
import fabric.common.Threading;
import fabric.common.Threading.NamedRunnable;
import fabric.common.Timing;
import fabric.common.TransactionID;
import fabric.common.VersionWarranty;
import fabric.common.exceptions.AccessException;
import fabric.common.exceptions.InternalError;
import fabric.common.util.LongKeyHashMap;
import fabric.common.util.LongKeyMap;
import fabric.common.util.OidKeyHashMap;
import fabric.common.util.Pair;
import fabric.lang.WrappedJavaInlineable;
import fabric.lang.Object._Impl;
import fabric.lang.Object._Proxy;
import fabric.lang.security.Label;
import fabric.lang.security.SecurityCache;
import fabric.net.RemoteNode;
import fabric.net.UnreachableNodeException;
import fabric.store.InProcessStore;
import fabric.worker.AbortException;
import fabric.worker.FabricSoftRef;
import fabric.worker.RemoteStore;
import fabric.worker.Store;
import fabric.worker.TransactionAbortingException;
import fabric.worker.TransactionAtomicityViolationException;
import fabric.worker.TransactionCommitFailedException;
import fabric.worker.TransactionPrepareFailedException;
import fabric.worker.TransactionRestartingException;
import fabric.worker.Worker;
import fabric.worker.memoize.CallInstance;
import fabric.worker.memoize.SemanticWarrantyRequest;
import fabric.worker.memoize.WarrantiedCallResult;
import fabric.worker.remote.RemoteWorker;
import fabric.worker.remote.WriterMap;

/**
 * Holds transaction management information for a single thread. Each thread has
 * its own TransactionManager.
 * <p>
 * We say that a transaction has acquired a write lock on an object if any entry
 * in the object's <code>$history</code> list has <code>$writeLockHolder</code>
 * set to that transaction. @see fabric.lang.Object._Impl
 * </p>
 * <p>
 * We say that a transaction has acquired a read lock if it is in the
 * "read list" for that object. @see fabric.lang.Object._Impl.$readMapEntry
 * </p>
 * <p>
 * When a transaction acquires a read lock, we ensure that the <i>read
 * condition</i> holds: that the holder of the write lock is an ancestor of that
 * transaction. Before reading an object, we ensure that the transaction holds a
 * read lock and that the read condition still holds.
 * </p>
 * <p>
 * When a transaction acquires a write lock, we ensure that the <i>write
 * condition</i> holds: the holders of the read and write locks are all
 * ancestors of that transaction. Before writing an object, we ensure that the
 * transaction holds a write lock and that the write condition still holds.
 * </p>
 * <p>
 * Assumptions:
 * <ul>
 * <li>Once the top-level transaction within a thread aborts or commits, that
 * thread will terminate without performing further operations on the
 * transaction manager.</li>
 * <li>The fetch operation will not be invoked concurrently on the same object.</li>
 * </ul>
 * </p>
 * <p>
 * The following objects are used as condition variables:
 * <ul>
 * <li>Log.children - for signalling that all sub-transactions of a given
 * transaction have finished.</li>
 * <li>Impl objects - for signalling to readers and writers that a read or write
 * lock on that object has been released.
 * </ul>
 * </p>
 */
public final class TransactionManager {
  /**
   * The deadlock detector.
   */
  private static final DeadlockDetectorThread deadlockDetector =
      new DeadlockDetectorThread();

  /**
   * The innermost running transaction for the thread being managed.
   */
  private Log current;

  /**
   * A debugging switch for storing a stack trace each time a write lock is
   * obtained. Enable this by passing "--trace-locks" as a command-line argument
   * to the node.
   */
  public static boolean TRACE_WRITE_LOCKS = false;

  /**
   * A map from OIDs to <code>ReadMapEntry</code>s. Each ReadMapEntry
   * encapsulates a version number and a list of logs for transactions that have
   * read that version of the object. For each transaction tx, an object o is in
   * tx.reads exactly when tx is in readMap[o].readLocks. A transaction has
   * acquired a read lock if its log is in this list. All entries in this list
   * have non-empty <code>readLocks</code> sets.
   */
  // Proxy objects aren't used here because doing so would result in calls to
  // hashcode() and equals() on such objects, resulting in fetching the
  // corresponding Impls from the store.
  static final OidKeyHashMap<ReadMapEntry> readMap =
      new OidKeyHashMap<ReadMapEntry>();

  public static void abortReaders(Store store, long onum) {
    ReadMapEntry entry = readMap.get(store, onum);
    if (entry != null) entry.abortReaders();
  }

  public static ReadMapEntry getReadMapEntry(_Impl impl,
      VersionWarranty warranty) {
    FabricSoftRef ref = impl.$ref;

    // Optimization: if the impl lives on the local store, it will never be
    // evicted, so no need to store the entry in the read map.
    if (ref.store.isLocalStore()) return new ReadMapEntry(impl, warranty);

    while (true) {
      ReadMapEntry result;
      synchronized (readMap) {
        result = readMap.get(ref.store, ref.onum);
        if (result == null) {
          result = new ReadMapEntry(impl, warranty);
          readMap.put(ref.store, ref.onum, result);
          return result;
        }
      }

      synchronized (result) {
        synchronized (readMap) {
          // Make sure we still have the right entry.
          if (result != readMap.get(ref.store, ref.onum)) continue;

          result.obj = impl.$ref;
          result.pinCount++;
          result.warranty =
              result.warranty.expiresAfter(warranty) ? result.warranty
                  : warranty;
          int ver = impl.$getVersion();
          if (ver == result.versionNumber) return result;

          // Version numbers don't match. Retry all other transactions.
          // XXX What if we just read in an older copy of the object?
          for (Log reader : result.readLocks) {
            reader.flagRetry();
          }

          result.versionNumber = ver;
          return result;
        }
      }
    }
  }

  private static final Map<Thread, TransactionManager> instanceMap =
      new WeakHashMap<Thread, TransactionManager>();

  public static TransactionManager getInstance() {
    Thread thread = Thread.currentThread();

    if (thread instanceof FabricThread) {
      FabricThread ft = (FabricThread) thread;
      TransactionManager result = ft.getTransactionManager();
      if (result == null) {
        result = new TransactionManager();
        ft.setTransactionManager(result);
      }
      return result;
    }

    synchronized (instanceMap) {
      TransactionManager result = instanceMap.get(thread);
      if (result == null) {
        result = new TransactionManager();
        instanceMap.put(thread, result);
      }

      return result;
    }
  }

  private TransactionManager() {
    this.current = null;
  }

  private void checkRetrySignal() {
    if (current.retrySignal != null) {
      synchronized (current) {
        WORKER_TRANSACTION_LOGGER.log(Level.FINEST, "{0} got retry signal",
            current);

        throw new TransactionRestartingException(current.retrySignal);
      }
    }
  }

  /**
   * Aborts the transaction, recursing to any workers that were called, and any
   * stores that were contacted.
   */
  public void abortTransaction() {
    abortTransaction(Collections.<RemoteNode> emptySet());
  }

  /**
   * @param abortedNodes
   *          a set of nodes that don't need to be contacted because they
   *          already know about the abort.
   */
  private void abortTransaction(Set<RemoteNode> abortedNodes) {
    if (current.tid.depth == 0) {
      // Aborting a top-level transaction. Make sure no other thread is working
      // on this transaction.
      synchronized (current.commitState) {
        while (current.commitState.value == PREPARING) {
          try {
            current.commitState.wait();
          } catch (InterruptedException e) {
            Logging.logIgnoredInterruptedException(e);
          }
        }

        switch (current.commitState.value) {
        case UNPREPARED:
          current.commitState.value = ABORTING;
          break;

        case PREPARE_FAILED:
        case PREPARED:
          current.commitState.value = ABORTING;
          break;

        case PREPARING:
          // We should've taken care of this case already in the 'while' loop
          // above.
          throw new InternalError();

        case COMMITTING:
        case COMMITTED:
          // Too late to abort! We shouldn't really enter this situation.
          WORKER_TRANSACTION_LOGGER
              .warning("Ignoring attempt to abort a committed transaction.");
          return;

        case ABORTING:
        case ABORTED:
          return;
        }
      }
    }

<<<<<<< HEAD
    WORKER_TRANSACTION_LOGGER.warning(current + " aborting");

=======
    WORKER_TRANSACTION_LOGGER.log(Level.INFO, "{0} aborting", current);
    // Assume only one thread will be executing this.
>>>>>>> fb5020f1
    HOTOS_LOGGER.log(Level.INFO, "aborting {0}", current);

    // Assume only one thread will be executing this.

    // Set the retry flag in all our children.
    current.flagRetry();

    // Wait for all other threads to finish.
    current.waitForThreads();

    sendAbortMessages(abortedNodes);
    current.abort();
<<<<<<< HEAD
    WORKER_TRANSACTION_LOGGER.warning(current + " aborted");
=======
    WORKER_TRANSACTION_LOGGER.log(Level.INFO, "{0} aborted", current);
>>>>>>> fb5020f1
    HOTOS_LOGGER.log(Level.INFO, "aborted {0}", current);

    if (current.tid.depth == 0) {
      // Aborted a top-level transaction. Remove from the transaction registry.
      TransactionRegistry.remove(current.tid.topTid);
    }

    synchronized (current.commitState) {
      // The commit state reflects the state of the top-level transaction, so
      // only set the flag if a top-level transaction is being aborted.
      if (current.tid.depth == 0) {
        current.commitState.value = ABORTED;
        current.commitState.notifyAll();
      }

      if (current.tid.parent == null || current.parent != null
          && current.parent.tid.equals(current.tid.parent)) {
        // The parent frame represents the parent transaction. Pop the stack.
        current = current.parent;
      } else {
        // Reuse the current frame for the parent transaction.
        current.tid = current.tid.parent;
      }
    }
  }

  /**
   * Commits the transaction if possible; otherwise, aborts the transaction.
   * 
   * @throws AbortException
   *           if the transaction was aborted.
   * @throws TransactionRestartingException
   *           if the transaction was aborted and needs to be retried.
   */
  public void commitTransaction() throws AbortException,
      TransactionRestartingException, TransactionAtomicityViolationException {
    Timing.COMMIT.begin();
    try {
      commitTransaction(false);
    } finally {
      Timing.COMMIT.end();
    }
  }

  /**
   * @throws TransactionRestartingException
   *           if the prepare fails.
   */
  private void commitTransaction(boolean ignoreRetrySignal) {
    WORKER_TRANSACTION_LOGGER.log(Level.FINEST, "{0} attempting to commit",
        current);
    HOTOS_LOGGER.log(Level.INFO, "preparing {0}", current);

    // Assume only one thread will be executing this.

    // XXX This is a long and ugly method. Re-factor?

    // Wait for all sub-transactions to finish.
    current.waitForThreads();

    TransactionID ignoredRetrySignal = null;
    if (!ignoreRetrySignal) {
      // Make sure we're not supposed to abort or retry.
      try {
        checkRetrySignal();
      } catch (TransactionAbortingException e) {
        abortTransaction();
        throw new AbortException();
      } catch (TransactionRestartingException e) {
        abortTransaction();
        throw e;
      }
    } else {
      synchronized (current) {
        ignoredRetrySignal = current.retrySignal;
      }
    }

    WORKER_TRANSACTION_LOGGER.log(Level.FINEST, "{0} committing", current);

    Log parent = current.parent;
    Log HOTOS_current = current;
    if (current.tid.parent != null) {
      try {
        Timing.SUBTX.begin();
        // Update data structures to reflect the commit.
        current.commitNested();
        WORKER_TRANSACTION_LOGGER.log(Level.FINEST, "{0} committed", current);
        if (parent != null && parent.tid.equals(current.tid.parent)) {
          // Parent frame represents parent transaction. Pop the stack.
          current = parent;
        } else {
          // Reuse the current frame for the parent transaction. Update its TID.
          current.tid = current.tid.parent;
        }

        if (ignoredRetrySignal != null) {
          // Preserve the ignored retry signal.
          synchronized (current) {
            TransactionID signal = ignoredRetrySignal;
            if (current.retrySignal != null) {
              signal = signal.getLowestCommonAncestor(current.retrySignal);

              if (signal == null) {
                throw new InternalError("Something is broken with transaction "
                    + "management. Found retry signals for different "
                    + "transactions in the same log. (In transaction "
                    + current.tid + ".  Retry1=" + current.retrySignal
                    + "; Retry2=" + ignoredRetrySignal);
              }
            }

            current.retrySignal = signal;
          }
        }
        return;
      } finally {
        Timing.SUBTX.end();
      }
    }

    // Commit top-level transaction.

    // Create top level SemanticWarrantyRequest, if any.
    current.createCurrentRequest();

    // Collect logs from nested semantic warranty requests
    for (Entry<CallInstance, SemanticWarrantyRequest> entry : current.requests
        .entrySet()) {
      SemanticWarrantyRequest req = entry.getValue();
      // reads
      for (Entry<Store, LongKeyMap<ReadMapEntry>> readEntry : req.reads.nonNullEntrySet()) {
        for (ReadMapEntry read : readEntry.getValue().values()) {
          current.reads.put(read.obj.store, read.obj.onum, read);
        }
      }

      // creates
      for (Entry<Store, LongKeyMap<_Impl>> createEntry : req.creates.nonNullEntrySet()) {
        for (_Impl create : createEntry.getValue().values()) {
          current.creates.add(create);
        }
      }

      current.semanticWarrantiesUsed.putAll(req.calls);
    }

    // Send prepare-write messages to our cohorts. If the prepare fails, this
    // will abort our portion of the transaction and throw a
    // TransactionRestartingException.
    long startTime = System.currentTimeMillis();
    long commitTime = sendPrepareWriteMessages();

    SEMANTIC_WARRANTY_LOGGER.finest("Delay since we began is " + (commitTime -
          startTime) + "ms");

    // Send prepare-read messages to our cohorts. If the prepare fails, this
    // will abort our portion of the transaction and throw a
    // TransactionRestartingException.
    sendPrepareReadMessages(commitTime);

    // Send commit messages to our cohorts.
    sendCommitMessagesAndCleanUp(commitTime);

    HOTOS_LOGGER.log(Level.INFO, "committed {0}", HOTOS_current);
  }

  /**
   * Sends prepare-write messages to the cohorts. If any cohort fails to
   * prepare, abort messages will be sent, and the local portion of the
   * transaction is rolled back.
   * 
   * @return a proposed commit time, based on the outstanding warranties for
   *           objects modified by the transaction. The returned commit time is
   *           guaranteed to be no earlier than the time at which this method is
   *           called.
   * @throws TransactionRestartingException
   *           if the prepare fails.
   */
  public long sendPrepareWriteMessages() {
    final AtomicBoolean readOnly = new AtomicBoolean(true);

    final Map<RemoteNode, TransactionPrepareFailedException> failures =
        Collections
            .synchronizedMap(new HashMap<RemoteNode, TransactionPrepareFailedException>());

    synchronized (current.commitState) {
      switch (current.commitState.value) {
      case UNPREPARED:
        current.commitState.value = PREPARING;
        break;

      case PREPARING:
      case PREPARED:
        return current.commitState.commitTime;

      case COMMITTING:
      case COMMITTED:
      case PREPARE_FAILED:
        throw new InternalError(
            "Got a prepare-write request, but transaction state is "
                + current.commitState.value);

      case ABORTING:
      case ABORTED:
        throw new TransactionRestartingException(current.tid);
      }
    }

    List<Future<?>> futures = new ArrayList<Future<?>>();

    // A ref cell containing the max commit time. Using a ref cell so we can
    // synchronize on it.
    final long[] commitTime = new long[1];
    commitTime[0] = System.currentTimeMillis();

    // Go through each worker and send prepare messages in parallel.
    for (final RemoteWorker worker : current.workersCalled) {
      NamedRunnable runnable =
          new NamedRunnable("worker write-prepare to " + worker.name()) {
            @Override
            public void runImpl() {
              try {
                long response =
                    worker.prepareTransactionWrites(current.tid.topTid);
                synchronized (commitTime) {
                  if (response > commitTime[0]) commitTime[0] = response;
                }
              } catch (UnreachableNodeException e) {
                failures.put(worker, new TransactionPrepareFailedException(
                    "Unreachable worker"));
              } catch (TransactionPrepareFailedException e) {
                failures.put(worker,
                    new TransactionPrepareFailedException(e.getMessage()));
              } catch (TransactionRestartingException e) {
                failures.put(worker, new TransactionPrepareFailedException(
                    "transaction restarting"));
              }
            }
          };

      futures.add(Threading.getPool().submit(runnable));
    }

    // Go through each store and send prepare messages in parallel.
    Set<Store> storesWritten = current.storesWritten();

    current.commitState.storesContacted.addAll(storesWritten);
    for (Iterator<Store> storeIt = storesWritten.iterator(); storeIt.hasNext();) {
      final Store store = storeIt.next();
      NamedRunnable runnable =
          new NamedRunnable("worker write-prepare to " + store.name()) {
            @Override
            public void runImpl() {
              try {
                Collection<_Impl> creates = current.getCreatesForStore(store);
                Collection<_Impl> writes = current.getWritesForStore(store);

                if (WORKER_TRANSACTION_LOGGER.isLoggable(Level.FINE)) {
                  Logging.log(WORKER_TRANSACTION_LOGGER, Level.FINE,
                      "Preparing "
                          + "writes for transaction {0} to {1}: {2} created, "
                          + "{3} modified", current.tid.topTid, store,
                      creates.size(), writes.size());
                }

                if (!store.isLocalStore() && creates.size() + writes.size() > 0)
                  readOnly.set(false);

                long response =
                    store.prepareTransactionWrites(current.tid.topTid, creates,
                        writes);

                synchronized (commitTime) {
                  if (response > commitTime[0]) commitTime[0] = response;
                }
              } catch (TransactionPrepareFailedException e) {
                failures.put((RemoteNode) store, e);
              } catch (UnreachableNodeException e) {
                failures.put((RemoteNode) store,
                    new TransactionPrepareFailedException("Unreachable store"));
              }
            }
          };

      // Optimization: only start in a new thread if there are more stores to
      // contact and if it's a truly remote store (i.e., not in-process).
      if (!(store instanceof InProcessStore || store.isLocalStore())
          && storeIt.hasNext()) {
        futures.add(Threading.getPool().submit(runnable));
      } else {
        runnable.run();
      }
    }

    // Wait for replies.
    for (Future<?> future : futures) {
      while (true) {
        try {
          future.get();
          break;
        } catch (InterruptedException e) {
          Logging.logIgnoredInterruptedException(e);
        } catch (ExecutionException e) {
          e.printStackTrace();
        }
      }
    }

    HOTOS_LOGGER.info("Transaction is "
        + (readOnly.get() ? "read-only" : "read/write"));

    // Check for conflicts and unreachable stores/workers.
    if (!failures.isEmpty()) {
      String logMessage =
          "Transaction tid=" + current.tid.topTid + ":  write-prepare failed.";

      for (Map.Entry<RemoteNode, TransactionPrepareFailedException> entry : failures
          .entrySet()) {
        if (entry.getKey() instanceof RemoteStore) {
          // Remove old objects from our cache.
          RemoteStore store = (RemoteStore) entry.getKey();
          LongKeyMap<Pair<SerializedObject, VersionWarranty>> versionConflicts =
              entry.getValue().versionConflicts;
          if (versionConflicts != null) {
            for (Pair<SerializedObject, VersionWarranty> obj : versionConflicts
                .values())
              store.updateCache(obj);
          }

          Map<CallInstance, WarrantiedCallResult> callConflictUpdates =
            entry.getValue().callConflictUpdates;
          if (callConflictUpdates != null) {
            for (Map.Entry<CallInstance, WarrantiedCallResult> callEntry :
                callConflictUpdates.entrySet())
              store.insertResult(callEntry.getKey(), callEntry.getValue());
          }

          Set<CallInstance> callConflicts = entry.getValue().callConflicts;
          if (callConflicts != null) {
            for (CallInstance c : callConflicts)
              store.removeResult(c);
          }
        }

        if (WORKER_TRANSACTION_LOGGER.isLoggable(Level.FINE)) {
          logMessage +=
              "\n\t" + entry.getKey() + ": " + entry.getValue().getMessage();
        }
      }
      WORKER_TRANSACTION_LOGGER.fine(logMessage);

      synchronized (current.commitState) {
        current.commitState.value = PREPARE_FAILED;
        current.commitState.notifyAll();
      }

      TransactionID tid = current.tid;

      TransactionPrepareFailedException e =
          new TransactionPrepareFailedException(failures);
      Logging.log(WORKER_TRANSACTION_LOGGER, Level.INFO,
          "{0} error committing: prepare failed exception: {1}", current, e);

      abortTransaction(failures.keySet());
      throw new TransactionRestartingException(tid);

    } else {
      synchronized (current.commitState) {
        current.commitState.value = PREPARED;
        current.commitState.notifyAll();
        return commitTime[0];
      }
    }
  }

  /**
   * Sends prepare-read messages to the cohorts. If any cohort fails to
   * prepare, abort messages will be sent, and the local portion of the
   * transaction is rolled back.
   * 
   * @throws TransactionRestartingException
   *           if the prepare fails.
   */
  public void sendPrepareReadMessages(final long commitTime) {
    final Map<RemoteNode, TransactionPrepareFailedException> failures =
        Collections
            .synchronizedMap(new HashMap<RemoteNode, TransactionPrepareFailedException>());

    synchronized (current.commitState) {
      while (current.commitState.value == PREPARING) {
        if (current.commitState.commitTime >= commitTime) return;

        try {
          current.commitState.wait();
        } catch (InterruptedException e) {
        }
      }

      switch (current.commitState.value) {
      case UNPREPARED:
        current.commitState.value = PREPARING;
        break;

      case PREPARING:
        // We should've taken care of this case already in the 'while' loop
        // above.
        throw new InternalError();

      case PREPARED:
        if (current.commitState.commitTime >= commitTime) return;
        current.commitState.value = PREPARING;
        break;

      case COMMITTING:
      case COMMITTED:
      case PREPARE_FAILED:
        throw new InternalError(
            "Got a prepare-read request, but transaction state is "
                + current.commitState.value);

      case ABORTING:
      case ABORTED:
        throw new TransactionRestartingException(current.tid);
      }
    }

    List<Future<?>> futures = new ArrayList<Future<?>>();

    // Go through each worker and send prepare messages in parallel.
    for (final RemoteWorker worker : current.workersCalled) {
      NamedRunnable runnable =
          new NamedRunnable("worker read-prepare to " + worker.name()) {
            @Override
            public void runImpl() {
              try {
                worker.prepareTransactionReads(current.tid.topTid, commitTime);
              } catch (UnreachableNodeException e) {
                failures.put(worker, new TransactionPrepareFailedException(
                    "Unreachable worker"));
              } catch (TransactionPrepareFailedException e) {
                failures.put(worker,
                    new TransactionPrepareFailedException(e.getMessage()));
              } catch (TransactionRestartingException e) {
                failures.put(worker, new TransactionPrepareFailedException(
                    "transaction restarting"));
              }
            }
          };

      futures.add(Threading.getPool().submit(runnable));
    }

    // Go through each store and send prepare messages in parallel.
    Map<Store, LongKeyMap<Integer>> storesRead = current.storesRead(commitTime);
    Map<Store, Set<CallInstance>> storesCalled =
        current.storesCalled(commitTime);

    Set<Store> storesToContact = new HashSet<Store>(storesCalled.keySet());
    storesToContact.addAll(storesRead.keySet());

    current.commitState.commitTime = commitTime;
    int count = 0;
    for (Store store : storesToContact) {
      count++;
      LongKeyMap<Integer> tmpReads = storesRead.get(store);

      final Store s = store;
      final LongKeyMap<Integer> reads =
          tmpReads != null ? tmpReads : new LongKeyHashMap<Integer>();
      final Map<CallInstance, WarrantiedCallResult> calls = current.getCallsForStore(store);
      NamedRunnable runnable =
          new NamedRunnable("worker read-prepare to " + store.name()) {
            @Override
            public void runImpl() {
              try {
	        if (WORKER_TRANSACTION_LOGGER.isLoggable(Level.FINE)) {
	          Logging.log(WORKER_TRANSACTION_LOGGER, Level.FINE, "Preparing "
	              + "reads for transaction {0} to {1}: {2} version warranties "
	              + "will expire and {3} semantic warranties will expire",
	              current.tid.topTid, s, reads.size(),
	              calls.size());
	        }

                Pair<LongKeyMap<VersionWarranty>, Map<CallInstance,
                  SemanticWarranty>> allNewWarranties =
                    s.prepareTransactionReads(current.tid.topTid, reads, calls,
                        commitTime);
    
                // Prepare was successful. Update the objects' warranties.
                SEMANTIC_WARRANTY_LOGGER.finest("Updating version warranties.");
                current.updateVersionWarranties(s, allNewWarranties.first);
                // Update warranties on calls.
                SEMANTIC_WARRANTY_LOGGER.finest("Updating semantic warranties.");
                current.updateSemanticWarranties(s, allNewWarranties.second);
              } catch (TransactionPrepareFailedException e) {
                failures.put((RemoteNode) s, e);
              } catch (UnreachableNodeException e) {
                failures.put((RemoteNode) s, new TransactionPrepareFailedException(
                    "Unreachable s"));
              }
            }
          };

      // Optimization: only start in a new thread if there are more ss to
      // contact and if it's a truly remote s (i.e., not in-process).
      if (!(s instanceof InProcessStore || s.isLocalStore())
          && count == storesToContact.size()) {
        futures.add(Threading.getPool().submit(runnable));
      } else {
        runnable.run();
      }
    }

    // Wait for replies.
    for (Future<?> future : futures) {
      while (true) {
        try {
          future.get();
          break;
        } catch (InterruptedException e) {
          e.printStackTrace();
        } catch (ExecutionException e) {
          e.printStackTrace();
        }
      }
    }

    // Check for conflicts and unreachable stores/workers.
    if (!failures.isEmpty()) {
      String logMessage =
          "Transaction tid=" + current.tid.topTid + ":  read-prepare failed.";

      SEMANTIC_WARRANTY_LOGGER.finest(logMessage);

      for (Map.Entry<RemoteNode, TransactionPrepareFailedException> entry : failures
          .entrySet()) {
        if (entry.getKey() instanceof RemoteStore) {
          // Remove old objects from our cache.
          RemoteStore store = (RemoteStore) entry.getKey();
          LongKeyMap<Pair<SerializedObject, VersionWarranty>> versionConflicts =
              entry.getValue().versionConflicts;
          if (versionConflicts != null) {
            SEMANTIC_WARRANTY_LOGGER.finest("" + versionConflicts.size() + " conflicted objects");
            for (Pair<SerializedObject, VersionWarranty> obj : versionConflicts
                .values()) {
              SEMANTIC_WARRANTY_LOGGER.finest("\t" + obj.first.getOnum());
              store.updateCache(obj);
            }
          }

          // Remove or update old calls in our cache.
          Map<CallInstance, WarrantiedCallResult> callConflictUpdates =
            entry.getValue().callConflictUpdates;
          if (callConflictUpdates != null) {
            SEMANTIC_WARRANTY_LOGGER.finest("" + callConflictUpdates.size() + " conflicted calls");
            for (Map.Entry<CallInstance, WarrantiedCallResult> update :
                callConflictUpdates.entrySet()) {
              SEMANTIC_WARRANTY_LOGGER.finest("\t" + update.getKey());
              store.insertResult(update.getKey(), update.getValue());
            }
          }

          Set<CallInstance> callConflicts = entry.getValue().callConflicts;
          if (callConflicts != null) {
            SEMANTIC_WARRANTY_LOGGER.finest("" + callConflicts.size() + " expired calls");
            for (CallInstance call : callConflicts) {
              SEMANTIC_WARRANTY_LOGGER.finest("\t" + call);
              store.removeResult(call);
            }
          }
        }

        if (WORKER_TRANSACTION_LOGGER.isLoggable(Level.FINE)) {
          logMessage +=
              "\n\t" + entry.getKey() + ": " + entry.getValue().getMessage();
        }
      }
      WORKER_TRANSACTION_LOGGER.fine(logMessage);

      synchronized (current.commitState) {
        current.commitState.value = PREPARE_FAILED;
        current.commitState.notifyAll();
      }

      TransactionID tid = current.tid;

      TransactionPrepareFailedException e =
          new TransactionPrepareFailedException(failures);
      Logging.log(WORKER_TRANSACTION_LOGGER, Level.WARNING,
          "{0} error committing: prepare failed exception: {1}", current, e);

      abortTransaction(failures.keySet());
      throw new TransactionRestartingException(tid);

    } else {
      synchronized (current.commitState) {
        current.commitState.value = PREPARED;
        current.commitState.notifyAll();
      }
    }
  }

  /**
   * Sends commit messages to the cohorts.
   */
  public void sendCommitMessagesAndCleanUp(final long commitTime)
      throws TransactionAtomicityViolationException {
    synchronized (current.commitState) {
      switch (current.commitState.value) {
      case UNPREPARED:
      case PREPARING:
        // This shouldn't happen.
        WORKER_TRANSACTION_LOGGER.log(Level.FINE,
            "Ignoring commit request (transaction state = {0}",
            current.commitState.value);
        return;
      case PREPARED:
        current.commitState.value = COMMITTING;
        break;
      case COMMITTING:
      case COMMITTED:
        return;
      case PREPARE_FAILED:
      case ABORTING:
      case ABORTED:
        throw new TransactionAtomicityViolationException();
      }
    }

    final List<RemoteNode> unreachable =
        Collections.synchronizedList(new ArrayList<RemoteNode>());
    final List<RemoteNode> failed =
        Collections.synchronizedList(new ArrayList<RemoteNode>());
    List<Future<?>> futures =
        new ArrayList<Future<?>>(current.commitState.storesContacted.size()
            + current.workersCalled.size());

    // Send commit messages to the workers in parallel.
    for (final RemoteWorker worker : current.workersCalled) {
      NamedRunnable runnable = new NamedRunnable("worker commit to " + worker) {
        @Override
        public void runImpl() {
          try {
            worker.commitTransaction(current.tid.topTid, commitTime);
          } catch (UnreachableNodeException e) {
            unreachable.add(worker);
          } catch (TransactionCommitFailedException e) {
            failed.add(worker);
          }
        }
      };

      futures.add(Threading.getPool().submit(runnable));
    }

    // Send commit messages to the stores in parallel.
    Set<Store> storesToCommit = current.storesRequested();
    storesToCommit.addAll(current.commitState.storesContacted);

    int count = 0;
    for (Store s : storesToCommit) {
      count++;
      final Store store = s;
      NamedRunnable runnable =
          new NamedRunnable("worker commit to " + store.name()) {
            @Override
            public void runImpl() {
              try {
                Map<CallInstance, SemanticWarranty> replies =
                  store.commitTransaction(current.tid.topTid, commitTime,
                      current.getRequestsForStore(store),
                      !current.commitState.storesContacted.contains(store));
                Logging.log(SEMANTIC_WARRANTY_LOGGER, Level.FINER, "Transaction " +
                    "{0} committed and generated {1} new semantic warranties.",
                    current.tid.topTid, replies.size());
                current.requestReplies.putAll(replies);
              } catch (TransactionCommitFailedException e) {
                failed.add((RemoteStore) store);
              } catch (UnreachableNodeException e) {
                unreachable.add((RemoteStore) store);
              }
            }
          };

      // Optimization: only start in a new thread if there are more stores to
      // contact and if it's a truly remote store (i.e., not in-process).
      if (!(store instanceof InProcessStore || store.isLocalStore())
          && count == storesToCommit.size()) {
        futures.add(Threading.getPool().submit(runnable));
      } else {
        runnable.run();
      }
    }

    // Wait for replies.
    for (Future<?> future : futures) {
      while (true) {
        try {
          future.get();
          break;
        } catch (InterruptedException e) {
          Logging.logIgnoredInterruptedException(e);
        } catch (ExecutionException e) {
          e.printStackTrace();
        }
      }
    }

    if (!(unreachable.isEmpty() && failed.isEmpty())) {
      Logging
          .log(WORKER_TRANSACTION_LOGGER, Level.SEVERE,
              "{0} error committing: atomicity violation "
                  + "-- failed: {1} unreachable: {2}", current, failed,
              unreachable);
      throw new TransactionAtomicityViolationException(failed, unreachable);
    }

    // Update data structures to reflect successful commit.
    WORKER_TRANSACTION_LOGGER.log(Level.FINEST,
        "{0} committed at stores...updating data structures", current);
    current.commitTopLevel(commitTime);
    WORKER_TRANSACTION_LOGGER.log(Level.FINEST, "{0} committed", current);

    synchronized (current.commitState) {
      current.commitState.value = COMMITTED;
    }

    TransactionRegistry.remove(current.tid.topTid);

    current = null;
  }

  /**
   * Sends abort messages to those nodes that haven't reported failures.
   * 
   * @param stores
   *          the set of stores involved in the transaction.
   * @param workers
   *          the set of workers involved in the transaction.
   * @param fails
   *          the set of nodes that have reported failure.
   */
  private void sendAbortMessages(Set<RemoteNode> fails) {
    for (Store store : current.commitState.storesContacted)
      if (!fails.contains(store)) {
        try {
          store.abortTransaction(current.tid);
        } catch (AccessException e) {
          Logging.log(WORKER_TRANSACTION_LOGGER, Level.WARNING,
              "Access error while aborting transaction: {0}", e);
        }
      }

    for (RemoteWorker worker : current.workersCalled)
      if (!fails.contains(worker)) {
        try {
          worker.abortTransaction(current.tid);
        } catch (AccessException e) {
          Logging.log(WORKER_TRANSACTION_LOGGER, Level.WARNING,
              "Access error while aborting transaction: {0}", e);
        }
      }
  }

  public void registerCreate(_Impl obj) {
    Timing.TXLOG.begin();
    try {
      if (current == null)
        throw new InternalError("Cannot create objects outside a transaction");

      // Make sure we're not supposed to abort/retry.
      checkRetrySignal();

      // Grab a write lock on the object.
      obj.$writer = current;
      obj.$writeLockHolder = current;
      if (TRACE_WRITE_LOCKS)
        obj.$writeLockStackTrace = Thread.currentThread().getStackTrace();

      // Own the object. The call to ensureOwnership is responsible for adding
      // the object to the set of created objects.
      ensureOwnership(obj);
      current.writerMap.put(obj.$getProxy(), obj.get$$updateLabel());
    } finally {
      Timing.TXLOG.end();
    }
  }

  public void registerRead(_Impl obj) {
    synchronized (obj) {
      if (obj.$reader == current
          && obj.writerMapVersion == current.writerMap.version) return;

      // Nothing to do if we're not in a transaction.
      if (current == null) return;

      Timing.TXLOG.begin();
      try {
        ensureReadLock(obj);
        ensureObjectUpToDate(obj);
      } finally {
        Timing.TXLOG.end();
      }
    }
  }

  /**
   * Registers the use of a pre-cached CallInstance's value.
   */
  public void registerSemanticWarrantyUse(CallInstance call,
      WarrantiedCallResult result) {
    current.semanticWarrantiesUsed.put(call, result);
  }

  /**
   * Sets the value of the currently ongoing semantic warranty request
   * transaction.  This should be called right before ending the transaction and
   * should NOT be called if the current log does not have a call associated
   * with it (so it's not a SemanticWarranty request).
   */
  public void setSemanticWarrantyValue(fabric.lang.Object v) {
    SEMANTIC_WARRANTY_LOGGER.finest("Call: " + current.semanticWarrantyCall
        + " gets value " + v.$getOnum());
    if (!(v instanceof WrappedJavaInlineable)) v = v.fetch();
    current.semanticWarrantyValue = v;
  }

  /**
   * Ensures the current transaction has a read lock for the given object,
   * blocking if necessary. This method assumes we are synchronized on the
   * object.
   */
  private void ensureReadLock(_Impl obj) {
    if (obj.$reader == current) return;

    // Make sure we're not supposed to abort/retry.
    checkRetrySignal();

    // Check read condition: wait until all writers are in our ancestry.
    boolean hadToWait = false;
    try {
      boolean firstWait = true;
      while (obj.$writeLockHolder != null
          && !current.isDescendantOf(obj.$writeLockHolder)) {
        try {
          Logging.log(WORKER_TRANSACTION_LOGGER, Level.FINEST, current
              + "{0} wants to read {1}/" + obj.$getOnum()
              + " ({2}); waiting on writer {3}", current, obj.$getStore(),
              obj.getClass(), obj.$writeLockHolder);
          hadToWait = true;
          obj.$numWaiting++;
          current.setWaitsFor(obj.$writeLockHolder);

          if (firstWait) {
            // This is the first time we're waiting. Wait with a 10 ms timeout.
            firstWait = false;
            obj.wait(10);
          } else {
            // Not the first time through the loop. Ask for deadlock detection.
            deadlockDetector.requestDetect(current);
            obj.wait();
          }
        } catch (InterruptedException e) {
          Logging.logIgnoredInterruptedException(e);
        }
        obj.$numWaiting--;

        // Make sure we weren't aborted/retried while we were waiting.
        checkRetrySignal();
      }
    } finally {
      current.clearWaitsFor();
    }

    // Set the object's reader stamp to the current transaction.
    obj.$reader = current;

    // Reset the object's update-map version stamp.
    obj.writerMapVersion = -1;

    current.acquireReadLock(obj);
    if (hadToWait)
      WORKER_TRANSACTION_LOGGER.log(Level.FINEST, "{0} got read lock", current);
  }

  /**
   * This should be called <i>before</i> the object is modified.
   * 
   * @return whether a new (top-level) transaction was created.
   */
  public boolean registerWrite(_Impl obj) {
    boolean needTransaction = (current == null);
    if (needTransaction) startTransaction();

    synchronized (obj) {
      if (obj.$writer == current
          && obj.writerMapVersion == current.writerMap.version && obj.$isOwned)
        return needTransaction;

      try {
        Timing.TXLOG.begin();
        ensureWriteLock(obj);
        ensureObjectUpToDate(obj);
        ensureOwnership(obj);
      } finally {
        Timing.TXLOG.end();
      }
    }

    return needTransaction;

  }

  /**
   * Ensures the current transaction has a write lock for the given object,
   * blocking if necessary. This method assumes we are synchronized on the
   * object.
   */
  private void ensureWriteLock(_Impl obj) {
    // Nothing to do if the write stamp is us.
    if (obj.$writer == current) return;

    // Make sure we're not supposed to abort/retry.
    checkRetrySignal();

    // Check write condition: wait until writer is in our ancestry and all
    // readers are in our ancestry.
    boolean hadToWait = false;
    try {
      // This is the set of logs for those transactions we're waiting for.
      Set<Log> waitsFor = new HashSet<Log>();

      boolean firstWait = true;
      while (true) {
        waitsFor.clear();

        // Make sure writer is in our ancestry.
        if (obj.$writeLockHolder != null
            && !current.isDescendantOf(obj.$writeLockHolder)) {
          Logging.log(WORKER_TRANSACTION_LOGGER, Level.FINEST,
              "{0} wants to write {1}/" + obj.$getOnum()
                  + " ({2}); waiting on writer {3}", current, obj.$getStore(),
              obj.getClass(), obj.$writeLockHolder);
          waitsFor.add(obj.$writeLockHolder);
          hadToWait = true;
        } else {
          // Restart any incompatible readers.
          ReadMapEntry readMapEntry = obj.$readMapEntry;
          if (readMapEntry != null) {
            synchronized (readMapEntry) {
              for (Log lock : readMapEntry.readLocks) {
                if (!current.isDescendantOf(lock)) {
                  Logging.log(WORKER_TRANSACTION_LOGGER, Level.FINEST,
                      "{0} wants to write {1}/" + obj.$getOnum()
                          + " ({2}); aborting reader {3}", current,
                      obj.$getStore(), obj.getClass(), lock);
                  waitsFor.add(lock);
                  lock.flagRetry();
                }
              }

              if (waitsFor.isEmpty()) break;
            }
          }
        }

        try {
          obj.$numWaiting++;
          current.setWaitsFor(waitsFor);

          if (firstWait) {
            // This is the first time we're waiting. Wait with a 10 ms timeout.
            firstWait = false;
            obj.wait(10);
          } else {
            // Not the first time through the loop. Ask for deadlock detection.
            deadlockDetector.requestDetect(current);
            obj.wait();
          }
        } catch (InterruptedException e) {
          Logging.logIgnoredInterruptedException(e);
        }
        obj.$numWaiting--;

        // Make sure we weren't aborted/retried while we were waiting.
        checkRetrySignal();
      }
    } finally {
      current.clearWaitsFor();
    }

    // Set the write stamp.
    obj.$writer = current;

    if (hadToWait)
      WORKER_TRANSACTION_LOGGER
          .log(Level.FINEST, "{0} got write lock", current);

    if (obj.$writeLockHolder == current) return;

    // Create a backup object, grab the write lock, and add the object to our
    // write set.
    obj.$history = obj.clone();
    obj.$writeLockHolder = current;
    if (TRACE_WRITE_LOCKS)
      obj.$writeLockStackTrace = Thread.currentThread().getStackTrace();

    if (obj.$getStore().isLocalStore()) {
      synchronized (current.localStoreWrites) {
        current.localStoreWrites.add(obj);
      }
    } else {
      synchronized (current.writes) {
        current.writes.add(obj);
      }
    }

    /* Invalidate semantic warranty requests of parent log. */
    current.invalidateDependentRequests(obj.$getOnum());

    if (obj.$reader != current) {
      // Clear the read stamp -- the reader's read condition no longer holds.
      obj.$reader = Log.NO_READER;
    }
  }

  /**
   * Ensures the worker has ownership of the object. This method assumes we are
   * synchronized on the object.
   */
  private void ensureOwnership(_Impl obj) {
    if (obj.$isOwned) return;

    // Check the writer map to see if another worker currently owns the object.
    RemoteWorker owner = current.writerMap.getWriter(obj.$getProxy());
    if (owner != null)
      owner.takeOwnership(current.tid, obj.$getStore(), obj.$getOnum());

    // We now own the object.
    obj.$isOwned = true;
    current.writerMap.put(obj.$getProxy(), Worker.getWorker().getLocalWorker());

    // If the object is fresh, add it to our set of creates.
    if (obj.$version == 0) {
      if (obj.$getStore().isLocalStore()) {
        synchronized (current.localStoreCreates) {
          current.localStoreCreates.add(obj);
        }
      } else {
        synchronized (current.creates) {
          current.creates.add(obj);
        }
      }
    }
  }

  /**
   * Checks the writer map and fetches from the object's owner as necessary.
   * This method assumes we are synchronized on the object.
   */
  private void ensureObjectUpToDate(_Impl obj) {
    // Check the object's update-map version stamp.
    if (obj.writerMapVersion == current.writerMap.version) return;

    // Set the update-map version stamp on the object.
    obj.writerMapVersion = current.writerMap.version;

    // Check the writer map.
    RemoteWorker owner = current.writerMap.getWriter(obj.$getProxy());
    if (owner == null || owner == Worker.getWorker().getLocalWorker()) return;

    // Need to fetch from the owner.
    ensureWriteLock(obj);
    owner.readObject(current.tid, obj);
  }

  /**
   * Checks whether any of the objects used by a transaction are stale.
   * 
   * @return true iff stale objects were found
   */
  public boolean checkForStaleObjects() {
    Set<Store> stores = current.storesToCheckFreshness();
    int numNodesToContact = stores.size() + current.workersCalled.size();
    final List<RemoteNode> nodesWithStaleObjects =
        Collections.synchronizedList(new ArrayList<RemoteNode>(
            numNodesToContact));
    List<Future<?>> futures = new ArrayList<Future<?>>(numNodesToContact);

    // Go through each worker and send check messages in parallel.
    for (final RemoteWorker worker : current.workersCalled) {
      NamedRunnable runnable =
          new NamedRunnable("worker freshness check to " + worker.name()) {
            @Override
            public void runImpl() {
              try {
                if (worker.checkForStaleObjects(current.tid))
                  nodesWithStaleObjects.add(worker);
              } catch (UnreachableNodeException e) {
                // Conservatively assume it had stale objects.
                nodesWithStaleObjects.add(worker);
              }
            }
          };
      futures.add(Threading.getPool().submit(runnable));
    }

    // Go through each store and send check messages in parallel.
    for (Iterator<Store> storeIt = stores.iterator(); storeIt.hasNext();) {
      final Store store = storeIt.next();
      NamedRunnable runnable =
          new NamedRunnable("worker freshness check to " + store.name()) {
            @Override
            public void runImpl() {
              LongKeyMap<Integer> reads = current.getReadsForStore(store);
              // Because this could be during a subtransaction (and not at the top
              // level after gathering all the warranty request information), filter
              // reads for creates done by semantic warranty requests.
              for (SemanticWarrantyRequest req : current.requests.values())
                for (Entry<Store, LongKeyMap<_Impl>> entry : req.creates.nonNullEntrySet())
                  for (_Impl create : entry.getValue().values())
                    reads.remove(create.$getOnum());
    
              if (store.checkForStaleObjects(reads))
                nodesWithStaleObjects.add((RemoteNode) store);
            }
          };

      // Optimization: only start a new thread if there are more stores to
      // contact and if it's truly a remote store (i.e., not in-process).
      if (!(store instanceof InProcessStore || store.isLocalStore())
          && storeIt.hasNext()) {
        futures.add(Threading.getPool().submit(runnable));
      } else {
        runnable.run();
      }
    }

    // Wait for replies.
    for (Future<?> future : futures) {
      while (true) {
        try {
          future.get();
          break;
        } catch (InterruptedException e) {
          Logging.logIgnoredInterruptedException(e);
        } catch (ExecutionException e) {
          e.printStackTrace();
        }
      }
    }

    return !nodesWithStaleObjects.isEmpty();
  }

  /**
   * Starts a new transaction. The sub-transaction runs in the same thread as
   * the caller.
   */
  public void startTransaction() {
    startTransaction((TransactionID) null);
  }

  /**
   * Starts a new transaction for computing a CallInstance's value and
   * submitting a request for a SemanticWarranty.
   */
  public void startTransaction(CallInstance call) {
    startTransaction(null, false, call);
  }

  /**
   * Starts a new transaction with the given tid. The given tid is assumed to be
   * a valid descendant of the current tid. If the given tid is null, a random
   * tid is generated for the sub-transaction.
   */
  public void startTransaction(TransactionID tid) {
    startTransaction(tid, false, null);
  }

  public void startTransaction(TransactionID tid, boolean ignoreRetrySignal) {
    startTransaction(tid, ignoreRetrySignal, null);
  }

  private void startTransaction(TransactionID tid, boolean ignoreRetrySignal,
      CallInstance call) {
    if (current != null && !ignoreRetrySignal) checkRetrySignal();

    try {
      Timing.BEGIN.begin();
      current = new Log(current, tid, call);
      Logging.log(WORKER_TRANSACTION_LOGGER, Level.FINEST,
          "{0} started subtx {1} in thread {2}", current.parent, current,
          Thread.currentThread());
      HOTOS_LOGGER.log(Level.INFO, "started {0}", current);
    } finally {
      Timing.BEGIN.end();
    }
  }

  /**
   * Starts a new transaction with the given tid for requesting a
   * SemanticWarranty for the given CallInstance.
   */
  public void startTransaction(TransactionID tid, CallInstance call) {
    startTransaction(tid, false, call);
  }

  /**
   * Starts the given thread, registering it as necessary.
   */
  public static void startThread(Thread thread) {
    if (!(thread instanceof FabricThread))
      getInstance().registerThread(thread);

    thread.start();
  }

  /**
   * Registers the given thread with the current transaction. This should be
   * called before the thread is started.
   */
  public void registerThread(Thread thread) {
    Timing.TXLOG.begin();
    try {
      // XXX Eventually, we will want to support threads in transactions.
      if (current != null)
        throw new InternalError("Cannot create threads within transactions");

      TransactionManager tm = new TransactionManager();

      if (thread instanceof FabricThread) {
        ((FabricThread) thread).setTransactionManager(tm);
      } else {
        synchronized (instanceMap) {
          instanceMap.put(thread, tm);
        }
      }
    } finally {
      Timing.TXLOG.end();
    }
  }

  /**
   * Registers that the given thread has finished.
   */
  public void deregisterThread(Thread thread) {
    if (!(thread instanceof FabricThread)) {
      synchronized (instanceMap) {
        instanceMap.remove(thread);
      }
    }
  }

  /**
   * Registers a remote call to the given worker.
   */
  public void registerRemoteCall(RemoteWorker worker) {
    if (current != null) {
      if (!current.workersCalled.contains(worker))
        current.workersCalled.add(worker);
    }
  }

  /**
   * Associates the given transaction log with this transaction manager.
   */
  public void associateLog(Log log) {
    current = log;
  }

  public Log getCurrentLog() {
    return current;
  }

  public TransactionID getCurrentTid() {
    if (current == null) return null;
    return current.tid;
  }

  public WriterMap getWriterMap() {
    if (current == null) return null;
    return current.writerMap;
  }

  /**
   * @return the worker on which the object resides. An object resides on a
   *         worker if it is either on that worker's local store, or if it was
   *         created by the current transaction and is owned by that worker.
   */
  public RemoteWorker getFetchWorker(_Proxy proxy) {
    if (current == null || !current.writerMap.containsCreate(proxy))
      return null;
    Label label = current.writerMap.getCreate(proxy);

    return current.writerMap.getWriter(proxy, label);
  }

  public SecurityCache getSecurityCache() {
    if (current == null)
      throw new InternalError(
          "Application attempting to perform label operations outside of a transaction");
    return (SecurityCache) current.securityCache;
  }

  /**
   * Associates the given log with this worker's transaction manager and
   * synchronizes the log with the given tid.
   */
  public void associateAndSyncLog(Log log, TransactionID tid) {
    associateLog(log);

    if (log == null) {
      if (tid != null) startTransaction(tid);
      return;
    }

    // Do the commits that we've missed. Ignore retry signals for now; they will
    // be handled the next time the application code interacts with the
    // transaction manager.
    TransactionID commonAncestor = log.getTid().getLowestCommonAncestor(tid);
    for (int i = log.getTid().depth; i > commonAncestor.depth; i--)
      commitTransaction();

    // Start new transactions if necessary.
    if (commonAncestor.depth != tid.depth) startTransaction(tid, true);
  }

}<|MERGE_RESOLUTION|>--- conflicted
+++ resolved
@@ -289,13 +289,8 @@
       }
     }
 
-<<<<<<< HEAD
-    WORKER_TRANSACTION_LOGGER.warning(current + " aborting");
-
-=======
     WORKER_TRANSACTION_LOGGER.log(Level.INFO, "{0} aborting", current);
-    // Assume only one thread will be executing this.
->>>>>>> fb5020f1
+
     HOTOS_LOGGER.log(Level.INFO, "aborting {0}", current);
 
     // Assume only one thread will be executing this.
@@ -308,11 +303,7 @@
 
     sendAbortMessages(abortedNodes);
     current.abort();
-<<<<<<< HEAD
-    WORKER_TRANSACTION_LOGGER.warning(current + " aborted");
-=======
     WORKER_TRANSACTION_LOGGER.log(Level.INFO, "{0} aborted", current);
->>>>>>> fb5020f1
     HOTOS_LOGGER.log(Level.INFO, "aborted {0}", current);
 
     if (current.tid.depth == 0) {
@@ -834,7 +825,7 @@
           future.get();
           break;
         } catch (InterruptedException e) {
-          e.printStackTrace();
+          Logging.logIgnoredInterruptedException(e);
         } catch (ExecutionException e) {
           e.printStackTrace();
         }
@@ -902,7 +893,7 @@
 
       TransactionPrepareFailedException e =
           new TransactionPrepareFailedException(failures);
-      Logging.log(WORKER_TRANSACTION_LOGGER, Level.WARNING,
+      Logging.log(WORKER_TRANSACTION_LOGGER, Level.INFO,
           "{0} error committing: prepare failed exception: {1}", current, e);
 
       abortTransaction(failures.keySet());
