package fabric.worker.transaction;

import static fabric.common.Logging.HOTOS_LOGGER;
import static fabric.common.Logging.WORKER_TRANSACTION_LOGGER;
import static fabric.worker.transaction.Log.CommitState.Values.ABORTED;
import static fabric.worker.transaction.Log.CommitState.Values.ABORTING;
import static fabric.worker.transaction.Log.CommitState.Values.COMMITTED;
import static fabric.worker.transaction.Log.CommitState.Values.COMMITTING;
import static fabric.worker.transaction.Log.CommitState.Values.PREPARED;
import static fabric.worker.transaction.Log.CommitState.Values.PREPARE_FAILED;
import static fabric.worker.transaction.Log.CommitState.Values.PREPARING;

import java.util.ArrayList;
import java.util.Collection;
import java.util.Collections;
import java.util.HashMap;
import java.util.Iterator;
import java.util.List;
import java.util.Map;
import java.util.Map.Entry;
import java.util.Set;
import java.util.WeakHashMap;
import java.util.concurrent.atomic.AtomicBoolean;
import java.util.logging.Level;

import fabric.common.FabricThread;
import fabric.common.Logging;
import fabric.common.SerializedObject;
import fabric.common.Timing;
import fabric.common.TransactionID;
import fabric.common.VersionWarranty;
import fabric.common.exceptions.AccessException;
import fabric.common.exceptions.InternalError;
import fabric.common.util.LongKeyMap;
import fabric.common.util.OidKeyHashMap;
import fabric.common.util.Pair;
import fabric.lang.Object._Impl;
import fabric.lang.Object._Proxy;
import fabric.lang.security.Label;
import fabric.lang.security.SecurityCache;
import fabric.net.RemoteNode;
import fabric.net.UnreachableNodeException;
import fabric.store.InProcessStore;
import fabric.worker.AbortException;
import fabric.worker.FabricSoftRef;
import fabric.worker.RemoteStore;
import fabric.worker.Store;
import fabric.worker.TransactionAbortingException;
import fabric.worker.TransactionAtomicityViolationException;
import fabric.worker.TransactionCommitFailedException;
import fabric.worker.TransactionPrepareFailedException;
import fabric.worker.TransactionRestartingException;
import fabric.worker.Worker;
import fabric.worker.remote.RemoteWorker;
import fabric.worker.remote.WriterMap;

/**
 * Holds transaction management information for a single thread. Each thread has
 * its own TransactionManager.
 * <p>
 * We say that a transaction has acquired a write lock on an object if any entry
 * in the object's <code>$history</code> list has <code>$writeLockHolder</code>
 * set to that transaction. @see fabric.lang.Object._Impl
 * </p>
 * <p>
 * We say that a transaction has acquired a read lock if it is in the
 * "read list" for that object. @see fabric.lang.Object._Impl.$readMapEntry
 * </p>
 * <p>
 * When a transaction acquires a read lock, we ensure that the <i>read
 * condition</i> holds: that the holder of the write lock is an ancestor of that
 * transaction. Before reading an object, we ensure that the transaction holds a
 * read lock and that the read condition still holds.
 * </p>
 * <p>
 * When a transaction acquires a write lock, we ensure that the <i>write
 * condition</i> holds: the holders of the read and write locks are all
 * ancestors of that transaction. Before writing an object, we ensure that the
 * transaction holds a write lock and that the write condition still holds.
 * </p>
 * <p>
 * Assumptions:
 * <ul>
 * <li>Once the top-level transaction within a thread aborts or commits, that
 * thread will terminate without performing further operations on the
 * transaction manager.</li>
 * <li>The fetch operation will not be invoked concurrently on the same object.</li>
 * </ul>
 * </p>
 * <p>
 * The following objects are used as condition variables:
 * <ul>
 * <li>Log.children - for signalling that all sub-transactions of a given
 * transaction have finished.</li>
 * <li>Impl objects - for signalling to readers and writers that a read or write
 * lock on that object has been released.
 * </ul>
 * </p>
 */
public final class TransactionManager {
  /**
   * The innermost running transaction for the thread being managed.
   */
  private Log current;

  /**
   * A debugging switch for storing a stack trace each time a write lock is
   * obtained. Enable this by passing "--trace-locks" as a command-line argument
   * to the node.
   */
  public static boolean TRACE_WRITE_LOCKS = false;

  /**
   * A map from OIDs to <code>ReadMapEntry</code>s. Each ReadMapEntry
   * encapsulates a version number and a list of logs for transactions that have
   * read that version of the object. For each transaction tx, an object o is in
   * tx.reads exactly when tx is in readMap[o].readLocks. A transaction has
   * acquired a read lock if its log is in this list. All entries in this list
   * have non-empty <code>readLocks</code> sets.
   */
  // Proxy objects aren't used here because doing so would result in calls to
  // hashcode() and equals() on such objects, resulting in fetching the
  // corresponding Impls from the store.
  static final OidKeyHashMap<ReadMapEntry> readMap =
      new OidKeyHashMap<ReadMapEntry>();

  public static ReadMapEntry getReadMapEntry(_Impl impl,
      VersionWarranty warranty) {
    FabricSoftRef ref = impl.$ref;

    // Optimization: if the impl lives on the local store, it will never be
    // evicted, so no need to store the entry in the read map.
    if (ref.store.isLocalStore()) return new ReadMapEntry(impl, warranty);

    while (true) {
      ReadMapEntry result;
      synchronized (readMap) {
        result = readMap.get(ref.store, ref.onum);
        if (result == null) {
          result = new ReadMapEntry(impl, warranty);
          readMap.put(ref.store, ref.onum, result);
          return result;
        }
      }

      synchronized (result) {
        synchronized (readMap) {
          // Make sure we still have the right entry.
          if (result != readMap.get(ref.store, ref.onum)) continue;

          result.obj = impl.$ref;
          result.pinCount++;
          result.warranty =
              result.warranty.expiresAfter(warranty) ? result.warranty
                  : warranty;
          int ver = impl.$getVersion();
          if (ver == result.versionNumber) return result;

          // Version numbers don't match. Retry all other transactions.
          // XXX What if we just read in an older copy of the object?
          for (Log reader : result.readLocks) {
            reader.flagRetry();
          }

          result.versionNumber = ver;
          return result;
        }
      }
    }
  }

  private static final Map<Thread, TransactionManager> instanceMap =
      new WeakHashMap<Thread, TransactionManager>();

  public static TransactionManager getInstance() {
    Thread thread = Thread.currentThread();

    if (thread instanceof FabricThread) {
      FabricThread ft = (FabricThread) thread;
      TransactionManager result = ft.getTransactionManager();
      if (result == null) {
        result = new TransactionManager();
        ft.setTransactionManager(result);
      }
      return result;
    }

    synchronized (instanceMap) {
      TransactionManager result = instanceMap.get(thread);
      if (result == null) {
        result = new TransactionManager();
        instanceMap.put(thread, result);
      }

      return result;
    }
  }

  private TransactionManager() {
    this.current = null;
  }

  private void checkRetrySignal() {
    if (current.retrySignal != null) {
      synchronized (current) {
        WORKER_TRANSACTION_LOGGER.log(Level.FINEST, "{0} got retry signal",
            current);

        throw new TransactionRestartingException(current.retrySignal);
      }
    }
  }

  /**
   * Aborts the transaction, recursing to any workers that were called, and any
   * stores that were contacted.
   */
  public void abortTransaction() {
    abortTransaction(Collections.<RemoteNode> emptySet());
  }

  /**
   * @param abortedNodes
   *          a set of nodes that don't need to be contacted because they
   *          already know about the abort.
   */
  private void abortTransaction(Set<RemoteNode> abortedNodes) {
    if (current.tid.depth == 0) {
      // Aborting a top-level transaction. Make sure no other thread is working
      // on this transaction.
      synchronized (current.commitState) {
        while (current.commitState.value == PREPARING) {
          try {
            current.commitState.wait();
          } catch (InterruptedException e) {
          }
        }

        switch (current.commitState.value) {
        case UNPREPARED:
          current.commitState.value = ABORTING;
          break;

        case PREPARE_FAILED:
        case PREPARED:
          current.commitState.value = ABORTING;
          break;

        case PREPARING:
          // We should've taken care of this case already in the 'while' loop
          // above.
          throw new InternalError();

        case COMMITTING:
        case COMMITTED:
          // Too late to abort! We shouldn't really enter this situation.
          WORKER_TRANSACTION_LOGGER
              .warning("Ignoring attempt to abort a committed transaction.");
          return;

        case ABORTING:
        case ABORTED:
          return;
        }
      }
    }

    WORKER_TRANSACTION_LOGGER.warning(current + " aborting");

    HOTOS_LOGGER.log(Level.INFO, "aborting {0}", current);

    // Assume only one thread will be executing this.

    // Set the retry flag in all our children.
    current.flagRetry();

    // Wait for all other threads to finish.
    current.waitForThreads();

    sendAbortMessages(abortedNodes);
    current.abort();
    WORKER_TRANSACTION_LOGGER.warning(current + " aborted");
    HOTOS_LOGGER.log(Level.INFO, "aborted {0}", current);

    if (current.tid.depth == 0) {
      // Aborted a top-level transaction. Remove from the transaction registry.
      TransactionRegistry.remove(current.tid.topTid);
    }

    synchronized (current.commitState) {
      // The commit state reflects the state of the top-level transaction, so
      // only set the flag if a top-level transaction is being aborted.
      if (current.tid.depth == 0) {
        current.commitState.value = ABORTED;
        current.commitState.notifyAll();
      }

      if (current.tid.parent == null || current.parent != null
          && current.parent.tid.equals(current.tid.parent)) {
        // The parent frame represents the parent transaction. Pop the stack.
        current = current.parent;
      } else {
        // Reuse the current frame for the parent transaction.
        current.tid = current.tid.parent;
      }
    }
  }

  /**
   * Commits the transaction if possible; otherwise, aborts the transaction.
   * 
   * @throws AbortException
   *           if the transaction was aborted.
   * @throws TransactionRestartingException
   *           if the transaction was aborted and needs to be retried.
   */
  public void commitTransaction() throws AbortException,
      TransactionRestartingException, TransactionAtomicityViolationException {
    Timing.COMMIT.begin();
    try {
      commitTransaction(false);
    } finally {
      Timing.COMMIT.end();
    }
  }

  /**
   * @throws TransactionRestartingException
   *           if the prepare fails.
   */
  private void commitTransaction(boolean ignoreRetrySignal) {
    WORKER_TRANSACTION_LOGGER.log(Level.FINEST, "{0} attempting to commit",
        current);
    HOTOS_LOGGER.log(Level.INFO, "preparing {0}", current);

    // Assume only one thread will be executing this.

    // XXX This is a long and ugly method. Re-factor?

    // Wait for all sub-transactions to finish.
    current.waitForThreads();

    TransactionID ignoredRetrySignal = null;
    if (!ignoreRetrySignal) {
      // Make sure we're not supposed to abort or retry.
      try {
        checkRetrySignal();
      } catch (TransactionAbortingException e) {
        abortTransaction();
        throw new AbortException();
      } catch (TransactionRestartingException e) {
        abortTransaction();
        throw e;
      }
    } else {
      synchronized (current) {
        ignoredRetrySignal = current.retrySignal;
      }
    }

    WORKER_TRANSACTION_LOGGER.log(Level.FINEST, "{0} committing", current);

    Log parent = current.parent;
    Log HOTOS_current = current;
    if (current.tid.parent != null) {
      try {
        Timing.SUBTX.begin();
        // Update data structures to reflect the commit.
        current.commitNested();
        WORKER_TRANSACTION_LOGGER.log(Level.FINEST, "{0} committed", current);
        if (parent != null && parent.tid.equals(current.tid.parent)) {
          // Parent frame represents parent transaction. Pop the stack.
          current = parent;
        } else {
          // Reuse the current frame for the parent transaction. Update its TID.
          current.tid = current.tid.parent;
        }

        if (ignoredRetrySignal != null) {
          // Preserve the ignored retry signal.
          synchronized (current) {
            TransactionID signal = ignoredRetrySignal;
            if (current.retrySignal != null) {
              signal = signal.getLowestCommonAncestor(current.retrySignal);

              if (signal == null) {
                throw new InternalError("Something is broken with transaction "
                    + "management. Found retry signals for different "
                    + "transactions in the same log. (In transaction "
                    + current.tid + ".  Retry1=" + current.retrySignal
                    + "; Retry2=" + ignoredRetrySignal);
              }
            }

            current.retrySignal = signal;
          }
        }
        return;
      } finally {
        Timing.SUBTX.end();
      }
    }

    // Commit top-level transaction.

    // Send prepare-write messages to our cohorts. If the prepare fails, this
    // will abort our portion of the transaction and throw a
    // TransactionRestartingException.
    long commitTime = sendPrepareWriteMessages();

    // Send prepare-read messages to our cohorts. If the prepare fails, this
    // will abort our portion of the transaction and throw a
    // TransactionRestartingException.
    sendPrepareReadMessages(commitTime);

    // Send commit messages to our cohorts.
    sendCommitMessagesAndCleanUp(commitTime);

    HOTOS_LOGGER.log(Level.INFO, "committed {0}", HOTOS_current);
  }

  /**
<<<<<<< HEAD
   * For SOSP 2013. Yuck.
   */
  private static final CommitTimeStats commitTimeStats = new CommitTimeStats();

  /**
   * For SOSP 2013. Yuck.
   */
  private static class CommitTimeStats {
    short[] commitTimes;
    short nextPos;
    int sum;

    CommitTimeStats() {
      commitTimes = new short[500];
      nextPos = 0;
      sum = 0;
    }

    void notifyCommitTime(short commitTime) {
      int sum;
      synchronized (commitTimes) {
        sum = this.sum = this.sum + commitTime - commitTimes[nextPos];
        commitTimes[nextPos++] = commitTime;
        nextPos %= commitTimes.length;
      }

      Worker worker = Worker.getWorker();

      // Average commit rate (tx/s) multiplied by max number of threads.
      double maxCommitRate =
          worker.maxAppThreads * 1000.0 * commitTimes.length / sum;

      // Exit if the max commit rate drops below 60% of target.
      if (worker.targetCommitRate * 0.6 > maxCommitRate) System.exit(0);
    }
  }

  /**
   * Sends prepare-write messages to the cohorts. If any cohort fails to
   * prepare, abort messages will be sent, and the local portion of the
   * transaction is rolled back.
=======
   * Sends prepare messages to the cohorts. Also sends abort messages if any
   * cohort fails to prepare.
>>>>>>> 5c0c44ec
   * 
   * @return a proposed commit time, based on the outstanding warranties for
   *           objects modified by the transaction. The returned commit time is
   *           guaranteed to be no earlier than the time at which this method is
   *           called.
   * @throws TransactionRestartingException
   *           if the prepare fails.
   */
  public long sendPrepareWriteMessages() {
    final AtomicBoolean readOnly = new AtomicBoolean(true);

    final Map<RemoteNode, TransactionPrepareFailedException> failures =
        Collections
            .synchronizedMap(new HashMap<RemoteNode, TransactionPrepareFailedException>());

    synchronized (current.commitState) {
      switch (current.commitState.value) {
      case UNPREPARED:
        current.commitState.value = PREPARING;
        break;

      case PREPARING:
      case PREPARED:
        return current.commitState.commitTime;

      case COMMITTING:
      case COMMITTED:
      case PREPARE_FAILED:
        throw new InternalError(
            "Got a prepare-write request, but transaction state is "
                + current.commitState.value);

      case ABORTING:
      case ABORTED:
        throw new TransactionRestartingException(current.tid);
      }
    }

    List<Thread> threads = new ArrayList<Thread>();

    // A ref cell containing the max commit time. Using a ref cell so we can
    // synchronize on it.
    final long[] commitTime = new long[1];
    commitTime[0] = System.currentTimeMillis();

    // Go through each worker and send prepare messages in parallel.
    for (final RemoteWorker worker : current.workersCalled) {
      Thread thread = new Thread("worker write-prepare to " + worker.name()) {
        @Override
        public void run() {
          try {
            long response = worker.prepareTransactionWrites(current.tid.topTid);
            synchronized (commitTime) {
              if (response > commitTime[0]) commitTime[0] = response;
            }
          } catch (UnreachableNodeException e) {
            failures.put(worker, new TransactionPrepareFailedException(
                "Unreachable worker"));
          } catch (TransactionPrepareFailedException e) {
            failures.put(worker,
                new TransactionPrepareFailedException(e.getMessage()));
          } catch (TransactionRestartingException e) {
            failures.put(worker, new TransactionPrepareFailedException(
                "transaction restarting"));
          }
        }
      };
      thread.start();
      threads.add(thread);

    }

    // Go through each store and send prepare messages in parallel.
    Set<Store> storesWritten = current.storesWritten();
    current.commitState.storesContacted.addAll(storesWritten);
    for (Iterator<Store> storeIt = storesWritten.iterator(); storeIt.hasNext();) {
      final Store store = storeIt.next();
      Runnable runnable = new Runnable() {
        @Override
        public void run() {
          try {
            Collection<_Impl> creates = current.getCreatesForStore(store);
            Collection<_Impl> writes = current.getWritesForStore(store);

            if (WORKER_TRANSACTION_LOGGER.isLoggable(Level.FINE)) {
              Logging.log(WORKER_TRANSACTION_LOGGER, Level.FINE, "Preparing "
                  + "writes for transaction {0} to {1}: {2} created, "
                  + "{3} modified", current.tid.topTid, store, creates.size(),
                  writes.size());
            }

            if (!store.isLocalStore() && creates.size() + writes.size() > 0)
              readOnly.set(false);

            long response =
                store.prepareTransactionWrites(current.tid.topTid, creates,
                    writes);

            synchronized (commitTime) {
              if (response > commitTime[0]) commitTime[0] = response;
            }
          } catch (TransactionPrepareFailedException e) {
            failures.put((RemoteNode) store, e);
          } catch (UnreachableNodeException e) {
            failures.put((RemoteNode) store,
                new TransactionPrepareFailedException("Unreachable store"));
          }
        }
      };

      // Optimization: only start in a new thread if there are more stores to
      // contact and if it's a truly remote store (i.e., not in-process).
      if (!(store instanceof InProcessStore || store.isLocalStore())
          && storeIt.hasNext()) {
        Thread thread =
            new Thread(runnable, "worker write-prepare to " + store.name());
        threads.add(thread);
        thread.start();
      } else {
        runnable.run();
      }
    }

    // Wait for replies.
    for (Thread thread : threads) {
      while (true) {
        try {
          thread.join();
          break;
        } catch (InterruptedException e) {
        }
      }
    }

    HOTOS_LOGGER.info("Transaction is "
        + (readOnly.get() ? "read-only" : "read/write"));

    // Check for conflicts and unreachable stores/workers.
    if (!failures.isEmpty()) {
      String logMessage =
          "Transaction tid=" + current.tid.topTid + ":  write-prepare failed.";

      for (Map.Entry<RemoteNode, TransactionPrepareFailedException> entry : failures
          .entrySet()) {
        if (entry.getKey() instanceof RemoteStore) {
          // Remove old objects from our cache.
          RemoteStore store = (RemoteStore) entry.getKey();
          LongKeyMap<Pair<SerializedObject, VersionWarranty>> versionConflicts =
              entry.getValue().versionConflicts;
          if (versionConflicts != null) {
            for (Pair<SerializedObject, VersionWarranty> obj : versionConflicts
                .values())
              store.updateCache(obj);
          }
        }

        if (WORKER_TRANSACTION_LOGGER.isLoggable(Level.FINE)) {
          logMessage +=
              "\n\t" + entry.getKey() + ": " + entry.getValue().getMessage();
        }
      }
      WORKER_TRANSACTION_LOGGER.fine(logMessage);

      synchronized (current.commitState) {
        current.commitState.value = PREPARE_FAILED;
        current.commitState.notifyAll();
      }

      TransactionID tid = current.tid;

      TransactionPrepareFailedException e =
          new TransactionPrepareFailedException(failures);
      Logging.log(WORKER_TRANSACTION_LOGGER, Level.WARNING,
          "{0} error committing: prepare failed exception: {1}", current, e);

      abortTransaction(failures.keySet());
      throw new TransactionRestartingException(tid);

    } else {
      synchronized (current.commitState) {
        current.commitState.value = PREPARED;
        current.commitState.notifyAll();
        return commitTime[0];
      }
    }
  }

  /**
   * Sends prepare-read messages to the cohorts. If any cohort fails to
   * prepare, abort messages will be sent, and the local portion of the
   * transaction is rolled back.
   * 
   * @throws TransactionRestartingException
   *           if the prepare fails.
   */
  public void sendPrepareReadMessages(final long commitTime) {
    final Map<RemoteNode, TransactionPrepareFailedException> failures =
        Collections
            .synchronizedMap(new HashMap<RemoteNode, TransactionPrepareFailedException>());

    synchronized (current.commitState) {
      while (current.commitState.value == PREPARING) {
        if (current.commitState.commitTime >= commitTime) return;

        try {
          current.commitState.wait();
        } catch (InterruptedException e) {
        }
      }

      switch (current.commitState.value) {
      case UNPREPARED:
        current.commitState.value = PREPARING;
        break;

      case PREPARING:
        // We should've taken care of this case already in the 'while' loop
        // above.
        throw new InternalError();

      case PREPARED:
        if (current.commitState.commitTime >= commitTime) return;
        current.commitState.value = PREPARING;
        break;

      case COMMITTING:
      case COMMITTED:
      case PREPARE_FAILED:
        throw new InternalError(
            "Got a prepare-read request, but transaction state is "
                + current.commitState.value);

      case ABORTING:
      case ABORTED:
        throw new TransactionRestartingException(current.tid);
      }
    }

    List<Thread> threads = new ArrayList<Thread>();

    // Go through each worker and send prepare messages in parallel.
    for (final RemoteWorker worker : current.workersCalled) {
      Thread thread = new Thread("worker read-prepare to " + worker.name()) {
        @Override
        public void run() {
          try {
            worker.prepareTransactionReads(current.tid.topTid, commitTime);
          } catch (UnreachableNodeException e) {
            failures.put(worker, new TransactionPrepareFailedException(
                "Unreachable worker"));
          } catch (TransactionPrepareFailedException e) {
            failures.put(worker,
                new TransactionPrepareFailedException(e.getMessage()));
          } catch (TransactionRestartingException e) {
            failures.put(worker, new TransactionPrepareFailedException(
                "transaction restarting"));
          }
        }
      };
      thread.start();
      threads.add(thread);

    }

    // Go through each store and send prepare messages in parallel.
    Map<Store, LongKeyMap<Integer>> storesRead = current.storesRead(commitTime);
    current.commitState.commitTime = commitTime;
    for (Iterator<Entry<Store, LongKeyMap<Integer>>> entryIt =
        storesRead.entrySet().iterator(); entryIt.hasNext();) {
      Entry<Store, LongKeyMap<Integer>> entry = entryIt.next();
      final Store store = entry.getKey();
      final LongKeyMap<Integer> reads = entry.getValue();
      Runnable runnable = new Runnable() {
        @Override
        public void run() {
          try {
            if (WORKER_TRANSACTION_LOGGER.isLoggable(Level.FINE)) {
              Logging.log(WORKER_TRANSACTION_LOGGER, Level.FINE, "Preparing "
                  + "reads for transaction {0} to {1}: {2} version warranties "
                  + "will expire", current.tid.topTid, store, reads.size());
            }

            LongKeyMap<VersionWarranty> newWarranties =
                store.prepareTransactionReads(current.tid.topTid, reads,
                    commitTime);

            // Prepare was successful. Update the objects' warranties.
            current.updateVersionWarranties(store, newWarranties);
          } catch (TransactionPrepareFailedException e) {
            failures.put((RemoteNode) store, e);
          } catch (UnreachableNodeException e) {
            failures.put((RemoteNode) store,
                new TransactionPrepareFailedException("Unreachable store"));
          }
        }
      };

      // Optimization: only start in a new thread if there are more stores to
      // contact and if it's a truly remote store (i.e., not in-process).
      if (!(store instanceof InProcessStore || store.isLocalStore())
          && entryIt.hasNext()) {
        Thread thread =
            new Thread(runnable, "worker read-prepare to " + store.name());
        threads.add(thread);
        thread.start();
      } else {
        runnable.run();
      }
    }

    // Wait for replies.
    for (Thread thread : threads) {
      while (true) {
        try {
          thread.join();
          break;
        } catch (InterruptedException e) {
        }
      }
    }

    // Check for conflicts and unreachable stores/workers.
    if (!failures.isEmpty()) {
      String logMessage =
          "Transaction tid=" + current.tid.topTid + ":  read-prepare failed.";

      for (Map.Entry<RemoteNode, TransactionPrepareFailedException> entry : failures
          .entrySet()) {
        if (entry.getKey() instanceof RemoteStore) {
          // Remove old objects from our cache.
          RemoteStore store = (RemoteStore) entry.getKey();
          LongKeyMap<Pair<SerializedObject, VersionWarranty>> versionConflicts =
              entry.getValue().versionConflicts;
          if (versionConflicts != null) {
            for (Pair<SerializedObject, VersionWarranty> obj : versionConflicts
                .values())
              store.updateCache(obj);
          }
        }

        if (WORKER_TRANSACTION_LOGGER.isLoggable(Level.FINE)) {
          logMessage +=
              "\n\t" + entry.getKey() + ": " + entry.getValue().getMessage();
        }
      }
      WORKER_TRANSACTION_LOGGER.fine(logMessage);

      synchronized (current.commitState) {
        current.commitState.value = PREPARE_FAILED;
        current.commitState.notifyAll();
      }

      TransactionID tid = current.tid;

      TransactionPrepareFailedException e =
          new TransactionPrepareFailedException(failures);
      Logging.log(WORKER_TRANSACTION_LOGGER, Level.WARNING,
          "{0} error committing: prepare failed exception: {1}", current, e);

      abortTransaction(failures.keySet());
      throw new TransactionRestartingException(tid);

    } else {
      synchronized (current.commitState) {
        current.commitState.value = PREPARED;
        current.commitState.notifyAll();
      }
    }
  }

  /**
   * Sends commit messages to the cohorts.
   */
  public void sendCommitMessagesAndCleanUp(final long commitTime)
      throws TransactionAtomicityViolationException {
    synchronized (current.commitState) {
      switch (current.commitState.value) {
      case UNPREPARED:
      case PREPARING:
        // This shouldn't happen.
        WORKER_TRANSACTION_LOGGER.log(Level.FINE,
            "Ignoring commit request (transaction state = {0}",
            current.commitState.value);
        return;
      case PREPARED:
        current.commitState.value = COMMITTING;
        break;
      case COMMITTING:
      case COMMITTED:
        return;
      case PREPARE_FAILED:
      case ABORTING:
      case ABORTED:
        throw new TransactionAtomicityViolationException();
      }
    }

    final List<RemoteNode> unreachable =
        Collections.synchronizedList(new ArrayList<RemoteNode>());
    final List<RemoteNode> failed =
        Collections.synchronizedList(new ArrayList<RemoteNode>());
    List<Thread> threads =
        new ArrayList<Thread>(current.commitState.storesContacted.size()
            + current.workersCalled.size());

    // Send commit messages to the workers in parallel.
    for (final RemoteWorker worker : current.workersCalled) {
      Thread thread = new Thread("worker commit to " + worker) {
        @Override
        public void run() {
          try {
            worker.commitTransaction(current.tid.topTid, commitTime);
          } catch (UnreachableNodeException e) {
            unreachable.add(worker);
          } catch (TransactionCommitFailedException e) {
            failed.add(worker);
          }
        }
      };
      thread.start();
      threads.add(thread);
    }

    // Send commit messages to the stores in parallel.
    for (Iterator<Store> storeIt =
        current.commitState.storesContacted.iterator(); storeIt.hasNext();) {
      final Store store = storeIt.next();
      Runnable runnable = new Runnable() {
        @Override
        public void run() {
          try {
            store.commitTransaction(current.tid.topTid, commitTime);
          } catch (TransactionCommitFailedException e) {
            failed.add((RemoteStore) store);
          } catch (UnreachableNodeException e) {
            unreachable.add((RemoteStore) store);
          }
        }
      };

      // Optimization: only start in a new thread if there are more stores to
      // contact and if it's a truly remote store (i.e., not in-process).
      if (!(store instanceof InProcessStore || store.isLocalStore())
          && storeIt.hasNext()) {
        Thread thread =
            new Thread(runnable, "worker commit to " + store.name());
        threads.add(thread);
        thread.start();
      } else {
        runnable.run();
      }
    }

    // Wait for replies.
    for (Thread thread : threads) {
      while (true) {
        try {
          thread.join();
          break;
        } catch (InterruptedException e) {
          e.printStackTrace();
        }
      }
    }

    if (!(unreachable.isEmpty() && failed.isEmpty())) {
      Logging
          .log(WORKER_TRANSACTION_LOGGER, Level.SEVERE,
              "{0} error committing: atomicity violation "
                  + "-- failed: {1} unreachable: {2}", current, failed,
              unreachable);
      throw new TransactionAtomicityViolationException(failed, unreachable);
    }

    // Update data structures to reflect successful commit.
    WORKER_TRANSACTION_LOGGER.log(Level.FINEST,
        "{0} committed at stores...updating data structures", current);
    current.commitTopLevel(commitTime);
    WORKER_TRANSACTION_LOGGER.log(Level.FINEST, "{0} committed", current);

    synchronized (current.commitState) {
      current.commitState.value = COMMITTED;
    }

    TransactionRegistry.remove(current.tid.topTid);

    current = null;
  }

  /**
   * Sends abort messages to those nodes that haven't reported failures.
   * 
   * @param stores
   *          the set of stores involved in the transaction.
   * @param workers
   *          the set of workers involved in the transaction.
   * @param fails
   *          the set of nodes that have reported failure.
   */
  private void sendAbortMessages(Set<RemoteNode> fails) {
    for (Store store : current.commitState.storesContacted)
      if (!fails.contains(store)) {
        try {
          store.abortTransaction(current.tid);
        } catch (AccessException e) {
          Logging.log(WORKER_TRANSACTION_LOGGER, Level.WARNING,
              "Access error while aborting transaction: {0}", e);
        }
      }

    for (RemoteWorker worker : current.workersCalled)
      if (!fails.contains(worker)) {
        try {
          worker.abortTransaction(current.tid);
        } catch (AccessException e) {
          Logging.log(WORKER_TRANSACTION_LOGGER, Level.WARNING,
              "Access error while aborting transaction: {0}", e);
        }
      }
  }

  public void registerCreate(_Impl obj) {
    Timing.TXLOG.begin();
    try {
      if (current == null)
        throw new InternalError("Cannot create objects outside a transaction");

      // Make sure we're not supposed to abort/retry.
      checkRetrySignal();

      // Grab a write lock on the object.
      obj.$writer = current;
      obj.$writeLockHolder = current;
      if (TRACE_WRITE_LOCKS)
        obj.$writeLockStackTrace = Thread.currentThread().getStackTrace();

      // Own the object. The call to ensureOwnership is responsible for adding
      // the object to the set of created objects.
      ensureOwnership(obj);
      current.writerMap.put(obj.$getProxy(), obj.get$$updateLabel());
    } finally {
      Timing.TXLOG.end();
    }
  }

  public void registerRead(_Impl obj) {
    synchronized (obj) {
      if (obj.$reader == current
          && obj.writerMapVersion == current.writerMap.version) return;

      // Nothing to do if we're not in a transaction.
      if (current == null) return;

      Timing.TXLOG.begin();
      try {
        ensureReadLock(obj);
        ensureObjectUpToDate(obj);
      } finally {
        Timing.TXLOG.end();
      }
    }
  }

  /**
   * Ensures the current transaction has a read lock for the given object,
   * blocking if necessary. This method assumes we are synchronized on the
   * object.
   */
  private void ensureReadLock(_Impl obj) {
    if (obj.$reader == current) return;

    // Make sure we're not supposed to abort/retry.
    checkRetrySignal();

    // Check read condition: wait until all writers are in our ancestry.
    boolean hadToWait = false;
    while (obj.$writeLockHolder != null
        && !current.isDescendantOf(obj.$writeLockHolder)) {
      try {
        Logging.log(WORKER_TRANSACTION_LOGGER, Level.FINEST, current
            + "{0} wants to read {1}/" + obj.$getOnum()
            + " ({2}); waiting on writer {3}", current, obj.$getStore(),
            obj.getClass(), obj.$writeLockHolder);
        hadToWait = true;
        obj.$numWaiting++;
        obj.wait();
      } catch (InterruptedException e) {
      }
      obj.$numWaiting--;

      // Make sure we weren't aborted/retried while we were waiting.
      checkRetrySignal();
    }

    // Set the object's reader stamp to the current transaction.
    obj.$reader = current;

    // Reset the object's update-map version stamp.
    obj.writerMapVersion = -1;

    current.acquireReadLock(obj);
    if (hadToWait)
      WORKER_TRANSACTION_LOGGER.log(Level.FINEST, "{0} got read lock", current);
  }

  /**
   * This should be called <i>before</i> the object is modified.
   * 
   * @return whether a new (top-level) transaction was created.
   */
  public boolean registerWrite(_Impl obj) {
    boolean needTransaction = (current == null);
    if (needTransaction) startTransaction();

    synchronized (obj) {
      if (obj.$writer == current
          && obj.writerMapVersion == current.writerMap.version && obj.$isOwned)
        return needTransaction;

      try {
        Timing.TXLOG.begin();
        ensureWriteLock(obj);
        ensureObjectUpToDate(obj);
        ensureOwnership(obj);
      } finally {
        Timing.TXLOG.end();
      }
    }

    return needTransaction;

  }

  /**
   * Ensures the current transaction has a write lock for the given object,
   * blocking if necessary. This method assumes we are synchronized on the
   * object.
   */
  private void ensureWriteLock(_Impl obj) {
    // Nothing to do if the write stamp is us.
    if (obj.$writer == current) return;

    // Make sure we're not supposed to abort/retry.
    checkRetrySignal();

    // Check write condition: wait until writer is in our ancestry and all
    // readers are in our ancestry.
    boolean hadToWait = false;
    while (true) {
      // Make sure writer is in our ancestry.
      if (obj.$writeLockHolder != null
          && !current.isDescendantOf(obj.$writeLockHolder)) {
        Logging.log(WORKER_TRANSACTION_LOGGER, Level.FINEST,
            "{0} wants to write {1}/" + obj.$getOnum()
                + " ({2}); waiting on writer {3}", current, obj.$getStore(),
            obj.getClass(), obj.$writeLockHolder);
        hadToWait = true;
      } else {
        // Restart any incompatible readers.
        ReadMapEntry readMapEntry = obj.$readMapEntry;
        if (readMapEntry != null) {
          synchronized (readMapEntry) {
            boolean allReadersInAncestry = true;
            for (Log lock : readMapEntry.readLocks) {
              if (!current.isDescendantOf(lock)) {
                Logging.log(WORKER_TRANSACTION_LOGGER, Level.FINEST,
                    "{0} wants to write {1}/" + obj.$getOnum()
                        + " ({2}); aborting reader {3}", current,
                    obj.$getStore(), obj.getClass(), lock);
                lock.flagRetry();
                allReadersInAncestry = false;
              }
            }

            if (allReadersInAncestry) break;
          }
        }
      }

      try {
        obj.$numWaiting++;
        obj.wait();
      } catch (InterruptedException e) {
      }
      obj.$numWaiting--;

      // Make sure we weren't aborted/retried while we were waiting.
      checkRetrySignal();
    }

    // Set the write stamp.
    obj.$writer = current;

    if (hadToWait)
      WORKER_TRANSACTION_LOGGER
          .log(Level.FINEST, "{0} got write lock", current);

    if (obj.$writeLockHolder == current) return;

    // Create a backup object, grab the write lock, and add the object to our
    // write set.
    obj.$history = obj.clone();
    obj.$writeLockHolder = current;
    if (TRACE_WRITE_LOCKS)
      obj.$writeLockStackTrace = Thread.currentThread().getStackTrace();

    if (obj.$getStore().isLocalStore()) {
      synchronized (current.localStoreWrites) {
        current.localStoreWrites.add(obj);
      }
    } else {
      synchronized (current.writes) {
        current.writes.add(obj);
      }
    }

    if (obj.$reader != current) {
      // Clear the read stamp -- the reader's read condition no longer holds.
      obj.$reader = Log.NO_READER;
    }
  }

  /**
   * Ensures the worker has ownership of the object. This method assumes we are
   * synchronized on the object.
   */
  private void ensureOwnership(_Impl obj) {
    if (obj.$isOwned) return;

    // Check the writer map to see if another worker currently owns the object.
    RemoteWorker owner = current.writerMap.getWriter(obj.$getProxy());
    if (owner != null)
      owner.takeOwnership(current.tid, obj.$getStore(), obj.$getOnum());

    // We now own the object.
    obj.$isOwned = true;
    current.writerMap.put(obj.$getProxy(), Worker.getWorker().getLocalWorker());

    // If the object is fresh, add it to our set of creates.
    if (obj.$version == 0) {
      if (obj.$getStore().isLocalStore()) {
        synchronized (current.localStoreCreates) {
          current.localStoreCreates.add(obj);
        }
      } else {
        synchronized (current.creates) {
          current.creates.add(obj);
        }
      }
    }
  }

  /**
   * Checks the writer map and fetches from the object's owner as necessary.
   * This method assumes we are synchronized on the object.
   */
  private void ensureObjectUpToDate(_Impl obj) {
    // Check the object's update-map version stamp.
    if (obj.writerMapVersion == current.writerMap.version) return;

    // Set the update-map version stamp on the object.
    obj.writerMapVersion = current.writerMap.version;

    // Check the writer map.
    RemoteWorker owner = current.writerMap.getWriter(obj.$getProxy());
    if (owner == null || owner == Worker.getWorker().getLocalWorker()) return;

    // Need to fetch from the owner.
    ensureWriteLock(obj);
    owner.readObject(current.tid, obj);
  }

  /**
   * Checks whether any of the objects used by a transaction are stale.
   * 
   * @return true iff stale objects were found
   */
  public boolean checkForStaleObjects() {
    Set<Store> stores = current.storesToCheckFreshness();
    int numNodesToContact = stores.size() + current.workersCalled.size();
    final List<RemoteNode> nodesWithStaleObjects =
        Collections.synchronizedList(new ArrayList<RemoteNode>(
            numNodesToContact));
    List<Thread> threads = new ArrayList<Thread>(numNodesToContact);

    // Go through each worker and send check messages in parallel.
    for (final RemoteWorker worker : current.workersCalled) {
      Thread thread = new Thread("worker freshness check to " + worker.name()) {
        @Override
        public void run() {
          try {
            if (worker.checkForStaleObjects(current.tid))
              nodesWithStaleObjects.add(worker);
          } catch (UnreachableNodeException e) {
            // Conservatively assume it had stale objects.
            nodesWithStaleObjects.add(worker);
          }
        }
      };
      thread.start();
      threads.add(thread);
    }

    // Go through each store and send check messages in parallel.
    for (Iterator<Store> storeIt = stores.iterator(); storeIt.hasNext();) {
      final Store store = storeIt.next();
      Runnable runnable = new Runnable() {
        @Override
        public void run() {
          LongKeyMap<Integer> reads = current.getReadsForStore(store);
          if (store.checkForStaleObjects(reads))
            nodesWithStaleObjects.add((RemoteNode) store);
        }
      };

      // Optimization: only start a new thread if there are more stores to
      // contact and if it's truly a remote store (i.e., not in-process).
      if (!(store instanceof InProcessStore || store.isLocalStore())
          && storeIt.hasNext()) {
        Thread thread =
            new Thread(runnable, "worker freshness check to " + store.name());
        threads.add(thread);
        thread.start();
      } else {
        runnable.run();
      }
    }

    // Wait for replies.
    for (Thread thread : threads) {
      while (true) {
        try {
          thread.join();
          break;
        } catch (InterruptedException e) {
        }
      }
    }

    return !nodesWithStaleObjects.isEmpty();
  }

  /**
   * Starts a new transaction. The sub-transaction runs in the same thread as
   * the caller.
   */
  public void startTransaction() {
    startTransaction(null);
  }

  /**
   * Starts a new transaction with the given tid. The given tid is assumed to be
   * a valid descendant of the current tid. If the given tid is null, a random
   * tid is generated for the sub-transaction.
   */
  public void startTransaction(TransactionID tid) {
    startTransaction(tid, false);
  }

  private void startTransaction(TransactionID tid, boolean ignoreRetrySignal) {
    if (current != null && !ignoreRetrySignal) checkRetrySignal();

    try {
      Timing.BEGIN.begin();
      current = new Log(current, tid);
      Logging.log(WORKER_TRANSACTION_LOGGER, Level.FINEST,
          "{0} started subtx {1} in thread {2}", current.parent, current,
          Thread.currentThread());
      HOTOS_LOGGER.log(Level.INFO, "started {0}", current);
    } finally {
      Timing.BEGIN.end();
    }
  }

  /**
   * Starts the given thread, registering it as necessary.
   */
  public static void startThread(Thread thread) {
    if (!(thread instanceof FabricThread))
      getInstance().registerThread(thread);

    thread.start();
  }

  /**
   * Registers the given thread with the current transaction. This should be
   * called before the thread is started.
   */
  public void registerThread(Thread thread) {
    Timing.TXLOG.begin();
    try {
      // XXX Eventually, we will want to support threads in transactions.
      if (current != null)
        throw new InternalError("Cannot create threads within transactions");

      TransactionManager tm = new TransactionManager();

      if (thread instanceof FabricThread) {
        ((FabricThread) thread).setTransactionManager(tm);
      } else {
        synchronized (instanceMap) {
          instanceMap.put(thread, tm);
        }
      }
    } finally {
      Timing.TXLOG.end();
    }
  }

  /**
   * Registers that the given thread has finished.
   */
  public void deregisterThread(Thread thread) {
    if (!(thread instanceof FabricThread)) {
      synchronized (instanceMap) {
        instanceMap.remove(thread);
      }
    }
  }

  /**
   * Registers a remote call to the given worker.
   */
  public void registerRemoteCall(RemoteWorker worker) {
    if (current != null) {
      if (!current.workersCalled.contains(worker))
        current.workersCalled.add(worker);
    }
  }

  /**
   * Associates the given transaction log with this transaction manager.
   */
  public void associateLog(Log log) {
    current = log;
  }

  public Log getCurrentLog() {
    return current;
  }

  public TransactionID getCurrentTid() {
    if (current == null) return null;
    return current.tid;
  }

  public WriterMap getWriterMap() {
    if (current == null) return null;
    return current.writerMap;
  }

  /**
   * @return the worker on which the object resides. An object resides on a
   *         worker if it is either on that worker's local store, or if it was
   *         created by the current transaction and is owned by that worker.
   */
  public RemoteWorker getFetchWorker(_Proxy proxy) {
    if (current == null || !current.writerMap.containsCreate(proxy))
      return null;
    Label label = current.writerMap.getCreate(proxy);

    return current.writerMap.getWriter(proxy, label);
  }

  public SecurityCache getSecurityCache() {
    if (current == null)
      throw new InternalError(
          "Application attempting to perform label operations outside of a transaction");
    return (SecurityCache) current.securityCache;
  }

  /**
   * Associates the given log with this worker's transaction manager and
   * synchronizes the log with the given tid.
   */
  public void associateAndSyncLog(Log log, TransactionID tid) {
    associateLog(log);

    if (log == null) {
      if (tid != null) startTransaction(tid);
      return;
    }

    // Do the commits that we've missed. Ignore retry signals for now; they will
    // be handled the next time the application code interacts with the
    // transaction manager.
    TransactionID commonAncestor = log.getTid().getLowestCommonAncestor(tid);
    for (int i = log.getTid().depth; i > commonAncestor.depth; i--)
      commitTransaction();

    // Start new transactions if necessary.
    if (commonAncestor.depth != tid.depth) startTransaction(tid, true);
  }

}<|MERGE_RESOLUTION|>--- conflicted
+++ resolved
@@ -420,52 +420,9 @@
   }
 
   /**
-<<<<<<< HEAD
-   * For SOSP 2013. Yuck.
-   */
-  private static final CommitTimeStats commitTimeStats = new CommitTimeStats();
-
-  /**
-   * For SOSP 2013. Yuck.
-   */
-  private static class CommitTimeStats {
-    short[] commitTimes;
-    short nextPos;
-    int sum;
-
-    CommitTimeStats() {
-      commitTimes = new short[500];
-      nextPos = 0;
-      sum = 0;
-    }
-
-    void notifyCommitTime(short commitTime) {
-      int sum;
-      synchronized (commitTimes) {
-        sum = this.sum = this.sum + commitTime - commitTimes[nextPos];
-        commitTimes[nextPos++] = commitTime;
-        nextPos %= commitTimes.length;
-      }
-
-      Worker worker = Worker.getWorker();
-
-      // Average commit rate (tx/s) multiplied by max number of threads.
-      double maxCommitRate =
-          worker.maxAppThreads * 1000.0 * commitTimes.length / sum;
-
-      // Exit if the max commit rate drops below 60% of target.
-      if (worker.targetCommitRate * 0.6 > maxCommitRate) System.exit(0);
-    }
-  }
-
-  /**
    * Sends prepare-write messages to the cohorts. If any cohort fails to
    * prepare, abort messages will be sent, and the local portion of the
    * transaction is rolled back.
-=======
-   * Sends prepare messages to the cohorts. Also sends abort messages if any
-   * cohort fails to prepare.
->>>>>>> 5c0c44ec
    * 
    * @return a proposed commit time, based on the outstanding warranties for
    *           objects modified by the transaction. The returned commit time is
