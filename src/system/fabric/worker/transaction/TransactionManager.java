package fabric.worker.transaction;

import static fabric.common.Logging.HOTOS_LOGGER;
import static fabric.common.Logging.WORKER_TRANSACTION_LOGGER;
import static fabric.worker.transaction.Log.CommitState.Values.ABORTED;
import static fabric.worker.transaction.Log.CommitState.Values.ABORTING;
import static fabric.worker.transaction.Log.CommitState.Values.COMMITTED;
import static fabric.worker.transaction.Log.CommitState.Values.COMMITTING;
import static fabric.worker.transaction.Log.CommitState.Values.PREPARED;
import static fabric.worker.transaction.Log.CommitState.Values.PREPARE_FAILED;
import static fabric.worker.transaction.Log.CommitState.Values.PREPARING;

import java.util.ArrayList;
import java.util.Collection;
import java.util.Collections;
import java.util.HashMap;
import java.util.Iterator;
import java.util.List;
import java.util.Map;
import java.util.Map.Entry;
import java.util.Set;
import java.util.WeakHashMap;
<<<<<<< HEAD
import java.util.concurrent.atomic.AtomicBoolean;
=======
import java.util.concurrent.ExecutionException;
import java.util.concurrent.Future;
>>>>>>> 4293ce55
import java.util.logging.Level;

import fabric.common.FabricThread;
import fabric.common.Logging;
import fabric.common.SerializedObject;
import fabric.common.Threading;
import fabric.common.Threading.NamedRunnable;
import fabric.common.Timing;
import fabric.common.TransactionID;
import fabric.common.VersionWarranty;
import fabric.common.exceptions.AccessException;
import fabric.common.exceptions.InternalError;
import fabric.common.util.LongKeyMap;
import fabric.common.util.OidKeyHashMap;
import fabric.common.util.Pair;
import fabric.lang.Object._Impl;
import fabric.lang.Object._Proxy;
import fabric.lang.security.Label;
import fabric.lang.security.SecurityCache;
import fabric.net.RemoteNode;
import fabric.net.UnreachableNodeException;
import fabric.store.InProcessStore;
import fabric.worker.AbortException;
import fabric.worker.FabricSoftRef;
import fabric.worker.RemoteStore;
import fabric.worker.Store;
import fabric.worker.TransactionAbortingException;
import fabric.worker.TransactionAtomicityViolationException;
import fabric.worker.TransactionCommitFailedException;
import fabric.worker.TransactionPrepareFailedException;
import fabric.worker.TransactionRestartingException;
import fabric.worker.Worker;
import fabric.worker.remote.RemoteWorker;
import fabric.worker.remote.WriterMap;

/**
 * Holds transaction management information for a single thread. Each thread has
 * its own TransactionManager.
 * <p>
 * We say that a transaction has acquired a write lock on an object if any entry
 * in the object's <code>$history</code> list has <code>$writeLockHolder</code>
 * set to that transaction. @see fabric.lang.Object._Impl
 * </p>
 * <p>
 * We say that a transaction has acquired a read lock if it is in the
 * "read list" for that object. @see fabric.lang.Object._Impl.$readMapEntry
 * </p>
 * <p>
 * When a transaction acquires a read lock, we ensure that the <i>read
 * condition</i> holds: that the holder of the write lock is an ancestor of that
 * transaction. Before reading an object, we ensure that the transaction holds a
 * read lock and that the read condition still holds.
 * </p>
 * <p>
 * When a transaction acquires a write lock, we ensure that the <i>write
 * condition</i> holds: the holders of the read and write locks are all
 * ancestors of that transaction. Before writing an object, we ensure that the
 * transaction holds a write lock and that the write condition still holds.
 * </p>
 * <p>
 * Assumptions:
 * <ul>
 * <li>Once the top-level transaction within a thread aborts or commits, that
 * thread will terminate without performing further operations on the
 * transaction manager.</li>
 * <li>The fetch operation will not be invoked concurrently on the same object.</li>
 * </ul>
 * </p>
 * <p>
 * The following objects are used as condition variables:
 * <ul>
 * <li>Log.children - for signalling that all sub-transactions of a given
 * transaction have finished.</li>
 * <li>Impl objects - for signalling to readers and writers that a read or write
 * lock on that object has been released.
 * </ul>
 * </p>
 */
public final class TransactionManager {
  /**
   * The innermost running transaction for the thread being managed.
   */
  private Log current;

  /**
   * A debugging switch for storing a stack trace each time a write lock is
   * obtained. Enable this by passing "--trace-locks" as a command-line argument
   * to the node.
   */
  public static boolean TRACE_WRITE_LOCKS = false;

  /**
   * A map from OIDs to <code>ReadMapEntry</code>s. Each ReadMapEntry
   * encapsulates a version number and a list of logs for transactions that have
   * read that version of the object. For each transaction tx, an object o is in
   * tx.reads exactly when tx is in readMap[o].readLocks. A transaction has
   * acquired a read lock if its log is in this list. All entries in this list
   * have non-empty <code>readLocks</code> sets.
   */
  // Proxy objects aren't used here because doing so would result in calls to
  // hashcode() and equals() on such objects, resulting in fetching the
  // corresponding Impls from the store.
  static final OidKeyHashMap<ReadMapEntry> readMap =
      new OidKeyHashMap<ReadMapEntry>();

  public static ReadMapEntry getReadMapEntry(_Impl impl,
      VersionWarranty warranty) {
    FabricSoftRef ref = impl.$ref;

    // Optimization: if the impl lives on the local store, it will never be
    // evicted, so no need to store the entry in the read map.
    if (ref.store.isLocalStore()) return new ReadMapEntry(impl, warranty);

    while (true) {
      ReadMapEntry result;
      synchronized (readMap) {
        result = readMap.get(ref.store, ref.onum);
        if (result == null) {
          result = new ReadMapEntry(impl, warranty);
          readMap.put(ref.store, ref.onum, result);
          return result;
        }
      }

      synchronized (result) {
        synchronized (readMap) {
          // Make sure we still have the right entry.
          if (result != readMap.get(ref.store, ref.onum)) continue;

          result.obj = impl.$ref;
          result.pinCount++;
          result.warranty =
              result.warranty.expiresAfter(warranty) ? result.warranty
                  : warranty;
          int ver = impl.$getVersion();
          if (ver == result.versionNumber) return result;

          // Version numbers don't match. Retry all other transactions.
          // XXX What if we just read in an older copy of the object?
          for (Log reader : result.readLocks) {
            reader.flagRetry();
          }

          result.versionNumber = ver;
          return result;
        }
      }
    }
  }

  private static final Map<Thread, TransactionManager> instanceMap =
      new WeakHashMap<Thread, TransactionManager>();

  public static TransactionManager getInstance() {
    Thread thread = Thread.currentThread();

    if (thread instanceof FabricThread) {
      FabricThread ft = (FabricThread) thread;
      TransactionManager result = ft.getTransactionManager();
      if (result == null) {
        result = new TransactionManager();
        ft.setTransactionManager(result);
      }
      return result;
    }

    synchronized (instanceMap) {
      TransactionManager result = instanceMap.get(thread);
      if (result == null) {
        result = new TransactionManager();
        instanceMap.put(thread, result);
      }

      return result;
    }
  }

  private TransactionManager() {
    this.current = null;
  }

  private void checkRetrySignal() {
    if (current.retrySignal != null) {
      synchronized (current) {
        WORKER_TRANSACTION_LOGGER.log(Level.FINEST, "{0} got retry signal",
            current);

        throw new TransactionRestartingException(current.retrySignal);
      }
    }
  }

  /**
   * Aborts the transaction, recursing to any workers that were called, and any
   * stores that were contacted.
   */
  public void abortTransaction() {
    abortTransaction(Collections.<RemoteNode> emptySet());
  }

  /**
   * @param abortedNodes
   *          a set of nodes that don't need to be contacted because they
   *          already know about the abort.
   */
  private void abortTransaction(Set<RemoteNode> abortedNodes) {
    if (current.tid.depth == 0) {
      // Aborting a top-level transaction. Make sure no other thread is working
      // on this transaction.
      synchronized (current.commitState) {
        while (current.commitState.value == PREPARING) {
          try {
            current.commitState.wait();
          } catch (InterruptedException e) {
          }
        }

        switch (current.commitState.value) {
        case UNPREPARED:
          current.commitState.value = ABORTING;
          break;

        case PREPARE_FAILED:
        case PREPARED:
          current.commitState.value = ABORTING;
          break;

        case PREPARING:
          // We should've taken care of this case already in the 'while' loop
          // above.
          throw new InternalError();

        case COMMITTING:
        case COMMITTED:
          // Too late to abort! We shouldn't really enter this situation.
          WORKER_TRANSACTION_LOGGER
              .warning("Ignoring attempt to abort a committed transaction.");
          return;

        case ABORTING:
        case ABORTED:
          return;
        }
      }
    }

    WORKER_TRANSACTION_LOGGER.warning(current + " aborting");

    HOTOS_LOGGER.log(Level.INFO, "aborting {0}", current);

    // Assume only one thread will be executing this.

    // Set the retry flag in all our children.
    current.flagRetry();

    // Wait for all other threads to finish.
    current.waitForThreads();

    sendAbortMessages(abortedNodes);
    current.abort();
    WORKER_TRANSACTION_LOGGER.warning(current + " aborted");
    HOTOS_LOGGER.log(Level.INFO, "aborted {0}", current);

    if (current.tid.depth == 0) {
      // Aborted a top-level transaction. Remove from the transaction registry.
      TransactionRegistry.remove(current.tid.topTid);
    }

    synchronized (current.commitState) {
      // The commit state reflects the state of the top-level transaction, so
      // only set the flag if a top-level transaction is being aborted.
      if (current.tid.depth == 0) {
        current.commitState.value = ABORTED;
        current.commitState.notifyAll();
      }

      if (current.tid.parent == null || current.parent != null
          && current.parent.tid.equals(current.tid.parent)) {
        // The parent frame represents the parent transaction. Pop the stack.
        current = current.parent;
      } else {
        // Reuse the current frame for the parent transaction.
        current.tid = current.tid.parent;
      }
    }
  }

  /**
   * Commits the transaction if possible; otherwise, aborts the transaction.
   * 
   * @throws AbortException
   *           if the transaction was aborted.
   * @throws TransactionRestartingException
   *           if the transaction was aborted and needs to be retried.
   */
  public void commitTransaction() throws AbortException,
      TransactionRestartingException, TransactionAtomicityViolationException {
    Timing.COMMIT.begin();
    try {
      commitTransaction(false);
    } finally {
      Timing.COMMIT.end();
    }
  }

  /**
   * @throws TransactionRestartingException
   *           if the prepare fails.
   */
  private void commitTransaction(boolean ignoreRetrySignal) {
    WORKER_TRANSACTION_LOGGER.log(Level.FINEST, "{0} attempting to commit",
        current);
    HOTOS_LOGGER.log(Level.INFO, "preparing {0}", current);

    // Assume only one thread will be executing this.

    // XXX This is a long and ugly method. Re-factor?

    // Wait for all sub-transactions to finish.
    current.waitForThreads();

    TransactionID ignoredRetrySignal = null;
    if (!ignoreRetrySignal) {
      // Make sure we're not supposed to abort or retry.
      try {
        checkRetrySignal();
      } catch (TransactionAbortingException e) {
        abortTransaction();
        throw new AbortException();
      } catch (TransactionRestartingException e) {
        abortTransaction();
        throw e;
      }
    } else {
      synchronized (current) {
        ignoredRetrySignal = current.retrySignal;
      }
    }

    WORKER_TRANSACTION_LOGGER.log(Level.FINEST, "{0} committing", current);

    Log parent = current.parent;
    Log HOTOS_current = current;
    if (current.tid.parent != null) {
      try {
        Timing.SUBTX.begin();
        // Update data structures to reflect the commit.
        current.commitNested();
        WORKER_TRANSACTION_LOGGER.log(Level.FINEST, "{0} committed", current);
        if (parent != null && parent.tid.equals(current.tid.parent)) {
          // Parent frame represents parent transaction. Pop the stack.
          current = parent;
        } else {
          // Reuse the current frame for the parent transaction. Update its TID.
          current.tid = current.tid.parent;
        }

        if (ignoredRetrySignal != null) {
          // Preserve the ignored retry signal.
          synchronized (current) {
            TransactionID signal = ignoredRetrySignal;
            if (current.retrySignal != null) {
              signal = signal.getLowestCommonAncestor(current.retrySignal);

              if (signal == null) {
                throw new InternalError("Something is broken with transaction "
                    + "management. Found retry signals for different "
                    + "transactions in the same log. (In transaction "
                    + current.tid + ".  Retry1=" + current.retrySignal
                    + "; Retry2=" + ignoredRetrySignal);
              }
            }

            current.retrySignal = signal;
          }
        }
        return;
      } finally {
        Timing.SUBTX.end();
      }
    }

    // Commit top-level transaction.

    // Send prepare-write messages to our cohorts. If the prepare fails, this
    // will abort our portion of the transaction and throw a
    // TransactionRestartingException.
    long commitTime = sendPrepareWriteMessages();

    // Send prepare-read messages to our cohorts. If the prepare fails, this
    // will abort our portion of the transaction and throw a
    // TransactionRestartingException.
    sendPrepareReadMessages(commitTime);

    // Send commit messages to our cohorts.
    sendCommitMessagesAndCleanUp(commitTime);

    HOTOS_LOGGER.log(Level.INFO, "committed {0}", HOTOS_current);
  }

  /**
   * Sends prepare-write messages to the cohorts. If any cohort fails to
   * prepare, abort messages will be sent, and the local portion of the
   * transaction is rolled back.
   * 
   * @return a proposed commit time, based on the outstanding warranties for
   *           objects modified by the transaction. The returned commit time is
   *           guaranteed to be no earlier than the time at which this method is
   *           called.
   * @throws TransactionRestartingException
   *           if the prepare fails.
   */
  public long sendPrepareWriteMessages() {
    final AtomicBoolean readOnly = new AtomicBoolean(true);

    final Map<RemoteNode, TransactionPrepareFailedException> failures =
        Collections
            .synchronizedMap(new HashMap<RemoteNode, TransactionPrepareFailedException>());

    synchronized (current.commitState) {
      switch (current.commitState.value) {
      case UNPREPARED:
        current.commitState.value = PREPARING;
        break;

      case PREPARING:
      case PREPARED:
        return current.commitState.commitTime;

      case COMMITTING:
      case COMMITTED:
      case PREPARE_FAILED:
        throw new InternalError(
            "Got a prepare-write request, but transaction state is "
                + current.commitState.value);

      case ABORTING:
      case ABORTED:
        throw new TransactionRestartingException(current.tid);
      }
    }

<<<<<<< HEAD
    List<Thread> threads = new ArrayList<Thread>();

    // A ref cell containing the max commit time. Using a ref cell so we can
    // synchronize on it.
    final long[] commitTime = new long[1];
    commitTime[0] = System.currentTimeMillis();

    // Go through each worker and send prepare messages in parallel.
    for (final RemoteWorker worker : current.workersCalled) {
      Thread thread = new Thread("worker write-prepare to " + worker.name()) {
        @Override
        public void run() {
          try {
            long response = worker.prepareTransactionWrites(current.tid.topTid);
            synchronized (commitTime) {
              if (response > commitTime[0]) commitTime[0] = response;
            }
          } catch (UnreachableNodeException e) {
            failures.put(worker, new TransactionPrepareFailedException(
                "Unreachable worker"));
          } catch (TransactionPrepareFailedException e) {
            failures.put(worker,
                new TransactionPrepareFailedException(e.getMessage()));
          } catch (TransactionRestartingException e) {
            failures.put(worker, new TransactionPrepareFailedException(
                "transaction restarting"));
          }
        }
      };
      thread.start();
      threads.add(thread);

=======
    List<Future<?>> futures =
        new ArrayList<Future<?>>(stores.size() + workers.size());

    // Go through each worker and send prepare messages in parallel.
    for (final RemoteWorker worker : workers) {
      Threading.NamedRunnable runnable =
          new Threading.NamedRunnable("worker prepare to " + worker.name()) {
            @Override
            protected void runImpl() {
              try {
                worker.prepareTransaction(current.tid.topTid, commitTime);
              } catch (UnreachableNodeException e) {
                failures.put(worker, new TransactionPrepareFailedException(
                    "Unreachable worker"));
              } catch (TransactionPrepareFailedException e) {
                failures.put(worker,
                    new TransactionPrepareFailedException(e.getMessage()));
              } catch (TransactionRestartingException e) {
                failures.put(worker, new TransactionPrepareFailedException(
                    "transaction restarting"));
              }
            }
          };
      futures.add(Threading.getPool().submit(runnable));
>>>>>>> 4293ce55
    }

    // Go through each store and send prepare messages in parallel.
    Set<Store> storesWritten = current.storesWritten();
    current.commitState.storesContacted.addAll(storesWritten);
    for (Iterator<Store> storeIt = storesWritten.iterator(); storeIt.hasNext();) {
      final Store store = storeIt.next();
<<<<<<< HEAD
      Runnable runnable = new Runnable() {
        @Override
        public void run() {
          try {
            Collection<_Impl> creates = current.getCreatesForStore(store);
            Collection<_Impl> writes = current.getWritesForStore(store);

            if (WORKER_TRANSACTION_LOGGER.isLoggable(Level.FINE)) {
              Logging.log(WORKER_TRANSACTION_LOGGER, Level.FINE, "Preparing "
                  + "writes for transaction {0} to {1}: {2} created, "
                  + "{3} modified", current.tid.topTid, store, creates.size(),
                  writes.size());
            }

            if (!store.isLocalStore() && creates.size() + writes.size() > 0)
              readOnly.set(false);

            long response =
                store.prepareTransactionWrites(current.tid.topTid, creates,
                    writes);

            synchronized (commitTime) {
              if (response > commitTime[0]) commitTime[0] = response;
=======
      NamedRunnable runnable =
          new NamedRunnable("worker prepare to " + store.name()) {
            @Override
            public void runImpl() {
              try {
                Collection<_Impl> creates = current.getCreatesForStore(store);
                LongKeyMap<Integer> reads =
                    current.getReadsForStore(store, false);
                Collection<_Impl> writes = current.getWritesForStore(store);
                boolean subTransactionCreated =
                    store.prepareTransaction(current.tid.topTid, commitTime,
                        creates, reads, writes);

                if (subTransactionCreated) {
                  RemoteWorker storeWorker = worker.getWorker(store.name());
                  synchronized (current.workersCalled) {
                    current.workersCalled.add(storeWorker);
                  }
                }
              } catch (TransactionPrepareFailedException e) {
                failures.put((RemoteNode) store, e);
              } catch (UnreachableNodeException e) {
                failures.put((RemoteNode) store,
                    new TransactionPrepareFailedException("Unreachable store"));
              }
>>>>>>> 4293ce55
            }
          };

      // Optimization: only start in a new thread if there are more stores to
      // contact and if it's a truly remote store (i.e., not in-process).
      if (!(store instanceof InProcessStore || store.isLocalStore())
          && storeIt.hasNext()) {
<<<<<<< HEAD
        Thread thread =
            new Thread(runnable, "worker write-prepare to " + store.name());
        threads.add(thread);
        thread.start();
=======
        futures.add(Threading.getPool().submit(runnable));
>>>>>>> 4293ce55
      } else {
        runnable.run();
      }
    }

    // Wait for replies.
    for (Future<?> future : futures) {
      while (true) {
        try {
          future.get();
          break;
        } catch (InterruptedException e) {
          e.printStackTrace();
        } catch (ExecutionException e) {
          e.printStackTrace();
        }
      }
    }

    HOTOS_LOGGER.info("Transaction is "
        + (readOnly.get() ? "read-only" : "read/write"));

    // Check for conflicts and unreachable stores/workers.
    if (!failures.isEmpty()) {
      String logMessage =
          "Transaction tid=" + current.tid.topTid + ":  write-prepare failed.";

      for (Map.Entry<RemoteNode, TransactionPrepareFailedException> entry : failures
          .entrySet()) {
        if (entry.getKey() instanceof RemoteStore) {
          // Remove old objects from our cache.
          RemoteStore store = (RemoteStore) entry.getKey();
          LongKeyMap<Pair<SerializedObject, VersionWarranty>> versionConflicts =
              entry.getValue().versionConflicts;
          if (versionConflicts != null) {
            for (Pair<SerializedObject, VersionWarranty> obj : versionConflicts
                .values())
              store.updateCache(obj);
          }
        }

        if (WORKER_TRANSACTION_LOGGER.isLoggable(Level.FINE)) {
          logMessage +=
              "\n\t" + entry.getKey() + ": " + entry.getValue().getMessage();
        }
      }
      WORKER_TRANSACTION_LOGGER.fine(logMessage);

      synchronized (current.commitState) {
        current.commitState.value = PREPARE_FAILED;
        current.commitState.notifyAll();
      }

      TransactionID tid = current.tid;

      TransactionPrepareFailedException e =
          new TransactionPrepareFailedException(failures);
      Logging.log(WORKER_TRANSACTION_LOGGER, Level.WARNING,
          "{0} error committing: prepare failed exception: {1}", current, e);

      abortTransaction(failures.keySet());
      throw new TransactionRestartingException(tid);

    } else {
      synchronized (current.commitState) {
        current.commitState.value = PREPARED;
        current.commitState.notifyAll();
        return commitTime[0];
      }
    }
  }

  /**
   * Sends prepare-read messages to the cohorts. If any cohort fails to
   * prepare, abort messages will be sent, and the local portion of the
   * transaction is rolled back.
   * 
   * @throws TransactionRestartingException
   *           if the prepare fails.
   */
  public void sendPrepareReadMessages(final long commitTime) {
    final Map<RemoteNode, TransactionPrepareFailedException> failures =
        Collections
            .synchronizedMap(new HashMap<RemoteNode, TransactionPrepareFailedException>());

    synchronized (current.commitState) {
      while (current.commitState.value == PREPARING) {
        if (current.commitState.commitTime >= commitTime) return;

        try {
          current.commitState.wait();
        } catch (InterruptedException e) {
        }
      }

      switch (current.commitState.value) {
      case UNPREPARED:
        current.commitState.value = PREPARING;
        break;

      case PREPARING:
        // We should've taken care of this case already in the 'while' loop
        // above.
        throw new InternalError();

      case PREPARED:
        if (current.commitState.commitTime >= commitTime) return;
        current.commitState.value = PREPARING;
        break;

      case COMMITTING:
      case COMMITTED:
      case PREPARE_FAILED:
        throw new InternalError(
            "Got a prepare-read request, but transaction state is "
                + current.commitState.value);

      case ABORTING:
      case ABORTED:
        throw new TransactionRestartingException(current.tid);
      }
    }

    List<Thread> threads = new ArrayList<Thread>();

    // Go through each worker and send prepare messages in parallel.
    for (final RemoteWorker worker : current.workersCalled) {
      Thread thread = new Thread("worker read-prepare to " + worker.name()) {
        @Override
        public void run() {
          try {
            worker.prepareTransactionReads(current.tid.topTid, commitTime);
          } catch (UnreachableNodeException e) {
            failures.put(worker, new TransactionPrepareFailedException(
                "Unreachable worker"));
          } catch (TransactionPrepareFailedException e) {
            failures.put(worker,
                new TransactionPrepareFailedException(e.getMessage()));
          } catch (TransactionRestartingException e) {
            failures.put(worker, new TransactionPrepareFailedException(
                "transaction restarting"));
          }
        }
      };
      thread.start();
      threads.add(thread);

    }

    // Go through each store and send prepare messages in parallel.
    Map<Store, LongKeyMap<Integer>> storesRead = current.storesRead(commitTime);
    current.commitState.commitTime = commitTime;
    for (Iterator<Entry<Store, LongKeyMap<Integer>>> entryIt =
        storesRead.entrySet().iterator(); entryIt.hasNext();) {
      Entry<Store, LongKeyMap<Integer>> entry = entryIt.next();
      final Store store = entry.getKey();
      final LongKeyMap<Integer> reads = entry.getValue();
      Runnable runnable = new Runnable() {
        @Override
        public void run() {
          try {
            if (WORKER_TRANSACTION_LOGGER.isLoggable(Level.FINE)) {
              Logging.log(WORKER_TRANSACTION_LOGGER, Level.FINE, "Preparing "
                  + "reads for transaction {0} to {1}: {2} version warranties "
                  + "will expire", current.tid.topTid, store, reads.size());
            }

            LongKeyMap<VersionWarranty> newWarranties =
                store.prepareTransactionReads(current.tid.topTid, reads,
                    commitTime);

            // Prepare was successful. Update the objects' warranties.
            current.updateVersionWarranties(store, newWarranties);
          } catch (TransactionPrepareFailedException e) {
            failures.put((RemoteNode) store, e);
          } catch (UnreachableNodeException e) {
            failures.put((RemoteNode) store,
                new TransactionPrepareFailedException("Unreachable store"));
          }
        }
      };

      // Optimization: only start in a new thread if there are more stores to
      // contact and if it's a truly remote store (i.e., not in-process).
      if (!(store instanceof InProcessStore || store.isLocalStore())
          && entryIt.hasNext()) {
        Thread thread =
            new Thread(runnable, "worker read-prepare to " + store.name());
        threads.add(thread);
        thread.start();
      } else {
        runnable.run();
      }
    }

    // Wait for replies.
    for (Thread thread : threads) {
      while (true) {
        try {
          thread.join();
          break;
        } catch (InterruptedException e) {
        }
      }
    }

    // Check for conflicts and unreachable stores/workers.
    if (!failures.isEmpty()) {
      String logMessage =
          "Transaction tid=" + current.tid.topTid + ":  read-prepare failed.";

      for (Map.Entry<RemoteNode, TransactionPrepareFailedException> entry : failures
          .entrySet()) {
        if (entry.getKey() instanceof RemoteStore) {
          // Remove old objects from our cache.
          RemoteStore store = (RemoteStore) entry.getKey();
          LongKeyMap<Pair<SerializedObject, VersionWarranty>> versionConflicts =
              entry.getValue().versionConflicts;
          if (versionConflicts != null) {
            for (Pair<SerializedObject, VersionWarranty> obj : versionConflicts
                .values())
              store.updateCache(obj);
          }
        }

        if (WORKER_TRANSACTION_LOGGER.isLoggable(Level.FINE)) {
          logMessage +=
              "\n\t" + entry.getKey() + ": " + entry.getValue().getMessage();
        }
      }
      WORKER_TRANSACTION_LOGGER.fine(logMessage);

      synchronized (current.commitState) {
        current.commitState.value = PREPARE_FAILED;
        current.commitState.notifyAll();
      }

      TransactionID tid = current.tid;

      TransactionPrepareFailedException e =
          new TransactionPrepareFailedException(failures);
      Logging.log(WORKER_TRANSACTION_LOGGER, Level.WARNING,
          "{0} error committing: prepare failed exception: {1}", current, e);

      abortTransaction(failures.keySet());
      throw new TransactionRestartingException(tid);

    } else {
      synchronized (current.commitState) {
        current.commitState.value = PREPARED;
        current.commitState.notifyAll();
      }
    }
  }

  /**
   * Sends commit messages to the cohorts.
   */
  public void sendCommitMessagesAndCleanUp(final long commitTime)
      throws TransactionAtomicityViolationException {
    synchronized (current.commitState) {
      switch (current.commitState.value) {
      case UNPREPARED:
      case PREPARING:
        // This shouldn't happen.
        WORKER_TRANSACTION_LOGGER.log(Level.FINE,
            "Ignoring commit request (transaction state = {0}",
            current.commitState.value);
        return;
      case PREPARED:
        current.commitState.value = COMMITTING;
        break;
      case COMMITTING:
      case COMMITTED:
        return;
      case PREPARE_FAILED:
      case ABORTING:
      case ABORTED:
        throw new TransactionAtomicityViolationException();
      }
    }

    final List<RemoteNode> unreachable =
        Collections.synchronizedList(new ArrayList<RemoteNode>());
    final List<RemoteNode> failed =
        Collections.synchronizedList(new ArrayList<RemoteNode>());
<<<<<<< HEAD
    List<Thread> threads =
        new ArrayList<Thread>(current.commitState.storesContacted.size()
            + current.workersCalled.size());

    // Send commit messages to the workers in parallel.
    for (final RemoteWorker worker : current.workersCalled) {
      Thread thread = new Thread("worker commit to " + worker) {
=======
    List<Future<?>> futures =
        new ArrayList<Future<?>>(stores.size() + workers.size());

    // Send commit messages to the workers in parallel.
    for (final RemoteWorker worker : workers) {
      NamedRunnable runnable = new NamedRunnable("worker commit to " + worker) {
>>>>>>> 4293ce55
        @Override
        public void runImpl() {
          try {
            worker.commitTransaction(current.tid.topTid, commitTime);
          } catch (UnreachableNodeException e) {
            unreachable.add(worker);
          } catch (TransactionCommitFailedException e) {
            failed.add(worker);
          }
        }
      };

      futures.add(Threading.getPool().submit(runnable));
    }

    // Send commit messages to the stores in parallel.
    for (Iterator<Store> storeIt =
        current.commitState.storesContacted.iterator(); storeIt.hasNext();) {
      final Store store = storeIt.next();
<<<<<<< HEAD
      Runnable runnable = new Runnable() {
        @Override
        public void run() {
          try {
            store.commitTransaction(current.tid.topTid, commitTime);
          } catch (TransactionCommitFailedException e) {
            failed.add((RemoteStore) store);
          } catch (UnreachableNodeException e) {
            unreachable.add((RemoteStore) store);
          }
        }
      };
=======
      NamedRunnable runnable =
          new NamedRunnable("worker commit to " + store.name()) {
            @Override
            public void runImpl() {
              try {
                store.commitTransaction(current.tid.topTid);
              } catch (TransactionCommitFailedException e) {
                failed.add((RemoteStore) store);
              } catch (UnreachableNodeException e) {
                unreachable.add((RemoteStore) store);
              }
            }
          };
>>>>>>> 4293ce55

      // Optimization: only start in a new thread if there are more stores to
      // contact and if it's a truly remote store (i.e., not in-process).
      if (!(store instanceof InProcessStore || store.isLocalStore())
          && storeIt.hasNext()) {
        futures.add(Threading.getPool().submit(runnable));
      } else {
        runnable.run();
      }
    }

    // Wait for replies.
    for (Future<?> future : futures) {
      while (true) {
        try {
          future.get();
          break;
        } catch (InterruptedException e) {
          e.printStackTrace();
        } catch (ExecutionException e) {
          // TODO Auto-generated catch block
          e.printStackTrace();
        }
      }
    }

    if (!(unreachable.isEmpty() && failed.isEmpty())) {
      Logging
          .log(WORKER_TRANSACTION_LOGGER, Level.SEVERE,
              "{0} error committing: atomicity violation "
                  + "-- failed: {1} unreachable: {2}", current, failed,
              unreachable);
      throw new TransactionAtomicityViolationException(failed, unreachable);
    }

    // Update data structures to reflect successful commit.
    WORKER_TRANSACTION_LOGGER.log(Level.FINEST,
        "{0} committed at stores...updating data structures", current);
    current.commitTopLevel(commitTime);
    WORKER_TRANSACTION_LOGGER.log(Level.FINEST, "{0} committed", current);

    synchronized (current.commitState) {
      current.commitState.value = COMMITTED;
    }

    TransactionRegistry.remove(current.tid.topTid);

    current = null;
  }

  /**
   * Sends abort messages to those nodes that haven't reported failures.
   * 
   * @param stores
   *          the set of stores involved in the transaction.
   * @param workers
   *          the set of workers involved in the transaction.
   * @param fails
   *          the set of nodes that have reported failure.
   */
  private void sendAbortMessages(Set<RemoteNode> fails) {
    for (Store store : current.commitState.storesContacted)
      if (!fails.contains(store)) {
        try {
          store.abortTransaction(current.tid);
        } catch (AccessException e) {
          Logging.log(WORKER_TRANSACTION_LOGGER, Level.WARNING,
              "Access error while aborting transaction: {0}", e);
        }
      }

    for (RemoteWorker worker : current.workersCalled)
      if (!fails.contains(worker)) {
        try {
          worker.abortTransaction(current.tid);
        } catch (AccessException e) {
          Logging.log(WORKER_TRANSACTION_LOGGER, Level.WARNING,
              "Access error while aborting transaction: {0}", e);
        }
      }
  }

  public void registerCreate(_Impl obj) {
    Timing.TXLOG.begin();
    try {
      if (current == null)
        throw new InternalError("Cannot create objects outside a transaction");

      // Make sure we're not supposed to abort/retry.
      checkRetrySignal();

      // Grab a write lock on the object.
      obj.$writer = current;
      obj.$writeLockHolder = current;
      if (TRACE_WRITE_LOCKS)
        obj.$writeLockStackTrace = Thread.currentThread().getStackTrace();

      // Own the object. The call to ensureOwnership is responsible for adding
      // the object to the set of created objects.
      ensureOwnership(obj);
      current.writerMap.put(obj.$getProxy(), obj.get$$updateLabel());
    } finally {
      Timing.TXLOG.end();
    }
  }

  public void registerRead(_Impl obj) {
    synchronized (obj) {
      if (obj.$reader == current
          && obj.writerMapVersion == current.writerMap.version) return;

      // Nothing to do if we're not in a transaction.
      if (current == null) return;

      Timing.TXLOG.begin();
      try {
        ensureReadLock(obj);
        ensureObjectUpToDate(obj);
      } finally {
        Timing.TXLOG.end();
      }
    }
  }

  /**
   * Ensures the current transaction has a read lock for the given object,
   * blocking if necessary. This method assumes we are synchronized on the
   * object.
   */
  private void ensureReadLock(_Impl obj) {
    if (obj.$reader == current) return;

    // Make sure we're not supposed to abort/retry.
    checkRetrySignal();

    // Check read condition: wait until all writers are in our ancestry.
    boolean hadToWait = false;
    while (obj.$writeLockHolder != null
        && !current.isDescendantOf(obj.$writeLockHolder)) {
      try {
        Logging.log(WORKER_TRANSACTION_LOGGER, Level.FINEST, current
            + "{0} wants to read {1}/" + obj.$getOnum()
            + " ({2}); waiting on writer {3}", current, obj.$getStore(),
            obj.getClass(), obj.$writeLockHolder);
        hadToWait = true;
        obj.$numWaiting++;
        obj.wait();
      } catch (InterruptedException e) {
      }
      obj.$numWaiting--;

      // Make sure we weren't aborted/retried while we were waiting.
      checkRetrySignal();
    }

    // Set the object's reader stamp to the current transaction.
    obj.$reader = current;

    // Reset the object's update-map version stamp.
    obj.writerMapVersion = -1;

    current.acquireReadLock(obj);
    if (hadToWait)
      WORKER_TRANSACTION_LOGGER.log(Level.FINEST, "{0} got read lock", current);
  }

  /**
   * This should be called <i>before</i> the object is modified.
   * 
   * @return whether a new (top-level) transaction was created.
   */
  public boolean registerWrite(_Impl obj) {
    boolean needTransaction = (current == null);
    if (needTransaction) startTransaction();

    synchronized (obj) {
      if (obj.$writer == current
          && obj.writerMapVersion == current.writerMap.version && obj.$isOwned)
        return needTransaction;

      try {
        Timing.TXLOG.begin();
        ensureWriteLock(obj);
        ensureObjectUpToDate(obj);
        ensureOwnership(obj);
      } finally {
        Timing.TXLOG.end();
      }
    }

    return needTransaction;

  }

  /**
   * Ensures the current transaction has a write lock for the given object,
   * blocking if necessary. This method assumes we are synchronized on the
   * object.
   */
  private void ensureWriteLock(_Impl obj) {
    // Nothing to do if the write stamp is us.
    if (obj.$writer == current) return;

    // Make sure we're not supposed to abort/retry.
    checkRetrySignal();

    // Check write condition: wait until writer is in our ancestry and all
    // readers are in our ancestry.
    boolean hadToWait = false;
    while (true) {
      // Make sure writer is in our ancestry.
      if (obj.$writeLockHolder != null
          && !current.isDescendantOf(obj.$writeLockHolder)) {
        Logging.log(WORKER_TRANSACTION_LOGGER, Level.FINEST,
            "{0} wants to write {1}/" + obj.$getOnum()
                + " ({2}); waiting on writer {3}", current, obj.$getStore(),
            obj.getClass(), obj.$writeLockHolder);
        hadToWait = true;
      } else {
        // Restart any incompatible readers.
        ReadMapEntry readMapEntry = obj.$readMapEntry;
        if (readMapEntry != null) {
          synchronized (readMapEntry) {
            boolean allReadersInAncestry = true;
            for (Log lock : readMapEntry.readLocks) {
              if (!current.isDescendantOf(lock)) {
                Logging.log(WORKER_TRANSACTION_LOGGER, Level.FINEST,
                    "{0} wants to write {1}/" + obj.$getOnum()
                        + " ({2}); aborting reader {3}", current,
                    obj.$getStore(), obj.getClass(), lock);
                lock.flagRetry();
                allReadersInAncestry = false;
              }
            }

            if (allReadersInAncestry) break;
          }
        }
      }

      try {
        obj.$numWaiting++;
        obj.wait();
      } catch (InterruptedException e) {
      }
      obj.$numWaiting--;

      // Make sure we weren't aborted/retried while we were waiting.
      checkRetrySignal();
    }

    // Set the write stamp.
    obj.$writer = current;

    if (hadToWait)
      WORKER_TRANSACTION_LOGGER
          .log(Level.FINEST, "{0} got write lock", current);

    if (obj.$writeLockHolder == current) return;

    // Create a backup object, grab the write lock, and add the object to our
    // write set.
    obj.$history = obj.clone();
    obj.$writeLockHolder = current;
    if (TRACE_WRITE_LOCKS)
      obj.$writeLockStackTrace = Thread.currentThread().getStackTrace();

    if (obj.$getStore().isLocalStore()) {
      synchronized (current.localStoreWrites) {
        current.localStoreWrites.add(obj);
      }
    } else {
      synchronized (current.writes) {
        current.writes.add(obj);
      }
    }

    if (obj.$reader != current) {
      // Clear the read stamp -- the reader's read condition no longer holds.
      obj.$reader = Log.NO_READER;
    }
  }

  /**
   * Ensures the worker has ownership of the object. This method assumes we are
   * synchronized on the object.
   */
  private void ensureOwnership(_Impl obj) {
    if (obj.$isOwned) return;

    // Check the writer map to see if another worker currently owns the object.
    RemoteWorker owner = current.writerMap.getWriter(obj.$getProxy());
    if (owner != null)
      owner.takeOwnership(current.tid, obj.$getStore(), obj.$getOnum());

    // We now own the object.
    obj.$isOwned = true;
    current.writerMap.put(obj.$getProxy(), Worker.getWorker().getLocalWorker());

    // If the object is fresh, add it to our set of creates.
    if (obj.$version == 0) {
      if (obj.$getStore().isLocalStore()) {
        synchronized (current.localStoreCreates) {
          current.localStoreCreates.add(obj);
        }
      } else {
        synchronized (current.creates) {
          current.creates.add(obj);
        }
      }
    }
  }

  /**
   * Checks the writer map and fetches from the object's owner as necessary.
   * This method assumes we are synchronized on the object.
   */
  private void ensureObjectUpToDate(_Impl obj) {
    // Check the object's update-map version stamp.
    if (obj.writerMapVersion == current.writerMap.version) return;

    // Set the update-map version stamp on the object.
    obj.writerMapVersion = current.writerMap.version;

    // Check the writer map.
    RemoteWorker owner = current.writerMap.getWriter(obj.$getProxy());
    if (owner == null || owner == Worker.getWorker().getLocalWorker()) return;

    // Need to fetch from the owner.
    ensureWriteLock(obj);
    owner.readObject(current.tid, obj);
  }

  /**
   * Checks whether any of the objects used by a transaction are stale.
   * 
   * @return true iff stale objects were found
   */
  public boolean checkForStaleObjects() {
    Set<Store> stores = current.storesToCheckFreshness();
    int numNodesToContact = stores.size() + current.workersCalled.size();
    final List<RemoteNode> nodesWithStaleObjects =
        Collections.synchronizedList(new ArrayList<RemoteNode>(
            numNodesToContact));
    List<Future<?>> futures = new ArrayList<Future<?>>(numNodesToContact);

    // Go through each worker and send check messages in parallel.
    for (final RemoteWorker worker : current.workersCalled) {
      NamedRunnable runnable =
          new NamedRunnable("worker freshness check to " + worker.name()) {
            @Override
            public void runImpl() {
              try {
                if (worker.checkForStaleObjects(current.tid))
                  nodesWithStaleObjects.add(worker);
              } catch (UnreachableNodeException e) {
                // Conservatively assume it had stale objects.
                nodesWithStaleObjects.add(worker);
              }
            }
          };
      futures.add(Threading.getPool().submit(runnable));
    }

    // Go through each store and send check messages in parallel.
    for (Iterator<Store> storeIt = stores.iterator(); storeIt.hasNext();) {
      final Store store = storeIt.next();
<<<<<<< HEAD
      Runnable runnable = new Runnable() {
        @Override
        public void run() {
          LongKeyMap<Integer> reads = current.getReadsForStore(store);
          if (store.checkForStaleObjects(reads))
            nodesWithStaleObjects.add((RemoteNode) store);
        }
      };
=======
      NamedRunnable runnable =
          new NamedRunnable("worker freshness check to " + store.name()) {
            @Override
            public void runImpl() {
              LongKeyMap<Integer> reads = current.getReadsForStore(store, true);
              if (store.checkForStaleObjects(reads))
                nodesWithStaleObjects.add((RemoteNode) store);
            }
          };
>>>>>>> 4293ce55

      // Optimization: only start a new thread if there are more stores to
      // contact and if it's truly a remote store (i.e., not in-process).
      if (!(store instanceof InProcessStore || store.isLocalStore())
          && storeIt.hasNext()) {
        futures.add(Threading.getPool().submit(runnable));
      } else {
        runnable.run();
      }
    }

    // Wait for replies.
    for (Future<?> future : futures) {
      while (true) {
        try {
          future.get();
          break;
        } catch (InterruptedException e) {
          e.printStackTrace();
        } catch (ExecutionException e) {
          e.printStackTrace();
        }
      }
    }

    return !nodesWithStaleObjects.isEmpty();
  }

  /**
   * Starts a new transaction. The sub-transaction runs in the same thread as
   * the caller.
   */
  public void startTransaction() {
    startTransaction(null);
  }

  /**
   * Starts a new transaction with the given tid. The given tid is assumed to be
   * a valid descendant of the current tid. If the given tid is null, a random
   * tid is generated for the sub-transaction.
   */
  public void startTransaction(TransactionID tid) {
    startTransaction(tid, false);
  }

  private void startTransaction(TransactionID tid, boolean ignoreRetrySignal) {
    if (current != null && !ignoreRetrySignal) checkRetrySignal();

    try {
      Timing.BEGIN.begin();
      current = new Log(current, tid);
      Logging.log(WORKER_TRANSACTION_LOGGER, Level.FINEST,
          "{0} started subtx {1} in thread {2}", current.parent, current,
          Thread.currentThread());
      HOTOS_LOGGER.log(Level.INFO, "started {0}", current);
    } finally {
      Timing.BEGIN.end();
    }
  }

  /**
   * Starts the given thread, registering it as necessary.
   */
  public static void startThread(Thread thread) {
    if (!(thread instanceof FabricThread))
      getInstance().registerThread(thread);

    thread.start();
  }

  /**
   * Registers the given thread with the current transaction. This should be
   * called before the thread is started.
   */
  public void registerThread(Thread thread) {
    Timing.TXLOG.begin();
    try {
      // XXX Eventually, we will want to support threads in transactions.
      if (current != null)
        throw new InternalError("Cannot create threads within transactions");

      TransactionManager tm = new TransactionManager();

      if (thread instanceof FabricThread) {
        ((FabricThread) thread).setTransactionManager(tm);
      } else {
        synchronized (instanceMap) {
          instanceMap.put(thread, tm);
        }
      }
    } finally {
      Timing.TXLOG.end();
    }
  }

  /**
   * Registers that the given thread has finished.
   */
  public void deregisterThread(Thread thread) {
    if (!(thread instanceof FabricThread)) {
      synchronized (instanceMap) {
        instanceMap.remove(thread);
      }
    }
  }

  /**
   * Registers a remote call to the given worker.
   */
  public void registerRemoteCall(RemoteWorker worker) {
    if (current != null) {
      if (!current.workersCalled.contains(worker))
        current.workersCalled.add(worker);
    }
  }

  /**
   * Associates the given transaction log with this transaction manager.
   */
  public void associateLog(Log log) {
    current = log;
  }

  public Log getCurrentLog() {
    return current;
  }

  public TransactionID getCurrentTid() {
    if (current == null) return null;
    return current.tid;
  }

  public WriterMap getWriterMap() {
    if (current == null) return null;
    return current.writerMap;
  }

  /**
   * @return the worker on which the object resides. An object resides on a
   *         worker if it is either on that worker's local store, or if it was
   *         created by the current transaction and is owned by that worker.
   */
  public RemoteWorker getFetchWorker(_Proxy proxy) {
    if (current == null || !current.writerMap.containsCreate(proxy))
      return null;
    Label label = current.writerMap.getCreate(proxy);

    return current.writerMap.getWriter(proxy, label);
  }

  public SecurityCache getSecurityCache() {
    if (current == null)
      throw new InternalError(
          "Application attempting to perform label operations outside of a transaction");
    return (SecurityCache) current.securityCache;
  }

  /**
   * Associates the given log with this worker's transaction manager and
   * synchronizes the log with the given tid.
   */
  public void associateAndSyncLog(Log log, TransactionID tid) {
    associateLog(log);

    if (log == null) {
      if (tid != null) startTransaction(tid);
      return;
    }

    // Do the commits that we've missed. Ignore retry signals for now; they will
    // be handled the next time the application code interacts with the
    // transaction manager.
    TransactionID commonAncestor = log.getTid().getLowestCommonAncestor(tid);
    for (int i = log.getTid().depth; i > commonAncestor.depth; i--)
      commitTransaction();

    // Start new transactions if necessary.
    if (commonAncestor.depth != tid.depth) startTransaction(tid, true);
  }

}<|MERGE_RESOLUTION|>--- conflicted
+++ resolved
@@ -20,12 +20,9 @@
 import java.util.Map.Entry;
 import java.util.Set;
 import java.util.WeakHashMap;
-<<<<<<< HEAD
-import java.util.concurrent.atomic.AtomicBoolean;
-=======
 import java.util.concurrent.ExecutionException;
 import java.util.concurrent.Future;
->>>>>>> 4293ce55
+import java.util.concurrent.atomic.AtomicBoolean;
 import java.util.logging.Level;
 
 import fabric.common.FabricThread;
@@ -468,8 +465,7 @@
       }
     }
 
-<<<<<<< HEAD
-    List<Thread> threads = new ArrayList<Thread>();
+    List<Future<?>> futures = new ArrayList<Future<?>>();
 
     // A ref cell containing the max commit time. Using a ref cell so we can
     // synchronize on it.
@@ -478,41 +474,16 @@
 
     // Go through each worker and send prepare messages in parallel.
     for (final RemoteWorker worker : current.workersCalled) {
-      Thread thread = new Thread("worker write-prepare to " + worker.name()) {
-        @Override
-        public void run() {
-          try {
-            long response = worker.prepareTransactionWrites(current.tid.topTid);
-            synchronized (commitTime) {
-              if (response > commitTime[0]) commitTime[0] = response;
-            }
-          } catch (UnreachableNodeException e) {
-            failures.put(worker, new TransactionPrepareFailedException(
-                "Unreachable worker"));
-          } catch (TransactionPrepareFailedException e) {
-            failures.put(worker,
-                new TransactionPrepareFailedException(e.getMessage()));
-          } catch (TransactionRestartingException e) {
-            failures.put(worker, new TransactionPrepareFailedException(
-                "transaction restarting"));
-          }
-        }
-      };
-      thread.start();
-      threads.add(thread);
-
-=======
-    List<Future<?>> futures =
-        new ArrayList<Future<?>>(stores.size() + workers.size());
-
-    // Go through each worker and send prepare messages in parallel.
-    for (final RemoteWorker worker : workers) {
-      Threading.NamedRunnable runnable =
-          new Threading.NamedRunnable("worker prepare to " + worker.name()) {
+      NamedRunnable runnable =
+          new NamedRunnable("worker write-prepare to " + worker.name()) {
             @Override
-            protected void runImpl() {
+            public void runImpl() {
               try {
-                worker.prepareTransaction(current.tid.topTid, commitTime);
+                long response =
+                    worker.prepareTransactionWrites(current.tid.topTid);
+                synchronized (commitTime) {
+                  if (response > commitTime[0]) commitTime[0] = response;
+                }
               } catch (UnreachableNodeException e) {
                 failures.put(worker, new TransactionPrepareFailedException(
                     "Unreachable worker"));
@@ -525,8 +496,8 @@
               }
             }
           };
+
       futures.add(Threading.getPool().submit(runnable));
->>>>>>> 4293ce55
     }
 
     // Go through each store and send prepare messages in parallel.
@@ -534,49 +505,31 @@
     current.commitState.storesContacted.addAll(storesWritten);
     for (Iterator<Store> storeIt = storesWritten.iterator(); storeIt.hasNext();) {
       final Store store = storeIt.next();
-<<<<<<< HEAD
-      Runnable runnable = new Runnable() {
-        @Override
-        public void run() {
-          try {
-            Collection<_Impl> creates = current.getCreatesForStore(store);
-            Collection<_Impl> writes = current.getWritesForStore(store);
-
-            if (WORKER_TRANSACTION_LOGGER.isLoggable(Level.FINE)) {
-              Logging.log(WORKER_TRANSACTION_LOGGER, Level.FINE, "Preparing "
-                  + "writes for transaction {0} to {1}: {2} created, "
-                  + "{3} modified", current.tid.topTid, store, creates.size(),
-                  writes.size());
-            }
-
-            if (!store.isLocalStore() && creates.size() + writes.size() > 0)
-              readOnly.set(false);
-
-            long response =
-                store.prepareTransactionWrites(current.tid.topTid, creates,
-                    writes);
-
-            synchronized (commitTime) {
-              if (response > commitTime[0]) commitTime[0] = response;
-=======
       NamedRunnable runnable =
-          new NamedRunnable("worker prepare to " + store.name()) {
+          new NamedRunnable("worker write-prepare to " + store.name()) {
             @Override
             public void runImpl() {
               try {
                 Collection<_Impl> creates = current.getCreatesForStore(store);
-                LongKeyMap<Integer> reads =
-                    current.getReadsForStore(store, false);
                 Collection<_Impl> writes = current.getWritesForStore(store);
-                boolean subTransactionCreated =
-                    store.prepareTransaction(current.tid.topTid, commitTime,
-                        creates, reads, writes);
-
-                if (subTransactionCreated) {
-                  RemoteWorker storeWorker = worker.getWorker(store.name());
-                  synchronized (current.workersCalled) {
-                    current.workersCalled.add(storeWorker);
-                  }
+
+                if (WORKER_TRANSACTION_LOGGER.isLoggable(Level.FINE)) {
+                  Logging.log(WORKER_TRANSACTION_LOGGER, Level.FINE,
+                      "Preparing "
+                          + "writes for transaction {0} to {1}: {2} created, "
+                          + "{3} modified", current.tid.topTid, store,
+                      creates.size(), writes.size());
+                }
+
+                if (!store.isLocalStore() && creates.size() + writes.size() > 0)
+                  readOnly.set(false);
+
+                long response =
+                    store.prepareTransactionWrites(current.tid.topTid, creates,
+                        writes);
+
+                synchronized (commitTime) {
+                  if (response > commitTime[0]) commitTime[0] = response;
                 }
               } catch (TransactionPrepareFailedException e) {
                 failures.put((RemoteNode) store, e);
@@ -584,7 +537,6 @@
                 failures.put((RemoteNode) store,
                     new TransactionPrepareFailedException("Unreachable store"));
               }
->>>>>>> 4293ce55
             }
           };
 
@@ -592,14 +544,7 @@
       // contact and if it's a truly remote store (i.e., not in-process).
       if (!(store instanceof InProcessStore || store.isLocalStore())
           && storeIt.hasNext()) {
-<<<<<<< HEAD
-        Thread thread =
-            new Thread(runnable, "worker write-prepare to " + store.name());
-        threads.add(thread);
-        thread.start();
-=======
         futures.add(Threading.getPool().submit(runnable));
->>>>>>> 4293ce55
       } else {
         runnable.run();
       }
@@ -723,30 +668,30 @@
       }
     }
 
-    List<Thread> threads = new ArrayList<Thread>();
+    List<Future<?>> futures = new ArrayList<Future<?>>();
 
     // Go through each worker and send prepare messages in parallel.
     for (final RemoteWorker worker : current.workersCalled) {
-      Thread thread = new Thread("worker read-prepare to " + worker.name()) {
-        @Override
-        public void run() {
-          try {
-            worker.prepareTransactionReads(current.tid.topTid, commitTime);
-          } catch (UnreachableNodeException e) {
-            failures.put(worker, new TransactionPrepareFailedException(
-                "Unreachable worker"));
-          } catch (TransactionPrepareFailedException e) {
-            failures.put(worker,
-                new TransactionPrepareFailedException(e.getMessage()));
-          } catch (TransactionRestartingException e) {
-            failures.put(worker, new TransactionPrepareFailedException(
-                "transaction restarting"));
-          }
-        }
-      };
-      thread.start();
-      threads.add(thread);
-
+      NamedRunnable runnable =
+          new NamedRunnable("worker read-prepare to " + worker.name()) {
+            @Override
+            public void runImpl() {
+              try {
+                worker.prepareTransactionReads(current.tid.topTid, commitTime);
+              } catch (UnreachableNodeException e) {
+                failures.put(worker, new TransactionPrepareFailedException(
+                    "Unreachable worker"));
+              } catch (TransactionPrepareFailedException e) {
+                failures.put(worker,
+                    new TransactionPrepareFailedException(e.getMessage()));
+              } catch (TransactionRestartingException e) {
+                failures.put(worker, new TransactionPrepareFailedException(
+                    "transaction restarting"));
+              }
+            }
+          };
+
+      futures.add(Threading.getPool().submit(runnable));
     }
 
     // Go through each store and send prepare messages in parallel.
@@ -757,51 +702,57 @@
       Entry<Store, LongKeyMap<Integer>> entry = entryIt.next();
       final Store store = entry.getKey();
       final LongKeyMap<Integer> reads = entry.getValue();
-      Runnable runnable = new Runnable() {
-        @Override
-        public void run() {
-          try {
-            if (WORKER_TRANSACTION_LOGGER.isLoggable(Level.FINE)) {
-              Logging.log(WORKER_TRANSACTION_LOGGER, Level.FINE, "Preparing "
-                  + "reads for transaction {0} to {1}: {2} version warranties "
-                  + "will expire", current.tid.topTid, store, reads.size());
+      NamedRunnable runnable =
+          new NamedRunnable("worker read-prepare to " + store.name()) {
+            @Override
+            public void runImpl() {
+              try {
+                if (WORKER_TRANSACTION_LOGGER.isLoggable(Level.FINE)) {
+                  Logging
+                      .log(
+                          WORKER_TRANSACTION_LOGGER,
+                          Level.FINE,
+                          "Preparing "
+                              + "reads for transaction {0} to {1}: {2} version warranties "
+                              + "will expire", current.tid.topTid, store,
+                          reads.size());
+                }
+
+                LongKeyMap<VersionWarranty> newWarranties =
+                    store.prepareTransactionReads(current.tid.topTid, reads,
+                        commitTime);
+
+                // Prepare was successful. Update the objects' warranties.
+                current.updateVersionWarranties(store, newWarranties);
+              } catch (TransactionPrepareFailedException e) {
+                failures.put((RemoteNode) store, e);
+              } catch (UnreachableNodeException e) {
+                failures.put((RemoteNode) store,
+                    new TransactionPrepareFailedException("Unreachable store"));
+              }
             }
-
-            LongKeyMap<VersionWarranty> newWarranties =
-                store.prepareTransactionReads(current.tid.topTid, reads,
-                    commitTime);
-
-            // Prepare was successful. Update the objects' warranties.
-            current.updateVersionWarranties(store, newWarranties);
-          } catch (TransactionPrepareFailedException e) {
-            failures.put((RemoteNode) store, e);
-          } catch (UnreachableNodeException e) {
-            failures.put((RemoteNode) store,
-                new TransactionPrepareFailedException("Unreachable store"));
-          }
-        }
-      };
+          };
 
       // Optimization: only start in a new thread if there are more stores to
       // contact and if it's a truly remote store (i.e., not in-process).
       if (!(store instanceof InProcessStore || store.isLocalStore())
           && entryIt.hasNext()) {
-        Thread thread =
-            new Thread(runnable, "worker read-prepare to " + store.name());
-        threads.add(thread);
-        thread.start();
+        futures.add(Threading.getPool().submit(runnable));
       } else {
         runnable.run();
       }
     }
 
     // Wait for replies.
-    for (Thread thread : threads) {
+    for (Future<?> future : futures) {
       while (true) {
         try {
-          thread.join();
+          future.get();
           break;
         } catch (InterruptedException e) {
+          e.printStackTrace();
+        } catch (ExecutionException e) {
+          e.printStackTrace();
         }
       }
     }
@@ -886,22 +837,13 @@
         Collections.synchronizedList(new ArrayList<RemoteNode>());
     final List<RemoteNode> failed =
         Collections.synchronizedList(new ArrayList<RemoteNode>());
-<<<<<<< HEAD
-    List<Thread> threads =
-        new ArrayList<Thread>(current.commitState.storesContacted.size()
+    List<Future<?>> futures =
+        new ArrayList<Future<?>>(current.commitState.storesContacted.size()
             + current.workersCalled.size());
 
     // Send commit messages to the workers in parallel.
     for (final RemoteWorker worker : current.workersCalled) {
-      Thread thread = new Thread("worker commit to " + worker) {
-=======
-    List<Future<?>> futures =
-        new ArrayList<Future<?>>(stores.size() + workers.size());
-
-    // Send commit messages to the workers in parallel.
-    for (final RemoteWorker worker : workers) {
       NamedRunnable runnable = new NamedRunnable("worker commit to " + worker) {
->>>>>>> 4293ce55
         @Override
         public void runImpl() {
           try {
@@ -921,26 +863,12 @@
     for (Iterator<Store> storeIt =
         current.commitState.storesContacted.iterator(); storeIt.hasNext();) {
       final Store store = storeIt.next();
-<<<<<<< HEAD
-      Runnable runnable = new Runnable() {
-        @Override
-        public void run() {
-          try {
-            store.commitTransaction(current.tid.topTid, commitTime);
-          } catch (TransactionCommitFailedException e) {
-            failed.add((RemoteStore) store);
-          } catch (UnreachableNodeException e) {
-            unreachable.add((RemoteStore) store);
-          }
-        }
-      };
-=======
       NamedRunnable runnable =
           new NamedRunnable("worker commit to " + store.name()) {
             @Override
             public void runImpl() {
               try {
-                store.commitTransaction(current.tid.topTid);
+                store.commitTransaction(current.tid.topTid, commitTime);
               } catch (TransactionCommitFailedException e) {
                 failed.add((RemoteStore) store);
               } catch (UnreachableNodeException e) {
@@ -948,7 +876,6 @@
               }
             }
           };
->>>>>>> 4293ce55
 
       // Optimization: only start in a new thread if there are more stores to
       // contact and if it's a truly remote store (i.e., not in-process).
@@ -969,7 +896,6 @@
         } catch (InterruptedException e) {
           e.printStackTrace();
         } catch (ExecutionException e) {
-          // TODO Auto-generated catch block
           e.printStackTrace();
         }
       }
@@ -1316,26 +1242,15 @@
     // Go through each store and send check messages in parallel.
     for (Iterator<Store> storeIt = stores.iterator(); storeIt.hasNext();) {
       final Store store = storeIt.next();
-<<<<<<< HEAD
-      Runnable runnable = new Runnable() {
-        @Override
-        public void run() {
-          LongKeyMap<Integer> reads = current.getReadsForStore(store);
-          if (store.checkForStaleObjects(reads))
-            nodesWithStaleObjects.add((RemoteNode) store);
-        }
-      };
-=======
       NamedRunnable runnable =
           new NamedRunnable("worker freshness check to " + store.name()) {
             @Override
             public void runImpl() {
-              LongKeyMap<Integer> reads = current.getReadsForStore(store, true);
+              LongKeyMap<Integer> reads = current.getReadsForStore(store);
               if (store.checkForStaleObjects(reads))
                 nodesWithStaleObjects.add((RemoteNode) store);
             }
           };
->>>>>>> 4293ce55
 
       // Optimization: only start a new thread if there are more stores to
       // contact and if it's truly a remote store (i.e., not in-process).
