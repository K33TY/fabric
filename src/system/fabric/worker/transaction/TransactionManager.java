package fabric.worker.transaction;

import static fabric.common.Logging.HOTOS_LOGGER;
import static fabric.common.Logging.WORKER_TRANSACTION_LOGGER;
import static fabric.worker.transaction.Log.CommitState.Values.ABORTED;
import static fabric.worker.transaction.Log.CommitState.Values.ABORTING;
import static fabric.worker.transaction.Log.CommitState.Values.COMMITTED;
import static fabric.worker.transaction.Log.CommitState.Values.COMMITTING;
import static fabric.worker.transaction.Log.CommitState.Values.PREPARED;
import static fabric.worker.transaction.Log.CommitState.Values.PREPARE_FAILED;
import static fabric.worker.transaction.Log.CommitState.Values.PREPARING;

import java.util.ArrayList;
import java.util.Collection;
import java.util.Collections;
import java.util.HashMap;
import java.util.HashSet;
import java.util.Iterator;
import java.util.List;
import java.util.Map;
import java.util.Map.Entry;
import java.util.Set;
import java.util.WeakHashMap;
import java.util.concurrent.ExecutionException;
import java.util.concurrent.Future;
import java.util.logging.Level;

import fabric.common.FabricThread;
import fabric.common.Logging;
import fabric.common.SerializedObjectAndTokens;
import fabric.common.Threading;
import fabric.common.Threading.NamedRunnable;
import fabric.common.Timing;
import fabric.common.TransactionID;
import fabric.common.VersionWarranty;
import fabric.common.exceptions.AccessException;
import fabric.common.exceptions.InternalError;
import fabric.common.util.LongKeyMap;
import fabric.lang.Object._Impl;
import fabric.lang.Object._Proxy;
import fabric.lang.security.Label;
import fabric.lang.security.SecurityCache;
import fabric.net.RemoteNode;
import fabric.net.UnreachableNodeException;
import fabric.store.InProcessStore;
import fabric.worker.AbortException;
import fabric.worker.LocalStore;
import fabric.worker.RemoteStore;
import fabric.worker.Store;
import fabric.worker.TransactionAbortingException;
import fabric.worker.TransactionAtomicityViolationException;
import fabric.worker.TransactionCommitFailedException;
import fabric.worker.TransactionPrepareFailedException;
import fabric.worker.TransactionRestartingException;
import fabric.worker.Worker;
import fabric.worker.remote.RemoteWorker;
import fabric.worker.remote.WriterMap;

/**
 * Holds transaction management information for a single thread. Each thread has
 * its own TransactionManager.
 * <p>
 * We say that a transaction has acquired a write lock on an object if any entry
 * in the object's <code>$history</code> list has <code>$writeLockHolder</code>
 * set to that transaction. @see fabric.lang.Object._Impl
 * </p>
 * <p>
 * We say that a transaction has acquired a read lock if it is in the
 * "read list" for that object. @see fabric.lang.Object._Impl.$readMapEntry
 * </p>
 * <p>
 * When a transaction acquires a read lock, we ensure that the <i>read
 * condition</i> holds: that the holder of the write lock is an ancestor of that
 * transaction. Before reading an object, we ensure that the transaction holds a
 * read lock and that the read condition still holds.
 * </p>
 * <p>
 * When a transaction acquires a write lock, we ensure that the <i>write
 * condition</i> holds: the holders of the read and write locks are all
 * ancestors of that transaction. Before writing an object, we ensure that the
 * transaction holds a write lock and that the write condition still holds.
 * </p>
 * <p>
 * Assumptions:
 * <ul>
 * <li>Once the top-level transaction within a thread aborts or commits, that
 * thread will terminate without performing further operations on the
 * transaction manager.</li>
 * <li>The fetch operation will not be invoked concurrently on the same object.</li>
 * </ul>
 * </p>
 * <p>
 * The following objects are used as condition variables:
 * <ul>
 * <li>Log.children - for signalling that all sub-transactions of a given
 * transaction have finished.</li>
 * <li>Impl objects - for signalling to readers and writers that a read or write
 * lock on that object has been released.
 * </ul>
 * </p>
 */
public final class TransactionManager {
  /**
   * The deadlock detector.
   */
  private static final DeadlockDetectorThread deadlockDetector =
      new DeadlockDetectorThread();

  /**
   * The innermost running transaction for the thread being managed.
   */
  private Log current;

  /**
   * A debugging switch for storing a stack trace each time a write lock is
   * obtained. Enable this by passing "--trace-locks" as a command-line argument
   * to the node.
   */
  public static boolean TRACE_WRITE_LOCKS = false;

  /**
   * A map from OIDs to <code>ReadMapEntry</code>s. Each ReadMapEntry
   * encapsulates a version number and a list of logs for transactions that have
   * read that version of the object. For each transaction tx, an object o is in
   * tx.reads exactly when tx is in readMap[o].readLocks. A transaction has
   * acquired a read lock if its log is in this list. All entries in this list
   * have non-empty <code>readLocks</code> sets.
   */
  // Proxy objects aren't used here because doing so would result in calls to
  // hashcode() and equals() on such objects, resulting in fetching the
  // corresponding Impls from the store.
  static final ReadMap readMap = new ReadMap();

  public static boolean haveReaders(Store store, long onum) {
    return readMap.haveReaders(store, onum);
  }

  public static void abortReaders(Store store, long onum) {
    readMap.abortReaders(store, onum);
  }

  public static ReadMap.Entry getReadMapEntry(_Impl impl,
      VersionWarranty warranty) {
    return readMap.getEntry(impl, warranty);
  }

  private static final Map<Thread, TransactionManager> instanceMap =
      new WeakHashMap<>();

  public static TransactionManager getInstance() {
    Thread thread = Thread.currentThread();

    if (thread instanceof FabricThread) {
      FabricThread ft = (FabricThread) thread;
      TransactionManager result = ft.getTransactionManager();
      if (result == null) {
        result = new TransactionManager();
        ft.setTransactionManager(result);
      }
      return result;
    }

    synchronized (instanceMap) {
      TransactionManager result = instanceMap.get(thread);
      if (result == null) {
        result = new TransactionManager();
        instanceMap.put(thread, result);
      }

      return result;
    }
  }

  private TransactionManager() {
    this.current = null;
  }

  private void checkRetrySignal() {
    if (current.retrySignal != null) {
      synchronized (current) {
        WORKER_TRANSACTION_LOGGER.log(Level.FINEST, "{0} got retry signal",
            current);

        throw new TransactionRestartingException(current.retrySignal);
      }
    }
  }

  /**
   * Aborts the transaction, recursing to any workers that were called, and any
   * stores that were contacted.
   */
  public void abortTransaction() {
    abortTransaction(Collections.<RemoteNode<?>> emptySet());
  }

  /**
   * @param abortedNodes
   *          a set of nodes that don't need to be contacted because they
   *          already know about the abort.
   */
  private void abortTransaction(Set<RemoteNode<?>> abortedNodes) {
    if (current.tid.depth == 0) {
      // Aborting a top-level transaction. Make sure no other thread is working
      // on this transaction.
      synchronized (current.commitState) {
        while (current.commitState.value == PREPARING) {
          try {
            current.commitState.wait();
          } catch (InterruptedException e) {
            Logging.logIgnoredInterruptedException(e);
          }
        }

        switch (current.commitState.value) {
        case UNPREPARED:
          current.commitState.value = ABORTING;
          break;

        case PREPARE_FAILED:
        case PREPARED:
          current.commitState.value = ABORTING;
          break;

        case PREPARING:
          // We should've taken care of this case already in the 'while' loop
          // above.
          throw new InternalError();

        case COMMITTING:
        case COMMITTED:
          // Too late to abort! We shouldn't really enter this situation.
          WORKER_TRANSACTION_LOGGER
          .warning("Ignoring attempt to abort a committed transaction.");
          return;

        case ABORTING:
        case ABORTED:
          return;
        }
      }
    }

    boolean readOnly = current.isReadOnly();

    WORKER_TRANSACTION_LOGGER.log(Level.INFO, "{0} aborting", current);

    HOTOS_LOGGER.log(Level.FINEST, "aborting {0}", current);

    // Assume only one thread will be executing this.

    // Set the retry flag in all our children.
    current.flagRetry();

    // Wait for all other threads to finish.
    current.waitForThreads();

    sendAbortMessages(abortedNodes);
    current.abort();
    WORKER_TRANSACTION_LOGGER.log(Level.INFO, "{0} aborted", current);
    HOTOS_LOGGER.log(Level.INFO, "aborted {0} " + (readOnly ? "R" : "W"),
        current);

    if (current.tid.depth == 0) {
      // Aborted a top-level transaction. Remove from the transaction registry.
      TransactionRegistry.remove(current.tid.topTid);
    }

    synchronized (current.commitState) {
      // The commit state reflects the state of the top-level transaction, so
      // only set the flag if a top-level transaction is being aborted.
      if (current.tid.depth == 0) {
        current.commitState.value = ABORTED;
        current.commitState.notifyAll();
      }

      if (current.tid.parent == null || current.parent != null
          && current.parent.tid.equals(current.tid.parent)) {
        // The parent frame represents the parent transaction. Pop the stack.
        current = current.parent;
      } else {
        // Reuse the current frame for the parent transaction.
        current.tid = current.tid.parent;
      }
    }
  }

  /**
   * Commits the transaction if possible; otherwise, aborts the transaction.
   *
   * @throws AbortException
   *           if the transaction was aborted.
   * @throws TransactionRestartingException
   *           if the transaction was aborted and needs to be retried.
   */
  public void commitTransaction() throws AbortException,
  TransactionRestartingException, TransactionAtomicityViolationException {
    Timing.COMMIT.begin();
    try {
      commitTransaction(false);
    } finally {
      Timing.COMMIT.end();
    }
  }

  /**
   * @throws TransactionRestartingException
   *           if the prepare fails.
   */
  private void commitTransaction(boolean ignoreRetrySignal) {
    WORKER_TRANSACTION_LOGGER.log(Level.FINEST, "{0} attempting to commit",
        current);

    // Assume only one thread will be executing this.

    // XXX This is a long and ugly method. Re-factor?

    // Wait for all sub-transactions to finish.
    current.waitForThreads();

    TransactionID ignoredRetrySignal = null;
    if (!ignoreRetrySignal) {
      // Make sure we're not supposed to abort or retry.
      try {
        checkRetrySignal();
      } catch (TransactionAbortingException e) {
        abortTransaction();
        throw new AbortException();
      } catch (TransactionRestartingException e) {
        abortTransaction();
        throw e;
      }
    } else {
      synchronized (current) {
        ignoredRetrySignal = current.retrySignal;
      }
    }

    WORKER_TRANSACTION_LOGGER.log(Level.FINEST, "{0} committing", current);

    Log parent = current.parent;
    if (current.tid.parent != null) {
      try {
        Timing.SUBTX.begin();
        // Update data structures to reflect the commit.
        current.commitNested();
        WORKER_TRANSACTION_LOGGER.log(Level.FINEST, "{0} committed", current);
        if (parent != null && parent.tid.equals(current.tid.parent)) {
          // Parent frame represents parent transaction. Pop the stack.
          current = parent;
        } else {
          // Reuse the current frame for the parent transaction. Update its TID.
          current.tid = current.tid.parent;
        }

        if (ignoredRetrySignal != null) {
          // Preserve the ignored retry signal.
          synchronized (current) {
            TransactionID signal = ignoredRetrySignal;
            if (current.retrySignal != null) {
              signal = signal.getLowestCommonAncestor(current.retrySignal);

              if (signal == null) {
                throw new InternalError("Something is broken with transaction "
                    + "management. Found retry signals for different "
                    + "transactions in the same log. (In transaction "
                    + current.tid + ".  Retry1=" + current.retrySignal
                    + "; Retry2=" + ignoredRetrySignal);
              }
            }

            current.retrySignal = signal;
          }
        }
        return;
      } finally {
        Timing.SUBTX.end();
      }
    }

    // Commit top-level transaction.
    Log HOTOS_current = current;
    List<RemoteWorker> workers = current.workersCalled;
    final boolean isWriteFree = current.writes.isEmpty();
    final boolean readOnly = current.isReadOnly();
    Set<Store> stores =
        new HashSet<>(current.storesRead(Long.MAX_VALUE).keySet());
    stores.addAll(current.storesWritten());
    final long prepareStart = System.currentTimeMillis();

    // Set number of round trips to 0
    ROUND_TRIPS.set(0);

    // Send prepare-write messages to our cohorts. If the prepare fails, this
    // will abort our portion of the transaction and throw a
    // TransactionRestartingException.
    long commitTime = sendPrepareWriteMessages();

    // Send prepare-read messages to our cohorts. If the prepare fails, this
    // will abort our portion of the transaction and throw a
    // TransactionRestartingException.
    sendPrepareReadMessages(readOnly, commitTime);

<<<<<<< HEAD
    // Send commit messages to our cohorts.
    sendCommitMessagesAndCleanUp(readOnly, commitTime);

    final long actualCommitTime =
        Math.max(commitTime, System.currentTimeMillis());
    COMMIT_TIME.set(actualCommitTime);
    if (!isWriteFree && HOTOS_LOGGER.isLoggable(Level.INFO)
        || HOTOS_LOGGER.isLoggable(Level.FINE)) {
      final long commitLatency = actualCommitTime - prepareStart;
      final long writeDelay =
          Math.max(0, commitTime - System.currentTimeMillis());
=======
    // Collect the names of nodes contacted.
    String[] contactedNodes = new String[stores.size() + workers.size()];
    int i = 0;
    for (Store s : stores) {
      contactedNodes[i++] = s.name();
    }
    for (RemoteWorker w : workers) {
      contactedNodes[i++] = w.name();
    }
    CONTACTED_NODES.set(contactedNodes);

    final long commitTime = System.currentTimeMillis();
    COMMIT_TIME.set(commitTime);
    if (HOTOS_LOGGER.isLoggable(Level.FINE)) {
      final long commitLatency = commitTime - prepareStart;
>>>>>>> d80a06f8
      if (LOCAL_STORE == null)
        LOCAL_STORE = Worker.getWorker().getLocalStore();
      if (workers.size() > 0 || stores.size() > 1 || stores.size() == 1
          && !stores.contains(LOCAL_STORE)
          && !(stores.iterator().next() instanceof InProcessStore)) {
        if (isWriteFree) {
          Logging.log(HOTOS_LOGGER, Level.FINE,
              "committed tid {0} (latency {1} ms)", HOTOS_current,
              commitLatency);
        } else {
          Logging.log(HOTOS_LOGGER, Level.INFO,
              "committed tid {0} (latency {1} ms; write delay {2} ms)",
              HOTOS_current, commitLatency, writeDelay);
        }
      }
    }
  }

  /**
   * XXX Really gross HACK to make actual transaction commit times visible to
   * the application. This allows us to measure end-to-end application-level
   * transaction latency.
   */
  public static final ThreadLocal<Long> COMMIT_TIME = new ThreadLocal<>();

  /**
   * XXX Similarly gross HACK for making transaction commit round trips visible
   * to the application.
   */
  public static final ThreadLocal<Integer> ROUND_TRIPS = new ThreadLocal<>();

  /**
   * XXX Similarly gross HACK for making the nodes contacted by this client
   * during commit visible to the application.
   */
  public static final ThreadLocal<String[]> CONTACTED_NODES = new ThreadLocal<>();

  private static LocalStore LOCAL_STORE;

  /**
   * Sends prepare-write messages to the cohorts. If any cohort fails to
   * prepare, abort messages will be sent, and the local portion of the
   * transaction is rolled back.
   *
   * @return a proposed commit time, based on the outstanding warranties for
   *           objects modified by the transaction. The returned commit time is
   *           guaranteed to be no earlier than the time at which this method is
   *           called.
   * @throws TransactionRestartingException
   *           if the prepare fails.
   */
  public long sendPrepareWriteMessages() {
    final Map<RemoteNode<?>, TransactionPrepareFailedException> failures =
        Collections
        .synchronizedMap(new HashMap<RemoteNode<?>, TransactionPrepareFailedException>());

    synchronized (current.commitState) {
      switch (current.commitState.value) {
      case UNPREPARED:
        current.commitState.value = PREPARING;
        break;

      case PREPARING:
      case PREPARED:
        return current.commitState.commitTime;

      case COMMITTING:
      case COMMITTED:
      case PREPARE_FAILED:
        throw new InternalError(
            "Got a prepare-write request, but transaction state is "
                + current.commitState.value);

      case ABORTING:
      case ABORTED:
        throw new TransactionRestartingException(current.tid);
      }
    }

    List<Future<?>> futures = new ArrayList<>();

    // A ref cell containing the max commit time. Using a ref cell so we can
    // synchronize on it.
    final long[] commitTime = new long[1];
    commitTime[0] = System.currentTimeMillis();

    // Go through each worker and send prepare messages in parallel.
    for (final RemoteWorker worker : current.workersCalled) {
      NamedRunnable runnable =
          new NamedRunnable("worker write-prepare to " + worker.name()) {
        @Override
        public void runImpl() {
          try {
            long response =
                worker.prepareTransactionWrites(current.tid.topTid);
            synchronized (commitTime) {
              if (response > commitTime[0]) commitTime[0] = response;
            }
          } catch (UnreachableNodeException e) {
            failures.put(worker, new TransactionPrepareFailedException(
                "Unreachable worker"));
          } catch (TransactionPrepareFailedException e) {
            failures.put(worker,
                new TransactionPrepareFailedException(e.getMessage()));
          } catch (TransactionRestartingException e) {
            failures.put(worker, new TransactionPrepareFailedException(
                "transaction restarting"));
          }
        }
      };

      futures.add(Threading.getPool().submit(runnable));
    }

    boolean haveRoundTrip = false;

    // Go through each store and send prepare messages in parallel.
    Set<Store> storesWritten = current.storesWritten();
    current.commitState.storesContacted.addAll(storesWritten);
    for (Iterator<Store> storeIt = storesWritten.iterator(); storeIt.hasNext();) {
      final Store store = storeIt.next();
      NamedRunnable runnable =
          new NamedRunnable("worker write-prepare to " + store.name()) {
        @Override
        public void runImpl() {
          try {
            Collection<_Impl> creates = current.getCreatesForStore(store);
            Collection<_Impl> writes = current.getWritesForStore(store);

            if (WORKER_TRANSACTION_LOGGER.isLoggable(Level.FINE)) {
              Logging.log(WORKER_TRANSACTION_LOGGER, Level.FINE,
                  "Preparing "
                      + "writes for transaction {0} to {1}: {2} created, "
                      + "{3} modified", current.tid.topTid, store,
                      creates.size(), writes.size());
            }

            long response =
                store.prepareTransactionWrites(current.tid.topTid, creates,
                    writes);

            synchronized (commitTime) {
              if (response > commitTime[0]) commitTime[0] = response;
            }
          } catch (TransactionPrepareFailedException e) {
            failures.put((RemoteNode<?>) store, e);
          } catch (UnreachableNodeException e) {
            failures.put((RemoteNode<?>) store,
                new TransactionPrepareFailedException("Unreachable store"));
          }
        }
      };

      // Optimization: only start in a new thread if there are more stores to
      // contact and if it's a truly remote store (i.e., not in-process).
      if (!(store instanceof InProcessStore || store.isLocalStore())
          && storeIt.hasNext()) {
        futures.add(Threading.getPool().submit(runnable));
      } else {
        runnable.run();
      }

      if (!(store instanceof InProcessStore || store.isLocalStore()))
        haveRoundTrip = true;
    }

    if (haveRoundTrip) {
      ROUND_TRIPS.set(ROUND_TRIPS.get().intValue() + 1);
    }

    // Wait for replies.
    for (Future<?> future : futures) {
      while (true) {
        try {
          future.get();
          break;
        } catch (InterruptedException e) {
          Logging.logIgnoredInterruptedException(e);
        } catch (ExecutionException e) {
          e.printStackTrace();
        }
      }
    }

    // Check for conflicts and unreachable stores/workers.
    if (!failures.isEmpty()) {
      String logMessage =
          "Transaction tid=" + current.tid.topTid + ":  write-prepare failed.";

      for (Map.Entry<RemoteNode<?>, TransactionPrepareFailedException> entry : failures
          .entrySet()) {
        if (entry.getKey() instanceof RemoteStore) {
          // Remove old objects from our cache.
          RemoteStore store = (RemoteStore) entry.getKey();
          LongKeyMap<SerializedObjectAndTokens> versionConflicts =
              entry.getValue().versionConflicts;
          if (versionConflicts != null) {
            for (SerializedObjectAndTokens obj : versionConflicts.values())
              store.updateCache(obj);
          }
        }

        if (WORKER_TRANSACTION_LOGGER.isLoggable(Level.FINE)) {
          logMessage +=
              "\n\t" + entry.getKey() + ": " + entry.getValue().getMessage();
        }
      }
      WORKER_TRANSACTION_LOGGER.fine(logMessage);
      HOTOS_LOGGER.fine("Prepare failed.");

      synchronized (current.commitState) {
        current.commitState.value = PREPARE_FAILED;
        current.commitState.notifyAll();
      }

      TransactionID tid = current.tid;

      TransactionPrepareFailedException e =
          new TransactionPrepareFailedException(failures);
      Logging.log(WORKER_TRANSACTION_LOGGER, Level.INFO,
          "{0} error committing: prepare failed exception: {1}", current, e);

      abortTransaction(failures.keySet());
      throw new TransactionRestartingException(tid);

    } else {
      synchronized (current.commitState) {
        current.commitState.value = PREPARED;
        current.commitState.notifyAll();
        return commitTime[0];
      }
    }
  }

  /**
   * Sends prepare-read messages to the cohorts. If any cohort fails to
   * prepare, abort messages will be sent, and the local portion of the
   * transaction is rolled back.
   *
   * @throws TransactionRestartingException
   *           if the prepare fails.
   */
  public void sendPrepareReadMessages(final boolean readOnly,
      final long commitTime) {
    final Map<RemoteNode<?>, TransactionPrepareFailedException> failures =
        Collections
        .synchronizedMap(new HashMap<RemoteNode<?>, TransactionPrepareFailedException>());

    synchronized (current.commitState) {
      while (current.commitState.value == PREPARING) {
        if (current.commitState.commitTime >= commitTime) return;

        try {
          current.commitState.wait();
        } catch (InterruptedException e) {
        }
      }

      switch (current.commitState.value) {
      case UNPREPARED:
        current.commitState.value = PREPARING;
        break;

      case PREPARING:
        // We should've taken care of this case already in the 'while' loop
        // above.
        throw new InternalError();

      case PREPARED:
        if (current.commitState.commitTime >= commitTime) return;
        current.commitState.value = PREPARING;
        break;

      case COMMITTING:
      case COMMITTED:
      case PREPARE_FAILED:
        throw new InternalError(
            "Got a prepare-read request, but transaction state is "
                + current.commitState.value);

      case ABORTING:
      case ABORTED:
        throw new TransactionRestartingException(current.tid);
      }
    }

    List<Future<?>> futures = new ArrayList<>();

    // Go through each worker and send prepare messages in parallel.
    for (final RemoteWorker worker : current.workersCalled) {
      NamedRunnable runnable =
          new NamedRunnable("worker read-prepare to " + worker.name()) {
        @Override
        public void runImpl() {
          try {
            worker.prepareTransactionReads(current.tid.topTid, commitTime);
          } catch (UnreachableNodeException e) {
            failures.put(worker, new TransactionPrepareFailedException(
                "Unreachable worker"));
          } catch (TransactionPrepareFailedException e) {
            failures.put(worker,
                new TransactionPrepareFailedException(e.getMessage()));
          } catch (TransactionRestartingException e) {
            failures.put(worker, new TransactionPrepareFailedException(
                "transaction restarting"));
          }
        }
      };

      futures.add(Threading.getPool().submit(runnable));
    }

    boolean haveRoundTrip = false;

    // Go through each store and send prepare messages in parallel.
    Map<Store, LongKeyMap<Integer>> storesRead = current.storesRead(commitTime);
    current.commitState.commitTime = commitTime;
    int numRemoteReadsPrepared = 0;
    for (Iterator<Entry<Store, LongKeyMap<Integer>>> entryIt =
        storesRead.entrySet().iterator(); entryIt.hasNext();) {
      Entry<Store, LongKeyMap<Integer>> entry = entryIt.next();
      final Store store = entry.getKey();
      final LongKeyMap<Integer> reads = entry.getValue();

      if (!store.isLocalStore()) {
        numRemoteReadsPrepared += reads.size();
      }

      NamedRunnable runnable =
          new NamedRunnable("worker read-prepare to " + store.name()) {
        @Override
        public void runImpl() {
          try {
            if (WORKER_TRANSACTION_LOGGER.isLoggable(Level.FINE)) {
              Logging.log(WORKER_TRANSACTION_LOGGER, Level.FINE,
                  "Preparing reads for transaction {0} to {1}: {2} version "
                      + "warranties will expire", current.tid.topTid,
                      store, reads.size());
            }

            LongKeyMap<VersionWarranty> newWarranties =
                store.prepareTransactionReads(current.tid.topTid, readOnly,
                    reads, commitTime);

            // Prepare was successful. Update the objects' warranties.
            current.updateVersionWarranties(store, newWarranties);
          } catch (TransactionPrepareFailedException e) {
            failures.put((RemoteNode<?>) store, e);
          } catch (UnreachableNodeException e) {
            failures.put((RemoteNode<?>) store,
                new TransactionPrepareFailedException("Unreachable store"));
          }
        }
      };

      // Optimization: only start in a new thread if there are more stores to
      // contact and if it's a truly remote store (i.e., not in-process).
      if (!(store instanceof InProcessStore || store.isLocalStore())
          && entryIt.hasNext()) {
        futures.add(Threading.getPool().submit(runnable));
      } else {
        runnable.run();
      }

      if (!(store instanceof InProcessStore || store.isLocalStore()))
        haveRoundTrip = true;
    }

    if (haveRoundTrip) {
      ROUND_TRIPS.set(ROUND_TRIPS.get().intValue() + 1);
    }

    if (HOTOS_LOGGER.isLoggable(Level.FINE)) {
      int numTotalRemoteReads = 0;
      for (Store store : current.reads.storeSet()) {
        if (store.isLocalStore()) continue;
        numTotalRemoteReads += current.reads.get(store).size();
      }

      if (numTotalRemoteReads > 0) {
        Logging.log(HOTOS_LOGGER, Level.FINE, "Prepared {0} out of {1} reads",
            numRemoteReadsPrepared, numTotalRemoteReads);
      }
    }

    // Wait for replies.
    for (Future<?> future : futures) {
      while (true) {
        try {
          future.get();
          break;
        } catch (InterruptedException e) {
          Logging.logIgnoredInterruptedException(e);
        } catch (ExecutionException e) {
          e.printStackTrace();
        }
      }
    }

    // Check for conflicts and unreachable stores/workers.
    if (!failures.isEmpty()) {
      String logMessage =
          "Transaction tid=" + current.tid.topTid + ":  read-prepare failed.";

      for (Map.Entry<RemoteNode<?>, TransactionPrepareFailedException> entry : failures
          .entrySet()) {
        if (entry.getKey() instanceof RemoteStore) {
          // Remove old objects from our cache.
          RemoteStore store = (RemoteStore) entry.getKey();
          LongKeyMap<SerializedObjectAndTokens> versionConflicts =
              entry.getValue().versionConflicts;
          if (versionConflicts != null) {
            for (SerializedObjectAndTokens obj : versionConflicts.values())
              store.updateCache(obj);
          }
        }

        if (WORKER_TRANSACTION_LOGGER.isLoggable(Level.FINE)) {
          logMessage +=
              "\n\t" + entry.getKey() + ": " + entry.getValue().getMessage();
        }
      }
      WORKER_TRANSACTION_LOGGER.fine(logMessage);

      synchronized (current.commitState) {
        current.commitState.value = PREPARE_FAILED;
        current.commitState.notifyAll();
      }

      TransactionID tid = current.tid;

      TransactionPrepareFailedException e =
          new TransactionPrepareFailedException(failures);
      Logging.log(WORKER_TRANSACTION_LOGGER, Level.INFO,
          "{0} error committing: prepare failed exception: {1}", current, e);

      abortTransaction(failures.keySet());
      throw new TransactionRestartingException(tid);

    } else {
      synchronized (current.commitState) {
        current.commitState.value = PREPARED;
        current.commitState.notifyAll();
      }
    }
  }

  /**
   * Sends commit messages to the cohorts.
   */
  public void sendCommitMessagesAndCleanUp(final boolean readOnly,
      final long commitTime) throws TransactionAtomicityViolationException {
    synchronized (current.commitState) {
      switch (current.commitState.value) {
      case UNPREPARED:
      case PREPARING:
        // This shouldn't happen.
        WORKER_TRANSACTION_LOGGER.log(Level.FINE,
            "Ignoring commit request (transaction state = {0}",
            current.commitState.value);
        return;
      case PREPARED:
        current.commitState.value = COMMITTING;
        break;
      case COMMITTING:
      case COMMITTED:
        return;
      case PREPARE_FAILED:
      case ABORTING:
      case ABORTED:
        throw new TransactionAtomicityViolationException();
      }
    }

    if (!readOnly) {
      final List<RemoteNode<?>> unreachable =
          Collections.synchronizedList(new ArrayList<RemoteNode<?>>());
      final List<RemoteNode<?>> failed =
          Collections.synchronizedList(new ArrayList<RemoteNode<?>>());
      List<Future<?>> futures =
          new ArrayList<>(current.commitState.storesContacted.size()
              + current.workersCalled.size());

      // Send commit messages to the workers in parallel.
      for (final RemoteWorker worker : current.workersCalled) {
        NamedRunnable runnable =
            new NamedRunnable("worker commit to " + worker) {
          @Override
          public void runImpl() {
            try {
              worker.commitTransaction(current.tid.topTid, commitTime);
            } catch (UnreachableNodeException e) {
              unreachable.add(worker);
            } catch (TransactionCommitFailedException e) {
              failed.add(worker);
            }
          }
        };

        futures.add(Threading.getPool().submit(runnable));
      }

      boolean haveRoundTrip = false;

      // Send commit messages to the stores in parallel.
      for (Iterator<Store> storeIt =
          current.commitState.storesContacted.iterator(); storeIt.hasNext();) {
        final Store store = storeIt.next();
        NamedRunnable runnable =
            new NamedRunnable("worker commit to " + store.name()) {
          @Override
          public void runImpl() {
            try {
              store.commitTransaction(current.tid.topTid, commitTime);
            } catch (TransactionCommitFailedException e) {
              failed.add((RemoteStore) store);
            } catch (UnreachableNodeException e) {
              unreachable.add((RemoteStore) store);
            }
          }
        };

        // Optimization: only start in a new thread if there are more stores to
        // contact and if it's a truly remote store (i.e., not in-process).
        if (!(store instanceof InProcessStore || store.isLocalStore())
            && storeIt.hasNext()) {
          futures.add(Threading.getPool().submit(runnable));
        } else {
          runnable.run();
        }

        if (!(store instanceof InProcessStore || store.isLocalStore()))
          haveRoundTrip = true;
      }

      if (haveRoundTrip) {
        ROUND_TRIPS.set(ROUND_TRIPS.get().intValue() + 1);
      }

      // Wait for replies.
      for (Future<?> future : futures) {
        while (true) {
          try {
            future.get();
            break;
          } catch (InterruptedException e) {
            Logging.logIgnoredInterruptedException(e);
          } catch (ExecutionException e) {
            e.printStackTrace();
          }
        }
      }

      if (!(unreachable.isEmpty() && failed.isEmpty())) {
        Logging.log(WORKER_TRANSACTION_LOGGER, Level.SEVERE,
            "{0} error committing: atomicity violation "
                + "-- failed: {1} unreachable: {2}", current, failed,
                unreachable);
        throw new TransactionAtomicityViolationException(failed, unreachable);
      }
    }

    // Update data structures to reflect successful commit.
    WORKER_TRANSACTION_LOGGER.log(Level.FINEST,
        "{0} committed at stores...updating data structures", current);
    current.commitTopLevel(commitTime);
    WORKER_TRANSACTION_LOGGER.log(Level.FINEST, "{0} committed", current);

    synchronized (current.commitState) {
      current.commitState.value = COMMITTED;
    }

    TransactionRegistry.remove(current.tid.topTid);

    current = null;
  }

  /**
   * Sends abort messages to those nodes that haven't reported failures.
   *
   * @param stores
   *          the set of stores involved in the transaction.
   * @param workers
   *          the set of workers involved in the transaction.
   * @param fails
   *          the set of nodes that have reported failure.
   */
  private void sendAbortMessages(Set<RemoteNode<?>> fails) {
    for (Store store : current.commitState.storesContacted)
      if (!fails.contains(store)) {
        try {
          store.abortTransaction(current.tid);
        } catch (AccessException e) {
          Logging.log(WORKER_TRANSACTION_LOGGER, Level.WARNING,
              "Access error while aborting transaction: {0}", e);
        }
      }

    for (RemoteWorker worker : current.workersCalled)
      if (!fails.contains(worker)) {
        try {
          worker.abortTransaction(current.tid);
        } catch (AccessException e) {
          Logging.log(WORKER_TRANSACTION_LOGGER, Level.WARNING,
              "Access error while aborting transaction: {0}", e);
        }
      }
  }

  public void registerCreate(_Impl obj) {
    Timing.TXLOG.begin();
    try {
      if (current == null)
        throw new InternalError("Cannot create objects outside a transaction");

      // Make sure we're not supposed to abort/retry.
      checkRetrySignal();

      // Grab a write lock on the object.
      obj.$writer = current;
      obj.$writeLockHolder = current;
      if (TRACE_WRITE_LOCKS)
        obj.$writeLockStackTrace = Thread.currentThread().getStackTrace();

      // Own the object. The call to ensureOwnership is responsible for adding
      // the object to the set of created objects.
      ensureOwnership(obj);
    } finally {
      Timing.TXLOG.end();
    }
  }

  public void registerLabelsInitialized(_Impl obj) {
    current.writerMap.put(obj.$getProxy(), Worker.getWorker().getLocalWorker());
    current.writerMap.put(obj.$getProxy(), obj.get$$updateLabel());
  }

  public void registerRead(_Impl obj) {
    synchronized (obj) {
      if (obj.$reader == current
          && obj.writerMapVersion == current.writerMap.version) return;

      // Nothing to do if we're not in a transaction.
      if (current == null) return;

      Timing.TXLOG.begin();
      try {
        ensureReadLock(obj);
        ensureObjectUpToDate(obj);
      } finally {
        Timing.TXLOG.end();
      }
    }
  }

  /**
   * Ensures the current transaction has a read lock for the given object,
   * blocking if necessary. This method assumes we are synchronized on the
   * object.
   */
  private void ensureReadLock(_Impl obj) {
    if (obj.$reader == current) return;

    // Make sure we're not supposed to abort/retry.
    checkRetrySignal();

    // Check read condition: wait until all writers are in our ancestry.
    boolean hadToWait = false;
    try {
      boolean firstWait = true;
      boolean deadlockDetectRequested = false;
      while (obj.$writeLockHolder != null
          && !current.isDescendantOf(obj.$writeLockHolder)) {
        try {
          Logging.log(WORKER_TRANSACTION_LOGGER, Level.FINEST,
              "{0} wants to read {1}/{2} ({3}); waiting on writer {4}",
              current, obj.$getStore(), obj.$getOnum(), obj.getClass(),
              obj.$writeLockHolder);
          hadToWait = true;
          obj.$numWaiting++;
          current.setWaitsFor(obj.$writeLockHolder);

          if (firstWait) {
            // This is the first time we're waiting. Wait with a 10 ms timeout.
            firstWait = false;
            obj.wait(10);
          } else {
            // Not the first time through the loop. Ask for deadlock detection
            // if we haven't already.
            if (!deadlockDetectRequested) {
              deadlockDetector.requestDetect(current);
              deadlockDetectRequested = true;
            }

            // Should be waiting indefinitely, but this requires proper handling
            // of InterruptedExceptions in the entire system. Instead, we spin
            // once a second so that we periodically check the retry signal.
            obj.wait(1000);
          }
        } catch (InterruptedException e) {
          Logging.logIgnoredInterruptedException(e);
        }
        obj.$numWaiting--;

        // Make sure we weren't aborted/retried while we were waiting.
        checkRetrySignal();
      }
    } finally {
      current.clearWaitsFor();
    }

    // Set the object's reader stamp to the current transaction.
    obj.$reader = current;

    // Reset the object's update-map version stamp.
    obj.writerMapVersion = -1;

    current.acquireReadLock(obj);
    if (hadToWait)
      WORKER_TRANSACTION_LOGGER.log(Level.FINEST, "{0} got read lock", current);
  }

  /**
   * This should be called <i>before</i> the object is modified.
   *
   * @return whether a new (top-level) transaction was created.
   */
  public boolean registerWrite(_Impl obj) {
    boolean needTransaction = (current == null);
    if (needTransaction) startTransaction();

    synchronized (obj) {
      if (obj.$writer == current
          && obj.writerMapVersion == current.writerMap.version && obj.$isOwned)
        return needTransaction;

      try {
        Timing.TXLOG.begin();
        ensureWriteLock(obj);
        ensureObjectUpToDate(obj);
        ensureOwnership(obj);
      } finally {
        Timing.TXLOG.end();
      }
    }

    return needTransaction;

  }

  /**
   * Ensures the current transaction has a write lock for the given object,
   * blocking if necessary. This method assumes we are synchronized on the
   * object.
   */
  private void ensureWriteLock(_Impl obj) {
    // Nothing to do if the write stamp is us.
    if (obj.$writer == current) return;

    // Make sure we're not supposed to abort/retry.
    checkRetrySignal();

    // Check write condition: wait until writer is in our ancestry and all
    // readers are in our ancestry.
    boolean hadToWait = false;
    try {
      // This is the set of logs for those transactions we're waiting for.
      Set<Log> waitsFor = new HashSet<>();

      boolean firstWait = true;
      boolean deadlockDetectRequested = false;
      while (true) {
        waitsFor.clear();

        // Make sure writer is in our ancestry.
        if (obj.$writeLockHolder != null
            && !current.isDescendantOf(obj.$writeLockHolder)) {
          Logging.log(WORKER_TRANSACTION_LOGGER, Level.FINEST,
              "{0} wants to write {1}/{2} ({3}); waiting on writer {4}",
              current, obj.$getStore(), obj.$getOnum(), obj.getClass(),
              obj.$writeLockHolder);
          waitsFor.add(obj.$writeLockHolder);
          hadToWait = true;
        } else {
          // Restart any incompatible readers.
          ReadMap.Entry readMapEntry = obj.$readMapEntry;
          if (readMapEntry != null) {
            synchronized (readMapEntry) {
              for (Log lock : readMapEntry.getReaders()) {
                if (!current.isDescendantOf(lock)) {
                  Logging.log(WORKER_TRANSACTION_LOGGER, Level.FINEST,
                      "{0} wants to write {1}/{2} ({3}); aborting reader {4}",
                      current, obj.$getStore(), obj.$getOnum(), obj.getClass(),
                      lock);
                  waitsFor.add(lock);
                  lock.flagRetry();
                }
              }

              if (waitsFor.isEmpty()) break;
            }
          }
        }

        try {
          obj.$numWaiting++;
          current.setWaitsFor(waitsFor);

          if (firstWait) {
            // This is the first time we're waiting. Wait with a 10 ms timeout.
            firstWait = false;
            obj.wait(10);
          } else {
            // Not the first time through the loop. Ask for deadlock detection
            // if we haven't already.
            if (!deadlockDetectRequested) {
              deadlockDetector.requestDetect(current);
              deadlockDetectRequested = true;
            }

            // Should be waiting indefinitely, but this requires proper handling
            // of InterruptedExceptions in the entire system. Instead, we spin
            // once a second so that we periodically check the retry signal.
            obj.wait(1000);
          }
        } catch (InterruptedException e) {
          Logging.logIgnoredInterruptedException(e);
        }
        obj.$numWaiting--;

        // Make sure we weren't aborted/retried while we were waiting.
        checkRetrySignal();
      }
    } finally {
      current.clearWaitsFor();
    }

    // Set the write stamp.
    obj.$writer = current;

    if (hadToWait)
      WORKER_TRANSACTION_LOGGER
      .log(Level.FINEST, "{0} got write lock", current);

    if (obj.$writeLockHolder == current) return;

    // Create a backup object, grab the write lock, and add the object to our
    // write set.
    obj.$history = obj.clone();
    obj.$writeLockHolder = current;
    if (TRACE_WRITE_LOCKS)
      obj.$writeLockStackTrace = Thread.currentThread().getStackTrace();

    if (obj.$getStore().isLocalStore()) {
      synchronized (current.localStoreWrites) {
        current.localStoreWrites.add(obj);
      }
    } else {
      synchronized (current.writes) {
        current.writes.add(obj);
      }
    }

    if (obj.$reader != current) {
      // Clear the read stamp -- the reader's read condition no longer holds.
      obj.$reader = Log.NO_READER;
    }
  }

  /**
   * Ensures the worker has ownership of the object. This method assumes we are
   * synchronized on the object.
   */
  private void ensureOwnership(_Impl obj) {
    if (obj.$isOwned) return;

    // Check the writer map to see if another worker currently owns the object,
    // but only do so if the object's labels are initialized.
    if (obj.$version != 0 || obj.get$$updateLabel() != null) {
      RemoteWorker owner = current.writerMap.getWriter(obj.$getProxy());
      if (owner != null)
        owner.takeOwnership(current.tid, obj.$getStore(), obj.$getOnum());
    }

    // We now own the object.
    obj.$isOwned = true;

    // Add the object to the writer map, but only do so if the object's labels
    // are initialized.
    if (obj.$version != 0 || obj.get$$updateLabel() != null) {
      current.writerMap.put(obj.$getProxy(), Worker.getWorker()
          .getLocalWorker());
    }

    // If the object is fresh, add it to our set of creates.
    if (obj.$version == 0) {
      if (obj.$getStore().isLocalStore()) {
        synchronized (current.localStoreCreates) {
          current.localStoreCreates.add(obj);
        }
      } else {
        synchronized (current.creates) {
          current.creates.add(obj);
        }
      }
    }
  }

  /**
   * Checks the writer map and fetches from the object's owner as necessary.
   * This method assumes we are synchronized on the object.
   */
  private void ensureObjectUpToDate(_Impl obj) {
    // Check the object's update-map version stamp.
    if (obj.writerMapVersion == current.writerMap.version) return;

    // Set the update-map version stamp on the object.
    obj.writerMapVersion = current.writerMap.version;

    if (obj.get$$updateLabel() == null) {
      // Labels not initialized yet. Objects aren't added to the writer map
      // until after label initialization, so no need to check the writer map.
      return;
    }

    // Check the writer map.
    RemoteWorker owner = current.writerMap.getWriter(obj.$getProxy());
    if (owner == null || owner == Worker.getWorker().getLocalWorker()) return;

    // Need to fetch from the owner.
    ensureWriteLock(obj);
    owner.readObject(current.tid, obj);
  }

  /**
   * Checks whether any of the objects used by a transaction are stale.
   *
   * @return true iff stale objects were found
   */
  public boolean checkForStaleObjects() {
    Set<Store> stores = current.storesToCheckFreshness();
    int numNodesToContact = stores.size() + current.workersCalled.size();
    final List<RemoteNode<?>> nodesWithStaleObjects =
        Collections.synchronizedList(new ArrayList<RemoteNode<?>>(
            numNodesToContact));
    List<Future<?>> futures = new ArrayList<>(numNodesToContact);

    // Go through each worker and send check messages in parallel.
    for (final RemoteWorker worker : current.workersCalled) {
      NamedRunnable runnable =
          new NamedRunnable("worker freshness check to " + worker.name()) {
        @Override
        public void runImpl() {
          try {
            if (worker.checkForStaleObjects(current.tid))
              nodesWithStaleObjects.add(worker);
          } catch (UnreachableNodeException e) {
            // Conservatively assume it had stale objects.
            nodesWithStaleObjects.add(worker);
          }
        }
      };
      futures.add(Threading.getPool().submit(runnable));
    }

    // Go through each store and send check messages in parallel.
    for (Iterator<Store> storeIt = stores.iterator(); storeIt.hasNext();) {
      final Store store = storeIt.next();
      NamedRunnable runnable =
          new NamedRunnable("worker freshness check to " + store.name()) {
        @Override
        public void runImpl() {
          LongKeyMap<Integer> reads = current.getReadsForStore(store);
          if (store.checkForStaleObjects(reads))
            nodesWithStaleObjects.add((RemoteNode<?>) store);
        }
      };

      // Optimization: only start a new thread if there are more stores to
      // contact and if it's truly a remote store (i.e., not in-process).
      if (!(store instanceof InProcessStore || store.isLocalStore())
          && storeIt.hasNext()) {
        futures.add(Threading.getPool().submit(runnable));
      } else {
        runnable.run();
      }
    }

    // Wait for replies.
    for (Future<?> future : futures) {
      while (true) {
        try {
          future.get();
          break;
        } catch (InterruptedException e) {
          Logging.logIgnoredInterruptedException(e);
        } catch (ExecutionException e) {
          e.printStackTrace();
        }
      }
    }

    return !nodesWithStaleObjects.isEmpty();
  }

  /**
   * Starts a new transaction. The sub-transaction runs in the same thread as
   * the caller.
   */
  public void startTransaction() {
    startTransaction(null);
  }

  /**
   * Starts a new transaction with the given tid. The given tid is assumed to be
   * a valid descendant of the current tid. If the given tid is null, a random
   * tid is generated for the sub-transaction.
   */
  public void startTransaction(TransactionID tid) {
    startTransaction(tid, false);
  }

  private void startTransaction(TransactionID tid, boolean ignoreRetrySignal) {
    if (current != null && !ignoreRetrySignal) checkRetrySignal();

    try {
      Timing.BEGIN.begin();
      current = new Log(current, tid);
      Logging.log(WORKER_TRANSACTION_LOGGER, Level.FINEST,
          "{0} started subtx {1} in thread {2}", current.parent, current,
          Thread.currentThread());
      HOTOS_LOGGER.log(Level.FINEST, "started {0}", current);
    } finally {
      Timing.BEGIN.end();
    }
  }

  /**
   * Starts the given thread, registering it as necessary.
   */
  public static void startThread(Thread thread) {
    if (!(thread instanceof FabricThread))
      getInstance().registerThread(thread);

    thread.start();
  }

  /**
   * Registers the given thread with the current transaction. This should be
   * called before the thread is started.
   */
  public void registerThread(Thread thread) {
    Timing.TXLOG.begin();
    try {
      // XXX Eventually, we will want to support threads in transactions.
      if (current != null)
        throw new InternalError("Cannot create threads within transactions");

      TransactionManager tm = new TransactionManager();

      if (thread instanceof FabricThread) {
        ((FabricThread) thread).setTransactionManager(tm);
      } else {
        synchronized (instanceMap) {
          instanceMap.put(thread, tm);
        }
      }
    } finally {
      Timing.TXLOG.end();
    }
  }

  /**
   * Registers that the given thread has finished.
   */
  public void deregisterThread(Thread thread) {
    if (!(thread instanceof FabricThread)) {
      synchronized (instanceMap) {
        instanceMap.remove(thread);
      }
    }
  }

  /**
   * Registers a remote call to the given worker.
   */
  public void registerRemoteCall(RemoteWorker worker) {
    if (current != null) {
      if (!current.workersCalled.contains(worker))
        current.workersCalled.add(worker);
    }
  }

  /**
   * Associates the given transaction log with this transaction manager.
   */
  public void associateLog(Log log) {
    current = log;
  }

  public Log getCurrentLog() {
    return current;
  }

  public TransactionID getCurrentTid() {
    if (current == null) return null;
    return current.tid;
  }

  public WriterMap getWriterMap() {
    if (current == null) return null;
    return current.writerMap;
  }

  /**
   * @return the worker on which the object resides. An object resides on a
   *         worker if it is either on that worker's local store, or if it was
   *         created by the current transaction and is owned by that worker.
   */
  public RemoteWorker getFetchWorker(_Proxy proxy) {
    if (current == null || !current.writerMap.containsCreate(proxy))
      return null;
    Label label = current.writerMap.getCreate(proxy);

    return current.writerMap.getWriter(proxy, label);
  }

  public SecurityCache getSecurityCache() {
    if (current == null)
      throw new InternalError(
          "Application attempting to perform label operations outside of a transaction");
    return (SecurityCache) current.securityCache;
  }

  /**
   * Associates the given log with this worker's transaction manager and
   * synchronizes the log with the given tid.
   */
  public void associateAndSyncLog(Log log, TransactionID tid) {
    associateLog(log);

    if (log == null) {
      if (tid != null) startTransaction(tid);
      return;
    }

    // Do the commits that we've missed. Ignore retry signals for now; they will
    // be handled the next time the application code interacts with the
    // transaction manager.
    TransactionID commonAncestor = log.getTid().getLowestCommonAncestor(tid);
    for (int i = log.getTid().depth; i > commonAncestor.depth; i--)
      commitTransaction();

    // Start new transactions if necessary.
    if (commonAncestor.depth != tid.depth) startTransaction(tid, true);
  }

}<|MERGE_RESOLUTION|>--- conflicted
+++ resolved
@@ -401,9 +401,20 @@
     // TransactionRestartingException.
     sendPrepareReadMessages(readOnly, commitTime);
 
-<<<<<<< HEAD
     // Send commit messages to our cohorts.
     sendCommitMessagesAndCleanUp(readOnly, commitTime);
+
+    // Collect the names of nodes contacted.
+    Set<Store> storesContacted = current.commitState.storesContacted;
+    String[] contactedNodes = new String[storesContacted.size() + workers.size()];
+    int i = 0;
+    for (Store s : storesContacted) {
+      contactedNodes[i++] = s.name();
+    }
+    for (RemoteWorker w : workers) {
+      contactedNodes[i++] = w.name();
+    }
+    CONTACTED_NODES.set(contactedNodes);
 
     final long actualCommitTime =
         Math.max(commitTime, System.currentTimeMillis());
@@ -413,23 +424,6 @@
       final long commitLatency = actualCommitTime - prepareStart;
       final long writeDelay =
           Math.max(0, commitTime - System.currentTimeMillis());
-=======
-    // Collect the names of nodes contacted.
-    String[] contactedNodes = new String[stores.size() + workers.size()];
-    int i = 0;
-    for (Store s : stores) {
-      contactedNodes[i++] = s.name();
-    }
-    for (RemoteWorker w : workers) {
-      contactedNodes[i++] = w.name();
-    }
-    CONTACTED_NODES.set(contactedNodes);
-
-    final long commitTime = System.currentTimeMillis();
-    COMMIT_TIME.set(commitTime);
-    if (HOTOS_LOGGER.isLoggable(Level.FINE)) {
-      final long commitLatency = commitTime - prepareStart;
->>>>>>> d80a06f8
       if (LOCAL_STORE == null)
         LOCAL_STORE = Worker.getWorker().getLocalStore();
       if (workers.size() > 0 || stores.size() > 1 || stores.size() == 1
