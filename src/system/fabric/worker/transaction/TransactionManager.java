--- conflicted
+++ resolved
@@ -264,16 +264,11 @@
       }
     }
 
-<<<<<<< HEAD
     WORKER_TRANSACTION_LOGGER.warning(current + " aborting");
 
     HOTOS_LOGGER.log(Level.INFO, "aborting {0}", current);
 
-=======
-    WORKER_TRANSACTION_LOGGER.log(Level.WARNING, "{0} aborting", current);
->>>>>>> 7e467e7e
     // Assume only one thread will be executing this.
-    HOTOS_LOGGER.log(Level.INFO, "aborting {0}", current);
 
     // Set the retry flag in all our children.
     current.flagRetry();
@@ -283,11 +278,7 @@
 
     sendAbortMessages(abortedNodes);
     current.abort();
-<<<<<<< HEAD
     WORKER_TRANSACTION_LOGGER.warning(current + " aborted");
-=======
-    WORKER_TRANSACTION_LOGGER.log(Level.WARNING, "{0} aborted", current);
->>>>>>> 7e467e7e
     HOTOS_LOGGER.log(Level.INFO, "aborted {0}", current);
 
     synchronized (current.commitState) {
@@ -365,17 +356,12 @@
 
     Log parent = current.parent;
     Log HOTOS_current = current;
-<<<<<<< HEAD
-
-=======
->>>>>>> 7e467e7e
     if (current.tid.parent != null) {
       try {
         Timing.SUBTX.begin();
         // Update data structures to reflect the commit.
         current.commitNested();
         WORKER_TRANSACTION_LOGGER.log(Level.FINEST, "{0} committed", current);
-
         if (parent != null && parent.tid.equals(current.tid.parent)) {
           // Parent frame represents parent transaction. Pop the stack.
           current = parent;
@@ -422,11 +408,7 @@
     sendPrepareReadMessages(commitTime);
 
     // Send commit messages to our cohorts.
-<<<<<<< HEAD
     sendCommitMessagesAndCleanUp(commitTime);
-=======
-    sendCommitMessagesAndCleanUp(stores, workers);
->>>>>>> 7e467e7e
     HOTOS_LOGGER.log(Level.INFO, "committed {0}", HOTOS_current);
   }
 
