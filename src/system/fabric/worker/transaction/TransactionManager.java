--- conflicted
+++ resolved
@@ -714,32 +714,18 @@
                   + "will expire", current.tid.topTid, s, reads.size());
             }
 
-<<<<<<< HEAD
-            // TODO: This needs to change so that we only send off the
-            // appropriate requests and calls for each individual s.  Right
-            // now, the ss we contact aren't necessarily correct.
-            s.prepareTransactionReads(current.tid.topTid, reads, calls,
-                commitTime);
-=======
             LongKeyMap<VersionWarranty> newWarranties =
-                store.prepareTransactionReads(current.tid.topTid, reads,
+                s.prepareTransactionReads(current.tid.topTid, reads, calls,
                     commitTime);
 
             // Prepare was successful. Update the objects' warranties.
-            current.updateVersionWarranties(store, newWarranties);
->>>>>>> af8ba366
+            current.updateVersionWarranties(s, newWarranties);
           } catch (TransactionPrepareFailedException e) {
             failures.put((RemoteNode) s, e);
           } catch (UnreachableNodeException e) {
             failures.put((RemoteNode) s,
                 new TransactionPrepareFailedException("Unreachable s"));
           }
-<<<<<<< HEAD
-
-          // Prepare was successful. Update the objects' warranties.
-          current.updateVersionWarranties(s, reads.keySet(), commitTime);
-=======
->>>>>>> af8ba366
         }
       };
 
