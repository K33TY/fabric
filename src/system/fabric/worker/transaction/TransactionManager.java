package fabric.worker.transaction;

import static fabric.common.Logging.HOTOS_LOGGER;
import static fabric.common.Logging.WORKER_TRANSACTION_LOGGER;
import static fabric.worker.transaction.Log.CommitState.Values.ABORTED;
import static fabric.worker.transaction.Log.CommitState.Values.ABORTING;
import static fabric.worker.transaction.Log.CommitState.Values.COMMITTED;
import static fabric.worker.transaction.Log.CommitState.Values.COMMITTING;
import static fabric.worker.transaction.Log.CommitState.Values.PREPARED;
import static fabric.worker.transaction.Log.CommitState.Values.PREPARE_FAILED;
import static fabric.worker.transaction.Log.CommitState.Values.PREPARING;

import java.util.ArrayList;
import java.util.Collection;
import java.util.Collections;
import java.util.HashMap;
import java.util.HashSet;
import java.util.Iterator;
import java.util.List;
import java.util.Map;
import java.util.Map.Entry;
import java.util.Set;
import java.util.WeakHashMap;
import java.util.concurrent.ExecutionException;
import java.util.concurrent.Future;
import java.util.concurrent.atomic.AtomicBoolean;
import java.util.logging.Level;

import fabric.common.FabricThread;
import fabric.common.Logging;
import fabric.common.SerializedObject;
import fabric.common.Threading;
import fabric.common.Threading.NamedRunnable;
import fabric.common.Timing;
import fabric.common.TransactionID;
import fabric.common.VersionWarranty;
import fabric.common.exceptions.AccessException;
import fabric.common.exceptions.InternalError;
import fabric.common.util.LongKeyMap;
import fabric.common.util.OidKeyHashMap;
import fabric.common.util.Pair;
import fabric.lang.Object._Impl;
import fabric.lang.Object._Proxy;
import fabric.lang.security.Label;
import fabric.lang.security.SecurityCache;
import fabric.net.RemoteNode;
import fabric.net.UnreachableNodeException;
import fabric.store.InProcessStore;
import fabric.worker.AbortException;
import fabric.worker.FabricSoftRef;
import fabric.worker.RemoteStore;
import fabric.worker.Store;
import fabric.worker.TransactionAbortingException;
import fabric.worker.TransactionAtomicityViolationException;
import fabric.worker.TransactionCommitFailedException;
import fabric.worker.TransactionPrepareFailedException;
import fabric.worker.TransactionRestartingException;
import fabric.worker.Worker;
import fabric.worker.remote.RemoteWorker;
import fabric.worker.remote.WriterMap;

/**
 * Holds transaction management information for a single thread. Each thread has
 * its own TransactionManager.
 * <p>
 * We say that a transaction has acquired a write lock on an object if any entry
 * in the object's <code>$history</code> list has <code>$writeLockHolder</code>
 * set to that transaction. @see fabric.lang.Object._Impl
 * </p>
 * <p>
 * We say that a transaction has acquired a read lock if it is in the
 * "read list" for that object. @see fabric.lang.Object._Impl.$readMapEntry
 * </p>
 * <p>
 * When a transaction acquires a read lock, we ensure that the <i>read
 * condition</i> holds: that the holder of the write lock is an ancestor of that
 * transaction. Before reading an object, we ensure that the transaction holds a
 * read lock and that the read condition still holds.
 * </p>
 * <p>
 * When a transaction acquires a write lock, we ensure that the <i>write
 * condition</i> holds: the holders of the read and write locks are all
 * ancestors of that transaction. Before writing an object, we ensure that the
 * transaction holds a write lock and that the write condition still holds.
 * </p>
 * <p>
 * Assumptions:
 * <ul>
 * <li>Once the top-level transaction within a thread aborts or commits, that
 * thread will terminate without performing further operations on the
 * transaction manager.</li>
 * <li>The fetch operation will not be invoked concurrently on the same object.</li>
 * </ul>
 * </p>
 * <p>
 * The following objects are used as condition variables:
 * <ul>
 * <li>Log.children - for signalling that all sub-transactions of a given
 * transaction have finished.</li>
 * <li>Impl objects - for signalling to readers and writers that a read or write
 * lock on that object has been released.
 * </ul>
 * </p>
 */
public final class TransactionManager {
  /**
   * The deadlock detector.
   */
  private static final DeadlockDetectorThread deadlockDetector =
      new DeadlockDetectorThread();

  /**
   * The innermost running transaction for the thread being managed.
   */
  private Log current;

  /**
   * A debugging switch for storing a stack trace each time a write lock is
   * obtained. Enable this by passing "--trace-locks" as a command-line argument
   * to the node.
   */
  public static boolean TRACE_WRITE_LOCKS = false;

  /**
   * A map from OIDs to <code>ReadMapEntry</code>s. Each ReadMapEntry
   * encapsulates a version number and a list of logs for transactions that have
   * read that version of the object. For each transaction tx, an object o is in
   * tx.reads exactly when tx is in readMap[o].readLocks. A transaction has
   * acquired a read lock if its log is in this list. All entries in this list
   * have non-empty <code>readLocks</code> sets.
   */
  // Proxy objects aren't used here because doing so would result in calls to
  // hashcode() and equals() on such objects, resulting in fetching the
  // corresponding Impls from the store.
  static final OidKeyHashMap<ReadMapEntry> readMap =
      new OidKeyHashMap<ReadMapEntry>();

  public static void abortReaders(Store store, long onum) {
    ReadMapEntry entry = readMap.get(store, onum);
    if (entry != null) entry.abortReaders();
  }

  public static ReadMapEntry getReadMapEntry(_Impl impl,
      VersionWarranty warranty) {
    FabricSoftRef ref = impl.$ref;

    // Optimization: if the impl lives on the local store, it will never be
    // evicted, so no need to store the entry in the read map.
    if (ref.store.isLocalStore()) return new ReadMapEntry(impl, warranty);

    while (true) {
      ReadMapEntry result;
      synchronized (readMap) {
        result = readMap.get(ref.store, ref.onum);
        if (result == null) {
          result = new ReadMapEntry(impl, warranty);
          readMap.put(ref.store, ref.onum, result);
          return result;
        }
      }

      synchronized (result) {
        synchronized (readMap) {
          // Make sure we still have the right entry.
          if (result != readMap.get(ref.store, ref.onum)) continue;

          result.obj = impl.$ref;
          result.pinCount++;
          result.warranty =
              result.warranty.expiresAfter(warranty) ? result.warranty
                  : warranty;
          int ver = impl.$getVersion();
          if (ver == result.versionNumber) return result;

          // Version numbers don't match. Retry all other transactions.
          // XXX What if we just read in an older copy of the object?
          for (Log reader : result.readLocks) {
            reader.flagRetry();
          }

          result.versionNumber = ver;
          return result;
        }
      }
    }
  }

  private static final Map<Thread, TransactionManager> instanceMap =
      new WeakHashMap<Thread, TransactionManager>();

  public static TransactionManager getInstance() {
    Thread thread = Thread.currentThread();

    if (thread instanceof FabricThread) {
      FabricThread ft = (FabricThread) thread;
      TransactionManager result = ft.getTransactionManager();
      if (result == null) {
        result = new TransactionManager();
        ft.setTransactionManager(result);
      }
      return result;
    }

    synchronized (instanceMap) {
      TransactionManager result = instanceMap.get(thread);
      if (result == null) {
        result = new TransactionManager();
        instanceMap.put(thread, result);
      }

      return result;
    }
  }

  private TransactionManager() {
    this.current = null;
  }

  private void checkRetrySignal() {
    if (current.retrySignal != null) {
      synchronized (current) {
        WORKER_TRANSACTION_LOGGER.log(Level.FINEST, "{0} got retry signal",
            current);

        throw new TransactionRestartingException(current.retrySignal);
      }
    }
  }

  /**
   * Aborts the transaction, recursing to any workers that were called, and any
   * stores that were contacted.
   */
  public void abortTransaction() {
    abortTransaction(Collections.<RemoteNode<?>> emptySet());
  }

  /**
   * @param abortedNodes
   *          a set of nodes that don't need to be contacted because they
   *          already know about the abort.
   */
<<<<<<< HEAD
  private void abortTransaction(Set<RemoteNode> abortedNodes) {
=======
  private void abortTransaction(Set<RemoteNode<?>> abortedNodes) {
    Set<Store> storesToContact;
    List<RemoteWorker> workersToContact;
>>>>>>> 341ce267
    if (current.tid.depth == 0) {
      // Aborting a top-level transaction. Make sure no other thread is working
      // on this transaction.
      synchronized (current.commitState) {
        while (current.commitState.value == PREPARING) {
          try {
            current.commitState.wait();
          } catch (InterruptedException e) {
            Logging.logIgnoredInterruptedException(e);
          }
        }

        switch (current.commitState.value) {
        case UNPREPARED:
          current.commitState.value = ABORTING;
          break;

        case PREPARE_FAILED:
        case PREPARED:
          current.commitState.value = ABORTING;
          break;

        case PREPARING:
          // We should've taken care of this case already in the 'while' loop
          // above.
          throw new InternalError();

        case COMMITTING:
        case COMMITTED:
          // Too late to abort! We shouldn't really enter this situation.
          WORKER_TRANSACTION_LOGGER
              .warning("Ignoring attempt to abort a committed transaction.");
          return;

        case ABORTING:
        case ABORTED:
          return;
        }
      }
    }

    WORKER_TRANSACTION_LOGGER.log(Level.INFO, "{0} aborting", current);

    HOTOS_LOGGER.log(Level.INFO, "aborting {0}", current);

    // Assume only one thread will be executing this.

    // Set the retry flag in all our children.
    current.flagRetry();

    // Wait for all other threads to finish.
    current.waitForThreads();

    sendAbortMessages(abortedNodes);
    current.abort();
    WORKER_TRANSACTION_LOGGER.log(Level.INFO, "{0} aborted", current);
    HOTOS_LOGGER.log(Level.INFO, "aborted {0}", current);

    if (current.tid.depth == 0) {
      // Aborted a top-level transaction. Remove from the transaction registry.
      TransactionRegistry.remove(current.tid.topTid);
    }

    synchronized (current.commitState) {
      // The commit state reflects the state of the top-level transaction, so
      // only set the flag if a top-level transaction is being aborted.
      if (current.tid.depth == 0) {
        current.commitState.value = ABORTED;
        current.commitState.notifyAll();
      }

      if (current.tid.parent == null || current.parent != null
          && current.parent.tid.equals(current.tid.parent)) {
        // The parent frame represents the parent transaction. Pop the stack.
        current = current.parent;
      } else {
        // Reuse the current frame for the parent transaction.
        current.tid = current.tid.parent;
      }
    }
  }

  /**
   * Commits the transaction if possible; otherwise, aborts the transaction.
   * 
   * @throws AbortException
   *           if the transaction was aborted.
   * @throws TransactionRestartingException
   *           if the transaction was aborted and needs to be retried.
   */
  public void commitTransaction() throws AbortException,
      TransactionRestartingException, TransactionAtomicityViolationException {
    Timing.COMMIT.begin();
    try {
      commitTransaction(false);
    } finally {
      Timing.COMMIT.end();
    }
  }

  /**
   * @throws TransactionRestartingException
   *           if the prepare fails.
   */
  private void commitTransaction(boolean ignoreRetrySignal) {
    WORKER_TRANSACTION_LOGGER.log(Level.FINEST, "{0} attempting to commit",
        current);
    HOTOS_LOGGER.log(Level.INFO, "preparing {0}", current);

    // Assume only one thread will be executing this.

    // XXX This is a long and ugly method. Re-factor?

    // Wait for all sub-transactions to finish.
    current.waitForThreads();

    TransactionID ignoredRetrySignal = null;
    if (!ignoreRetrySignal) {
      // Make sure we're not supposed to abort or retry.
      try {
        checkRetrySignal();
      } catch (TransactionAbortingException e) {
        abortTransaction();
        throw new AbortException();
      } catch (TransactionRestartingException e) {
        abortTransaction();
        throw e;
      }
    } else {
      synchronized (current) {
        ignoredRetrySignal = current.retrySignal;
      }
    }

    WORKER_TRANSACTION_LOGGER.log(Level.FINEST, "{0} committing", current);

    Log parent = current.parent;
    Log HOTOS_current = current;
    if (current.tid.parent != null) {
      try {
        Timing.SUBTX.begin();
        // Update data structures to reflect the commit.
        current.commitNested();
        WORKER_TRANSACTION_LOGGER.log(Level.FINEST, "{0} committed", current);
        if (parent != null && parent.tid.equals(current.tid.parent)) {
          // Parent frame represents parent transaction. Pop the stack.
          current = parent;
        } else {
          // Reuse the current frame for the parent transaction. Update its TID.
          current.tid = current.tid.parent;
        }

        if (ignoredRetrySignal != null) {
          // Preserve the ignored retry signal.
          synchronized (current) {
            TransactionID signal = ignoredRetrySignal;
            if (current.retrySignal != null) {
              signal = signal.getLowestCommonAncestor(current.retrySignal);

              if (signal == null) {
                throw new InternalError("Something is broken with transaction "
                    + "management. Found retry signals for different "
                    + "transactions in the same log. (In transaction "
                    + current.tid + ".  Retry1=" + current.retrySignal
                    + "; Retry2=" + ignoredRetrySignal);
              }
            }

            current.retrySignal = signal;
          }
        }
        return;
      } finally {
        Timing.SUBTX.end();
      }
    }

    // Commit top-level transaction.

    // Send prepare-write messages to our cohorts. If the prepare fails, this
    // will abort our portion of the transaction and throw a
    // TransactionRestartingException.
    long commitTime = sendPrepareWriteMessages();

    // Send prepare-read messages to our cohorts. If the prepare fails, this
    // will abort our portion of the transaction and throw a
    // TransactionRestartingException.
    sendPrepareReadMessages(commitTime);

    // Send commit messages to our cohorts.
    sendCommitMessagesAndCleanUp(commitTime);

    HOTOS_LOGGER.log(Level.INFO, "committed {0}", HOTOS_current);
  }

  /**
   * Sends prepare-write messages to the cohorts. If any cohort fails to
   * prepare, abort messages will be sent, and the local portion of the
   * transaction is rolled back.
   * 
   * @return a proposed commit time, based on the outstanding warranties for
   *           objects modified by the transaction. The returned commit time is
   *           guaranteed to be no earlier than the time at which this method is
   *           called.
   * @throws TransactionRestartingException
   *           if the prepare fails.
   */
  public long sendPrepareWriteMessages() {
    final AtomicBoolean readOnly = new AtomicBoolean(true);

<<<<<<< HEAD
    final Map<RemoteNode, TransactionPrepareFailedException> failures =
=======
  /**
   * Sends prepare messages to the given set of stores and workers. If the
   * prepare fails, the local portion and given branch of the transaction is
   * rolled back.
   * 
   * @throws TransactionRestartingException
   *           if the prepare fails.
   */
  private void sendPrepareMessages(final long commitTime, Set<Store> stores,
      List<RemoteWorker> workers) {
    final Map<RemoteNode<?>, TransactionPrepareFailedException> failures =
>>>>>>> 341ce267
        Collections
            .synchronizedMap(new HashMap<RemoteNode<?>, TransactionPrepareFailedException>());

    synchronized (current.commitState) {
      switch (current.commitState.value) {
      case UNPREPARED:
        current.commitState.value = PREPARING;
        break;

      case PREPARING:
      case PREPARED:
        return current.commitState.commitTime;

      case COMMITTING:
      case COMMITTED:
      case PREPARE_FAILED:
        throw new InternalError(
            "Got a prepare-write request, but transaction state is "
                + current.commitState.value);

      case ABORTING:
      case ABORTED:
        throw new TransactionRestartingException(current.tid);
      }
    }

    List<Future<?>> futures = new ArrayList<Future<?>>();

    // A ref cell containing the max commit time. Using a ref cell so we can
    // synchronize on it.
    final long[] commitTime = new long[1];
    commitTime[0] = System.currentTimeMillis();

    // Go through each worker and send prepare messages in parallel.
    for (final RemoteWorker worker : current.workersCalled) {
      NamedRunnable runnable =
          new NamedRunnable("worker write-prepare to " + worker.name()) {
            @Override
            public void runImpl() {
              try {
                long response =
                    worker.prepareTransactionWrites(current.tid.topTid);
                synchronized (commitTime) {
                  if (response > commitTime[0]) commitTime[0] = response;
                }
              } catch (UnreachableNodeException e) {
                failures.put(worker, new TransactionPrepareFailedException(
                    "Unreachable worker"));
              } catch (TransactionPrepareFailedException e) {
                failures.put(worker,
                    new TransactionPrepareFailedException(e.getMessage()));
              } catch (TransactionRestartingException e) {
                failures.put(worker, new TransactionPrepareFailedException(
                    "transaction restarting"));
              }
            }
          };

      futures.add(Threading.getPool().submit(runnable));
    }

    // Go through each store and send prepare messages in parallel.
    Set<Store> storesWritten = current.storesWritten();
    current.commitState.storesContacted.addAll(storesWritten);
    for (Iterator<Store> storeIt = storesWritten.iterator(); storeIt.hasNext();) {
      final Store store = storeIt.next();
      NamedRunnable runnable =
          new NamedRunnable("worker write-prepare to " + store.name()) {
            @Override
            public void runImpl() {
              try {
                Collection<_Impl> creates = current.getCreatesForStore(store);
                Collection<_Impl> writes = current.getWritesForStore(store);

                if (WORKER_TRANSACTION_LOGGER.isLoggable(Level.FINE)) {
                  Logging.log(WORKER_TRANSACTION_LOGGER, Level.FINE,
                      "Preparing "
                          + "writes for transaction {0} to {1}: {2} created, "
                          + "{3} modified", current.tid.topTid, store,
                      creates.size(), writes.size());
                }

                if (!store.isLocalStore() && creates.size() + writes.size() > 0)
                  readOnly.set(false);

                long response =
                    store.prepareTransactionWrites(current.tid.topTid, creates,
                        writes);

                synchronized (commitTime) {
                  if (response > commitTime[0]) commitTime[0] = response;
                }
              } catch (TransactionPrepareFailedException e) {
                failures.put((RemoteNode<?>) store, e);
              } catch (UnreachableNodeException e) {
                failures.put((RemoteNode<?>) store,
                    new TransactionPrepareFailedException("Unreachable store"));
              }
            }
          };

      // Optimization: only start in a new thread if there are more stores to
      // contact and if it's a truly remote store (i.e., not in-process).
      if (!(store instanceof InProcessStore || store.isLocalStore())
          && storeIt.hasNext()) {
        futures.add(Threading.getPool().submit(runnable));
      } else {
        runnable.run();
      }
    }

    // Wait for replies.
    for (Future<?> future : futures) {
      while (true) {
        try {
          future.get();
          break;
        } catch (InterruptedException e) {
          Logging.logIgnoredInterruptedException(e);
        } catch (ExecutionException e) {
          e.printStackTrace();
        }
      }
    }

    HOTOS_LOGGER.info("Transaction is "
        + (readOnly.get() ? "read-only" : "read/write"));

    // Check for conflicts and unreachable stores/workers.
    if (!failures.isEmpty()) {
      String logMessage =
          "Transaction tid=" + current.tid.topTid + ":  write-prepare failed.";

      for (Map.Entry<RemoteNode<?>, TransactionPrepareFailedException> entry : failures
          .entrySet()) {
        if (entry.getKey() instanceof RemoteStore) {
          // Remove old objects from our cache.
          RemoteStore store = (RemoteStore) entry.getKey();
          LongKeyMap<Pair<SerializedObject, VersionWarranty>> versionConflicts =
              entry.getValue().versionConflicts;
          if (versionConflicts != null) {
            for (Pair<SerializedObject, VersionWarranty> obj : versionConflicts
                .values())
              store.updateCache(obj);
          }
        }

        if (WORKER_TRANSACTION_LOGGER.isLoggable(Level.FINE)) {
          logMessage +=
              "\n\t" + entry.getKey() + ": " + entry.getValue().getMessage();
        }
      }
      WORKER_TRANSACTION_LOGGER.fine(logMessage);

      synchronized (current.commitState) {
        current.commitState.value = PREPARE_FAILED;
        current.commitState.notifyAll();
      }

      TransactionID tid = current.tid;

      TransactionPrepareFailedException e =
          new TransactionPrepareFailedException(failures);
      Logging.log(WORKER_TRANSACTION_LOGGER, Level.INFO,
          "{0} error committing: prepare failed exception: {1}", current, e);

      abortTransaction(failures.keySet());
      throw new TransactionRestartingException(tid);

    } else {
      synchronized (current.commitState) {
        current.commitState.value = PREPARED;
        current.commitState.notifyAll();
        return commitTime[0];
      }
    }
  }

  /**
   * Sends prepare-read messages to the cohorts. If any cohort fails to
   * prepare, abort messages will be sent, and the local portion of the
   * transaction is rolled back.
   * 
   * @throws TransactionRestartingException
   *           if the prepare fails.
   */
  public void sendPrepareReadMessages(final long commitTime) {
    final Map<RemoteNode, TransactionPrepareFailedException> failures =
        Collections
            .synchronizedMap(new HashMap<RemoteNode, TransactionPrepareFailedException>());

    synchronized (current.commitState) {
      while (current.commitState.value == PREPARING) {
        if (current.commitState.commitTime >= commitTime) return;

        try {
          current.commitState.wait();
        } catch (InterruptedException e) {
        }
      }

      switch (current.commitState.value) {
      case UNPREPARED:
        current.commitState.value = PREPARING;
        break;

      case PREPARING:
        // We should've taken care of this case already in the 'while' loop
        // above.
        throw new InternalError();

      case PREPARED:
        if (current.commitState.commitTime >= commitTime) return;
        current.commitState.value = PREPARING;
        break;

      case COMMITTING:
      case COMMITTED:
      case PREPARE_FAILED:
        throw new InternalError(
            "Got a prepare-read request, but transaction state is "
                + current.commitState.value);

      case ABORTING:
      case ABORTED:
        throw new TransactionRestartingException(current.tid);
      }
    }

    List<Future<?>> futures = new ArrayList<Future<?>>();

    // Go through each worker and send prepare messages in parallel.
    for (final RemoteWorker worker : current.workersCalled) {
      NamedRunnable runnable =
          new NamedRunnable("worker read-prepare to " + worker.name()) {
            @Override
            public void runImpl() {
              try {
                worker.prepareTransactionReads(current.tid.topTid, commitTime);
              } catch (UnreachableNodeException e) {
                failures.put(worker, new TransactionPrepareFailedException(
                    "Unreachable worker"));
              } catch (TransactionPrepareFailedException e) {
                failures.put(worker,
                    new TransactionPrepareFailedException(e.getMessage()));
              } catch (TransactionRestartingException e) {
                failures.put(worker, new TransactionPrepareFailedException(
                    "transaction restarting"));
              }
            }
          };

      futures.add(Threading.getPool().submit(runnable));
    }

    // Go through each store and send prepare messages in parallel.
    Map<Store, LongKeyMap<Integer>> storesRead = current.storesRead(commitTime);
    current.commitState.commitTime = commitTime;
    for (Iterator<Entry<Store, LongKeyMap<Integer>>> entryIt =
        storesRead.entrySet().iterator(); entryIt.hasNext();) {
      Entry<Store, LongKeyMap<Integer>> entry = entryIt.next();
      final Store store = entry.getKey();
      final LongKeyMap<Integer> reads = entry.getValue();
      NamedRunnable runnable =
          new NamedRunnable("worker read-prepare to " + store.name()) {
            @Override
            public void runImpl() {
              try {
                if (WORKER_TRANSACTION_LOGGER.isLoggable(Level.FINE)) {
                  Logging
                      .log(
                          WORKER_TRANSACTION_LOGGER,
                          Level.FINE,
                          "Preparing "
                              + "reads for transaction {0} to {1}: {2} version warranties "
                              + "will expire", current.tid.topTid, store,
                          reads.size());
                }

                LongKeyMap<VersionWarranty> newWarranties =
                    store.prepareTransactionReads(current.tid.topTid, reads,
                        commitTime);

                // Prepare was successful. Update the objects' warranties.
                current.updateVersionWarranties(store, newWarranties);
              } catch (TransactionPrepareFailedException e) {
                failures.put((RemoteNode) store, e);
              } catch (UnreachableNodeException e) {
                failures.put((RemoteNode) store,
                    new TransactionPrepareFailedException("Unreachable store"));
              }
            }
          };

      // Optimization: only start in a new thread if there are more stores to
      // contact and if it's a truly remote store (i.e., not in-process).
      if (!(store instanceof InProcessStore || store.isLocalStore())
          && entryIt.hasNext()) {
        futures.add(Threading.getPool().submit(runnable));
      } else {
        runnable.run();
      }
    }

    // Wait for replies.
    for (Future<?> future : futures) {
      while (true) {
        try {
          future.get();
          break;
        } catch (InterruptedException e) {
          Logging.logIgnoredInterruptedException(e);
        } catch (ExecutionException e) {
          e.printStackTrace();
        }
      }
    }

    // Check for conflicts and unreachable stores/workers.
    if (!failures.isEmpty()) {
      String logMessage =
          "Transaction tid=" + current.tid.topTid + ":  read-prepare failed.";

      for (Map.Entry<RemoteNode, TransactionPrepareFailedException> entry : failures
          .entrySet()) {
        if (entry.getKey() instanceof RemoteStore) {
          // Remove old objects from our cache.
          RemoteStore store = (RemoteStore) entry.getKey();
          LongKeyMap<Pair<SerializedObject, VersionWarranty>> versionConflicts =
              entry.getValue().versionConflicts;
          if (versionConflicts != null) {
            for (Pair<SerializedObject, VersionWarranty> obj : versionConflicts
                .values())
              store.updateCache(obj);
          }
        }

        if (WORKER_TRANSACTION_LOGGER.isLoggable(Level.FINE)) {
          logMessage +=
              "\n\t" + entry.getKey() + ": " + entry.getValue().getMessage();
        }
      }
      WORKER_TRANSACTION_LOGGER.fine(logMessage);

      synchronized (current.commitState) {
        current.commitState.value = PREPARE_FAILED;
        current.commitState.notifyAll();
      }

      TransactionID tid = current.tid;

      TransactionPrepareFailedException e =
          new TransactionPrepareFailedException(failures);
      Logging.log(WORKER_TRANSACTION_LOGGER, Level.INFO,
          "{0} error committing: prepare failed exception: {1}", current, e);

      abortTransaction(failures.keySet());
      throw new TransactionRestartingException(tid);

    } else {
      synchronized (current.commitState) {
        current.commitState.value = PREPARED;
        current.commitState.notifyAll();
      }
    }
  }

  /**
   * Sends commit messages to the cohorts.
   */
  public void sendCommitMessagesAndCleanUp(final long commitTime)
      throws TransactionAtomicityViolationException {
    synchronized (current.commitState) {
      switch (current.commitState.value) {
      case UNPREPARED:
      case PREPARING:
        // This shouldn't happen.
        WORKER_TRANSACTION_LOGGER.log(Level.FINE,
            "Ignoring commit request (transaction state = {0}",
            current.commitState.value);
        return;
      case PREPARED:
        current.commitState.value = COMMITTING;
        break;
      case COMMITTING:
      case COMMITTED:
        return;
      case PREPARE_FAILED:
      case ABORTING:
      case ABORTED:
        throw new TransactionAtomicityViolationException();
      }
    }

    final List<RemoteNode<?>> unreachable =
        Collections.synchronizedList(new ArrayList<RemoteNode<?>>());
    final List<RemoteNode<?>> failed =
        Collections.synchronizedList(new ArrayList<RemoteNode<?>>());
    List<Future<?>> futures =
        new ArrayList<Future<?>>(current.commitState.storesContacted.size()
            + current.workersCalled.size());

    // Send commit messages to the workers in parallel.
    for (final RemoteWorker worker : current.workersCalled) {
      NamedRunnable runnable = new NamedRunnable("worker commit to " + worker) {
        @Override
        public void runImpl() {
          try {
            worker.commitTransaction(current.tid.topTid, commitTime);
          } catch (UnreachableNodeException e) {
            unreachable.add(worker);
          } catch (TransactionCommitFailedException e) {
            failed.add(worker);
          }
        }
      };

      futures.add(Threading.getPool().submit(runnable));
    }

    // Send commit messages to the stores in parallel.
    for (Iterator<Store> storeIt =
        current.commitState.storesContacted.iterator(); storeIt.hasNext();) {
      final Store store = storeIt.next();
      NamedRunnable runnable =
          new NamedRunnable("worker commit to " + store.name()) {
            @Override
            public void runImpl() {
              try {
                store.commitTransaction(current.tid.topTid, commitTime);
              } catch (TransactionCommitFailedException e) {
                failed.add((RemoteStore) store);
              } catch (UnreachableNodeException e) {
                unreachable.add((RemoteStore) store);
              }
            }
          };

      // Optimization: only start in a new thread if there are more stores to
      // contact and if it's a truly remote store (i.e., not in-process).
      if (!(store instanceof InProcessStore || store.isLocalStore())
          && storeIt.hasNext()) {
        futures.add(Threading.getPool().submit(runnable));
      } else {
        runnable.run();
      }
    }

    // Wait for replies.
    for (Future<?> future : futures) {
      while (true) {
        try {
          future.get();
          break;
        } catch (InterruptedException e) {
          Logging.logIgnoredInterruptedException(e);
        } catch (ExecutionException e) {
          e.printStackTrace();
        }
      }
    }

    if (!(unreachable.isEmpty() && failed.isEmpty())) {
      Logging
          .log(WORKER_TRANSACTION_LOGGER, Level.SEVERE,
              "{0} error committing: atomicity violation "
                  + "-- failed: {1} unreachable: {2}", current, failed,
              unreachable);
      throw new TransactionAtomicityViolationException(failed, unreachable);
    }

    // Update data structures to reflect successful commit.
    WORKER_TRANSACTION_LOGGER.log(Level.FINEST,
        "{0} committed at stores...updating data structures", current);
    current.commitTopLevel(commitTime);
    WORKER_TRANSACTION_LOGGER.log(Level.FINEST, "{0} committed", current);

    synchronized (current.commitState) {
      current.commitState.value = COMMITTED;
    }

    TransactionRegistry.remove(current.tid.topTid);

    current = null;
  }

  /**
   * Sends abort messages to those nodes that haven't reported failures.
   * 
   * @param stores
   *          the set of stores involved in the transaction.
   * @param workers
   *          the set of workers involved in the transaction.
   * @param fails
   *          the set of nodes that have reported failure.
   */
<<<<<<< HEAD
  private void sendAbortMessages(Set<RemoteNode> fails) {
    for (Store store : current.commitState.storesContacted)
=======
  private void sendAbortMessages(Set<Store> stores, List<RemoteWorker> workers,
      Set<RemoteNode<?>> fails) {
    for (Store store : stores)
>>>>>>> 341ce267
      if (!fails.contains(store)) {
        try {
          store.abortTransaction(current.tid);
        } catch (AccessException e) {
          Logging.log(WORKER_TRANSACTION_LOGGER, Level.WARNING,
              "Access error while aborting transaction: {0}", e);
        }
      }

    for (RemoteWorker worker : current.workersCalled)
      if (!fails.contains(worker)) {
        try {
          worker.abortTransaction(current.tid);
        } catch (AccessException e) {
          Logging.log(WORKER_TRANSACTION_LOGGER, Level.WARNING,
              "Access error while aborting transaction: {0}", e);
        }
      }
  }

  public void registerCreate(_Impl obj) {
    Timing.TXLOG.begin();
    try {
      if (current == null)
        throw new InternalError("Cannot create objects outside a transaction");

      // Make sure we're not supposed to abort/retry.
      checkRetrySignal();

      // Grab a write lock on the object.
      obj.$writer = current;
      obj.$writeLockHolder = current;
      if (TRACE_WRITE_LOCKS)
        obj.$writeLockStackTrace = Thread.currentThread().getStackTrace();

      // Own the object. The call to ensureOwnership is responsible for adding
      // the object to the set of created objects.
      ensureOwnership(obj);
      current.writerMap.put(obj.$getProxy(), obj.get$$updateLabel());
    } finally {
      Timing.TXLOG.end();
    }
  }

  public void registerRead(_Impl obj) {
    synchronized (obj) {
      if (obj.$reader == current
          && obj.writerMapVersion == current.writerMap.version) return;

      // Nothing to do if we're not in a transaction.
      if (current == null) return;

      Timing.TXLOG.begin();
      try {
        ensureReadLock(obj);
        ensureObjectUpToDate(obj);
      } finally {
        Timing.TXLOG.end();
      }
    }
  }

  /**
   * Ensures the current transaction has a read lock for the given object,
   * blocking if necessary. This method assumes we are synchronized on the
   * object.
   */
  private void ensureReadLock(_Impl obj) {
    if (obj.$reader == current) return;

    // Make sure we're not supposed to abort/retry.
    checkRetrySignal();

    // Check read condition: wait until all writers are in our ancestry.
    boolean hadToWait = false;
    try {
      boolean firstWait = true;
      boolean deadlockDetectRequested = false;
      while (obj.$writeLockHolder != null
          && !current.isDescendantOf(obj.$writeLockHolder)) {
        try {
          Logging.log(WORKER_TRANSACTION_LOGGER, Level.FINEST, current
              + "{0} wants to read {1}/" + obj.$getOnum()
              + " ({2}); waiting on writer {3}", current, obj.$getStore(),
              obj.getClass(), obj.$writeLockHolder);
          hadToWait = true;
          obj.$numWaiting++;
          current.setWaitsFor(obj.$writeLockHolder);

          if (firstWait) {
            // This is the first time we're waiting. Wait with a 10 ms timeout.
            firstWait = false;
            obj.wait(10);
          } else {
            // Not the first time through the loop. Ask for deadlock detection
            // if we haven't already.
            if (!deadlockDetectRequested) {
              deadlockDetector.requestDetect(current);
              deadlockDetectRequested = true;
            }

            // Should be waiting indefinitely, but this requires proper handling
            // of InterruptedExceptions in the entire system. Instead, we spin
            // once a second so that we periodically check the retry signal.
            obj.wait(1000);
          }
        } catch (InterruptedException e) {
          Logging.logIgnoredInterruptedException(e);
        }
        obj.$numWaiting--;

        // Make sure we weren't aborted/retried while we were waiting.
        checkRetrySignal();
      }
    } finally {
      current.clearWaitsFor();
    }

    // Set the object's reader stamp to the current transaction.
    obj.$reader = current;

    // Reset the object's update-map version stamp.
    obj.writerMapVersion = -1;

    current.acquireReadLock(obj);
    if (hadToWait)
      WORKER_TRANSACTION_LOGGER.log(Level.FINEST, "{0} got read lock", current);
  }

  /**
   * This should be called <i>before</i> the object is modified.
   * 
   * @return whether a new (top-level) transaction was created.
   */
  public boolean registerWrite(_Impl obj) {
    boolean needTransaction = (current == null);
    if (needTransaction) startTransaction();

    synchronized (obj) {
      if (obj.$writer == current
          && obj.writerMapVersion == current.writerMap.version && obj.$isOwned)
        return needTransaction;

      try {
        Timing.TXLOG.begin();
        ensureWriteLock(obj);
        ensureObjectUpToDate(obj);
        ensureOwnership(obj);
      } finally {
        Timing.TXLOG.end();
      }
    }

    return needTransaction;

  }

  /**
   * Ensures the current transaction has a write lock for the given object,
   * blocking if necessary. This method assumes we are synchronized on the
   * object.
   */
  private void ensureWriteLock(_Impl obj) {
    // Nothing to do if the write stamp is us.
    if (obj.$writer == current) return;

    // Make sure we're not supposed to abort/retry.
    checkRetrySignal();

    // Check write condition: wait until writer is in our ancestry and all
    // readers are in our ancestry.
    boolean hadToWait = false;
    try {
      // This is the set of logs for those transactions we're waiting for.
      Set<Log> waitsFor = new HashSet<Log>();

      boolean firstWait = true;
      boolean deadlockDetectRequested = false;
      while (true) {
        waitsFor.clear();

        // Make sure writer is in our ancestry.
        if (obj.$writeLockHolder != null
            && !current.isDescendantOf(obj.$writeLockHolder)) {
          Logging.log(WORKER_TRANSACTION_LOGGER, Level.FINEST,
              "{0} wants to write {1}/" + obj.$getOnum()
                  + " ({2}); waiting on writer {3}", current, obj.$getStore(),
              obj.getClass(), obj.$writeLockHolder);
          waitsFor.add(obj.$writeLockHolder);
          hadToWait = true;
        } else {
          // Restart any incompatible readers.
          ReadMapEntry readMapEntry = obj.$readMapEntry;
          if (readMapEntry != null) {
            synchronized (readMapEntry) {
              for (Log lock : readMapEntry.readLocks) {
                if (!current.isDescendantOf(lock)) {
                  Logging.log(WORKER_TRANSACTION_LOGGER, Level.FINEST,
                      "{0} wants to write {1}/" + obj.$getOnum()
                          + " ({2}); aborting reader {3}", current,
                      obj.$getStore(), obj.getClass(), lock);
                  waitsFor.add(lock);
                  lock.flagRetry();
                }
              }

              if (waitsFor.isEmpty()) break;
            }
          }
        }

        try {
          obj.$numWaiting++;
          current.setWaitsFor(waitsFor);

          if (firstWait) {
            // This is the first time we're waiting. Wait with a 10 ms timeout.
            firstWait = false;
            obj.wait(10);
          } else {
            // Not the first time through the loop. Ask for deadlock detection
            // if we haven't already.
            if (!deadlockDetectRequested) {
              deadlockDetector.requestDetect(current);
              deadlockDetectRequested = true;
            }

            // Should be waiting indefinitely, but this requires proper handling
            // of InterruptedExceptions in the entire system. Instead, we spin
            // once a second so that we periodically check the retry signal.
            obj.wait(1000);
          }
        } catch (InterruptedException e) {
          Logging.logIgnoredInterruptedException(e);
        }
        obj.$numWaiting--;

        // Make sure we weren't aborted/retried while we were waiting.
        checkRetrySignal();
      }
    } finally {
      current.clearWaitsFor();
    }

    // Set the write stamp.
    obj.$writer = current;

    if (hadToWait)
      WORKER_TRANSACTION_LOGGER
          .log(Level.FINEST, "{0} got write lock", current);

    if (obj.$writeLockHolder == current) return;

    // Create a backup object, grab the write lock, and add the object to our
    // write set.
    obj.$history = obj.clone();
    obj.$writeLockHolder = current;
    if (TRACE_WRITE_LOCKS)
      obj.$writeLockStackTrace = Thread.currentThread().getStackTrace();

    if (obj.$getStore().isLocalStore()) {
      synchronized (current.localStoreWrites) {
        current.localStoreWrites.add(obj);
      }
    } else {
      synchronized (current.writes) {
        current.writes.add(obj);
      }
    }

    if (obj.$reader != current) {
      // Clear the read stamp -- the reader's read condition no longer holds.
      obj.$reader = Log.NO_READER;
    }
  }

  /**
   * Ensures the worker has ownership of the object. This method assumes we are
   * synchronized on the object.
   */
  private void ensureOwnership(_Impl obj) {
    if (obj.$isOwned) return;

    // Check the writer map to see if another worker currently owns the object.
    RemoteWorker owner = current.writerMap.getWriter(obj.$getProxy());
    if (owner != null)
      owner.takeOwnership(current.tid, obj.$getStore(), obj.$getOnum());

    // We now own the object.
    obj.$isOwned = true;
    current.writerMap.put(obj.$getProxy(), Worker.getWorker().getLocalWorker());

    // If the object is fresh, add it to our set of creates.
    if (obj.$version == 0) {
      if (obj.$getStore().isLocalStore()) {
        synchronized (current.localStoreCreates) {
          current.localStoreCreates.add(obj);
        }
      } else {
        synchronized (current.creates) {
          current.creates.add(obj);
        }
      }
    }
  }

  /**
   * Checks the writer map and fetches from the object's owner as necessary.
   * This method assumes we are synchronized on the object.
   */
  private void ensureObjectUpToDate(_Impl obj) {
    // Check the object's update-map version stamp.
    if (obj.writerMapVersion == current.writerMap.version) return;

    // Set the update-map version stamp on the object.
    obj.writerMapVersion = current.writerMap.version;

    // Check the writer map.
    RemoteWorker owner = current.writerMap.getWriter(obj.$getProxy());
    if (owner == null || owner == Worker.getWorker().getLocalWorker()) return;

    // Need to fetch from the owner.
    ensureWriteLock(obj);
    owner.readObject(current.tid, obj);
  }

  /**
   * Checks whether any of the objects used by a transaction are stale.
   * 
   * @return true iff stale objects were found
   */
  public boolean checkForStaleObjects() {
    Set<Store> stores = current.storesToCheckFreshness();
    int numNodesToContact = stores.size() + current.workersCalled.size();
    final List<RemoteNode<?>> nodesWithStaleObjects =
        Collections.synchronizedList(new ArrayList<RemoteNode<?>>(
            numNodesToContact));
    List<Future<?>> futures = new ArrayList<Future<?>>(numNodesToContact);

    // Go through each worker and send check messages in parallel.
    for (final RemoteWorker worker : current.workersCalled) {
      NamedRunnable runnable =
          new NamedRunnable("worker freshness check to " + worker.name()) {
            @Override
            public void runImpl() {
              try {
                if (worker.checkForStaleObjects(current.tid))
                  nodesWithStaleObjects.add(worker);
              } catch (UnreachableNodeException e) {
                // Conservatively assume it had stale objects.
                nodesWithStaleObjects.add(worker);
              }
            }
          };
      futures.add(Threading.getPool().submit(runnable));
    }

    // Go through each store and send check messages in parallel.
    for (Iterator<Store> storeIt = stores.iterator(); storeIt.hasNext();) {
      final Store store = storeIt.next();
      NamedRunnable runnable =
          new NamedRunnable("worker freshness check to " + store.name()) {
            @Override
            public void runImpl() {
              LongKeyMap<Integer> reads = current.getReadsForStore(store);
              if (store.checkForStaleObjects(reads))
                nodesWithStaleObjects.add((RemoteNode<?>) store);
            }
          };

      // Optimization: only start a new thread if there are more stores to
      // contact and if it's truly a remote store (i.e., not in-process).
      if (!(store instanceof InProcessStore || store.isLocalStore())
          && storeIt.hasNext()) {
        futures.add(Threading.getPool().submit(runnable));
      } else {
        runnable.run();
      }
    }

    // Wait for replies.
    for (Future<?> future : futures) {
      while (true) {
        try {
          future.get();
          break;
        } catch (InterruptedException e) {
          Logging.logIgnoredInterruptedException(e);
        } catch (ExecutionException e) {
          e.printStackTrace();
        }
      }
    }

    return !nodesWithStaleObjects.isEmpty();
  }

  /**
   * Starts a new transaction. The sub-transaction runs in the same thread as
   * the caller.
   */
  public void startTransaction() {
    startTransaction(null);
  }

  /**
   * Starts a new transaction with the given tid. The given tid is assumed to be
   * a valid descendant of the current tid. If the given tid is null, a random
   * tid is generated for the sub-transaction.
   */
  public void startTransaction(TransactionID tid) {
    startTransaction(tid, false);
  }

  private void startTransaction(TransactionID tid, boolean ignoreRetrySignal) {
    if (current != null && !ignoreRetrySignal) checkRetrySignal();

    try {
      Timing.BEGIN.begin();
      current = new Log(current, tid);
      Logging.log(WORKER_TRANSACTION_LOGGER, Level.FINEST,
          "{0} started subtx {1} in thread {2}", current.parent, current,
          Thread.currentThread());
      HOTOS_LOGGER.log(Level.INFO, "started {0}", current);
    } finally {
      Timing.BEGIN.end();
    }
  }

  /**
   * Starts the given thread, registering it as necessary.
   */
  public static void startThread(Thread thread) {
    if (!(thread instanceof FabricThread))
      getInstance().registerThread(thread);

    thread.start();
  }

  /**
   * Registers the given thread with the current transaction. This should be
   * called before the thread is started.
   */
  public void registerThread(Thread thread) {
    Timing.TXLOG.begin();
    try {
      // XXX Eventually, we will want to support threads in transactions.
      if (current != null)
        throw new InternalError("Cannot create threads within transactions");

      TransactionManager tm = new TransactionManager();

      if (thread instanceof FabricThread) {
        ((FabricThread) thread).setTransactionManager(tm);
      } else {
        synchronized (instanceMap) {
          instanceMap.put(thread, tm);
        }
      }
    } finally {
      Timing.TXLOG.end();
    }
  }

  /**
   * Registers that the given thread has finished.
   */
  public void deregisterThread(Thread thread) {
    if (!(thread instanceof FabricThread)) {
      synchronized (instanceMap) {
        instanceMap.remove(thread);
      }
    }
  }

  /**
   * Registers a remote call to the given worker.
   */
  public void registerRemoteCall(RemoteWorker worker) {
    if (current != null) {
      if (!current.workersCalled.contains(worker))
        current.workersCalled.add(worker);
    }
  }

  /**
   * Associates the given transaction log with this transaction manager.
   */
  public void associateLog(Log log) {
    current = log;
  }

  public Log getCurrentLog() {
    return current;
  }

  public TransactionID getCurrentTid() {
    if (current == null) return null;
    return current.tid;
  }

  public WriterMap getWriterMap() {
    if (current == null) return null;
    return current.writerMap;
  }

  /**
   * @return the worker on which the object resides. An object resides on a
   *         worker if it is either on that worker's local store, or if it was
   *         created by the current transaction and is owned by that worker.
   */
  public RemoteWorker getFetchWorker(_Proxy proxy) {
    if (current == null || !current.writerMap.containsCreate(proxy))
      return null;
    Label label = current.writerMap.getCreate(proxy);

    return current.writerMap.getWriter(proxy, label);
  }

  public SecurityCache getSecurityCache() {
    if (current == null)
      throw new InternalError(
          "Application attempting to perform label operations outside of a transaction");
    return (SecurityCache) current.securityCache;
  }

  /**
   * Associates the given log with this worker's transaction manager and
   * synchronizes the log with the given tid.
   */
  public void associateAndSyncLog(Log log, TransactionID tid) {
    associateLog(log);

    if (log == null) {
      if (tid != null) startTransaction(tid);
      return;
    }

    // Do the commits that we've missed. Ignore retry signals for now; they will
    // be handled the next time the application code interacts with the
    // transaction manager.
    TransactionID commonAncestor = log.getTid().getLowestCommonAncestor(tid);
    for (int i = log.getTid().depth; i > commonAncestor.depth; i--)
      commitTransaction();

    // Start new transactions if necessary.
    if (commonAncestor.depth != tid.depth) startTransaction(tid, true);
  }

}<|MERGE_RESOLUTION|>--- conflicted
+++ resolved
@@ -240,13 +240,7 @@
    *          a set of nodes that don't need to be contacted because they
    *          already know about the abort.
    */
-<<<<<<< HEAD
-  private void abortTransaction(Set<RemoteNode> abortedNodes) {
-=======
   private void abortTransaction(Set<RemoteNode<?>> abortedNodes) {
-    Set<Store> storesToContact;
-    List<RemoteWorker> workersToContact;
->>>>>>> 341ce267
     if (current.tid.depth == 0) {
       // Aborting a top-level transaction. Make sure no other thread is working
       // on this transaction.
@@ -457,21 +451,7 @@
   public long sendPrepareWriteMessages() {
     final AtomicBoolean readOnly = new AtomicBoolean(true);
 
-<<<<<<< HEAD
-    final Map<RemoteNode, TransactionPrepareFailedException> failures =
-=======
-  /**
-   * Sends prepare messages to the given set of stores and workers. If the
-   * prepare fails, the local portion and given branch of the transaction is
-   * rolled back.
-   * 
-   * @throws TransactionRestartingException
-   *           if the prepare fails.
-   */
-  private void sendPrepareMessages(final long commitTime, Set<Store> stores,
-      List<RemoteWorker> workers) {
     final Map<RemoteNode<?>, TransactionPrepareFailedException> failures =
->>>>>>> 341ce267
         Collections
             .synchronizedMap(new HashMap<RemoteNode<?>, TransactionPrepareFailedException>());
 
@@ -659,9 +639,9 @@
    *           if the prepare fails.
    */
   public void sendPrepareReadMessages(final long commitTime) {
-    final Map<RemoteNode, TransactionPrepareFailedException> failures =
+    final Map<RemoteNode<?>, TransactionPrepareFailedException> failures =
         Collections
-            .synchronizedMap(new HashMap<RemoteNode, TransactionPrepareFailedException>());
+            .synchronizedMap(new HashMap<RemoteNode<?>, TransactionPrepareFailedException>());
 
     synchronized (current.commitState) {
       while (current.commitState.value == PREPARING) {
@@ -758,9 +738,9 @@
                 // Prepare was successful. Update the objects' warranties.
                 current.updateVersionWarranties(store, newWarranties);
               } catch (TransactionPrepareFailedException e) {
-                failures.put((RemoteNode) store, e);
+                failures.put((RemoteNode<?>) store, e);
               } catch (UnreachableNodeException e) {
-                failures.put((RemoteNode) store,
+                failures.put((RemoteNode<?>) store,
                     new TransactionPrepareFailedException("Unreachable store"));
               }
             }
@@ -795,7 +775,7 @@
       String logMessage =
           "Transaction tid=" + current.tid.topTid + ":  read-prepare failed.";
 
-      for (Map.Entry<RemoteNode, TransactionPrepareFailedException> entry : failures
+      for (Map.Entry<RemoteNode<?>, TransactionPrepareFailedException> entry : failures
           .entrySet()) {
         if (entry.getKey() instanceof RemoteStore) {
           // Remove old objects from our cache.
@@ -968,14 +948,8 @@
    * @param fails
    *          the set of nodes that have reported failure.
    */
-<<<<<<< HEAD
-  private void sendAbortMessages(Set<RemoteNode> fails) {
+  private void sendAbortMessages(Set<RemoteNode<?>> fails) {
     for (Store store : current.commitState.storesContacted)
-=======
-  private void sendAbortMessages(Set<Store> stores, List<RemoteWorker> workers,
-      Set<RemoteNode<?>> fails) {
-    for (Store store : stores)
->>>>>>> 341ce267
       if (!fails.contains(store)) {
         try {
           store.abortTransaction(current.tid);
