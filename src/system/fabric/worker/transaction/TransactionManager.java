--- conflicted
+++ resolved
@@ -37,11 +37,7 @@
 import fabric.common.exceptions.AccessException;
 import fabric.common.exceptions.InternalError;
 import fabric.common.util.LongKeyMap;
-<<<<<<< HEAD
-import fabric.common.util.OidKeyHashMap;
 import fabric.common.util.Pair;
-=======
->>>>>>> 05587f0c
 import fabric.lang.Object._Impl;
 import fabric.lang.Object._Proxy;
 import fabric.lang.security.Label;
@@ -144,54 +140,9 @@
     readMap.abortReaders(store, onum);
   }
 
-<<<<<<< HEAD
-  public static ReadMapEntry getReadMapEntry(_Impl impl,
+  public static ReadMap.Entry getReadMapEntry(_Impl impl,
       VersionWarranty warranty) {
-    FabricSoftRef ref = impl.$ref;
-
-    // Optimization: if the impl lives on the local store, it will never be
-    // evicted, so no need to store the entry in the read map.
-    if (ref.store.isLocalStore()) return new ReadMapEntry(impl, warranty);
-
-    while (true) {
-      ReadMapEntry result;
-      synchronized (readMap) {
-        result = readMap.get(ref.store, ref.onum);
-        if (result == null) {
-          result = new ReadMapEntry(impl, warranty);
-          readMap.put(ref.store, ref.onum, result);
-          return result;
-        }
-      }
-
-      synchronized (result) {
-        synchronized (readMap) {
-          // Make sure we still have the right entry.
-          if (result != readMap.get(ref.store, ref.onum)) continue;
-
-          result.obj = impl.$ref;
-          result.pinCount++;
-          result.warranty =
-              result.warranty.expiresAfter(warranty) ? result.warranty
-                  : warranty;
-          int ver = impl.$getVersion();
-          if (ver == result.versionNumber) return result;
-
-          // Version numbers don't match. Retry all other transactions.
-          // XXX What if we just read in an older copy of the object?
-          for (Log reader : result.readLocks) {
-            reader.flagRetry();
-          }
-
-          result.versionNumber = ver;
-          return result;
-        }
-      }
-    }
-=======
-  public static ReadMap.Entry getReadMapEntry(_Impl impl, long expiry) {
-    return readMap.getEntry(impl);
->>>>>>> 05587f0c
+    return readMap.getEntry(impl, warranty);
   }
 
   private static final Map<Thread, TransactionManager> instanceMap =
@@ -429,17 +380,10 @@
 
     // Commit top-level transaction.
 
-<<<<<<< HEAD
     // Send prepare-write messages to our cohorts. If the prepare fails, this
     // will abort our portion of the transaction and throw a
     // TransactionRestartingException.
     long commitTime = sendPrepareWriteMessages();
-=======
-    // Go through the transaction log and figure out the stores we need to
-    // contact.
-    Set<Store> stores = current.storesToContact();
-    List<RemoteWorker> workers = current.workersCalled;
->>>>>>> 05587f0c
 
     // Send prepare-read messages to our cohorts. If the prepare fails, this
     // will abort our portion of the transaction and throw a
