--- conflicted
+++ resolved
@@ -415,23 +415,14 @@
     sendPrepareReadMessages(commitTime);
 
     // Send commit messages to our cohorts.
-<<<<<<< HEAD
     sendCommitMessagesAndCleanUp(commitTime);
-=======
-    sendCommitMessagesAndCleanUp(stores, workers);
 
     commitTimeStats
         .notifyCommitTime((short) (System.currentTimeMillis() - commitStartTime));
->>>>>>> 71a4996a
     HOTOS_LOGGER.log(Level.INFO, "committed {0}", HOTOS_current);
   }
 
   /**
-<<<<<<< HEAD
-   * Sends prepare-write messages to the cohorts. If any cohort fails to
-   * prepare, abort messages will be sent, and the local portion of the
-   * transaction is rolled back.
-=======
    * For SOSP 2013. Yuck.
    */
   private static final CommitTimeStats commitTimeStats = new CommitTimeStats();
@@ -470,9 +461,9 @@
   }
 
   /**
-   * Sends prepare messages to the cohorts. Also sends abort messages if any
-   * cohort fails to prepare.
->>>>>>> 71a4996a
+   * Sends prepare-write messages to the cohorts. If any cohort fails to
+   * prepare, abort messages will be sent, and the local portion of the
+   * transaction is rolled back.
    * 
    * @return a proposed commit time, based on the outstanding warranties for
    *           objects modified by the transaction. The returned commit time is
