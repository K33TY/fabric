package fabric.worker.transaction;

import static fabric.common.Logging.WORKER_TRANSACTION_LOGGER;
import static fabric.worker.transaction.Log.CommitState.Values.*;

import java.util.*;
import java.util.logging.Level;

import fabric.common.FabricThread;
import fabric.common.Logging;
import fabric.common.SerializedObject;
import fabric.common.Timing;
import fabric.common.TransactionID;
import fabric.common.exceptions.InternalError;
import fabric.common.util.LongKeyMap;
import fabric.common.util.OidKeyHashMap;
import fabric.lang.Object._Impl;
import fabric.lang.Object._Proxy;
import fabric.lang.security.Label;
import fabric.lang.security.SecurityCache;
import fabric.net.RemoteNode;
import fabric.net.UnreachableNodeException;
import fabric.store.InProcessStore;
import fabric.worker.*;
import fabric.worker.remote.RemoteWorker;
import fabric.worker.remote.UpdateMap;

/**
 * Holds transaction management information for a single thread. Each thread has
 * its own TransactionManager.
 * <p>
 * We say that a transaction has acquired a write lock on an object if any entry
 * in the object's <code>$history</code> list has <code>$writeLockHolder</code>
 * set to that transaction. @see fabric.lang.Object._Impl
 * </p>
 * <p>
 * We say that a transaction has acquired a read lock if it is in the
 * "read list" for that object. @see fabric.lang.Object._Impl.$readMapEntry
 * </p>
 * <p>
 * When a transaction acquires a read lock, we ensure that the <i>read
 * condition</i> holds: that the holder of the write lock is an ancestor of that
 * transaction. Before reading an object, we ensure that the transaction holds a
 * read lock and that the read condition still holds.
 * </p>
 * <p>
 * When a transaction acquires a write lock, we ensure that the <i>write
 * condition</i> holds: the holders of the read and write locks are all
 * ancestors of that transaction. Before writing an object, we ensure that the
 * transaction holds a write lock and that the write condition still holds.
 * </p>
 * <p>
 * Assumptions:
 * <ul>
 * <li>Once the top-level transaction within a thread aborts or commits, that
 * thread will terminate without performing further operations on the
 * transaction manager.</li>
 * <li>The fetch operation will not be invoked concurrently on the same object.</li>
 * </ul>
 * </p>
 * <p>
 * The following objects are used as condition variables:
 * <ul>
 * <li>Log.children - for signalling that all sub-transactions of a given
 * transaction have finished.</li>
 * <li>Impl objects - for signalling to readers and writers that a read or write
 * lock on that object has been released.
 * </ul>
 * </p>
 */
public final class TransactionManager {
  /**
   * The innermost running transaction for the thread being managed.
   */
  private Log current;

  /**
   * A map from OIDs to a version number and a list of logs for transactions
   * that have read that version of the object. For each transaction tx, an
   * object o is in tx.reads exactly when tx is in readList[o]. A transaction
   * has acquired a read lock if its log is in this list. All entries in this
   * list have non-empty <code>readLocks</code> sets.
   */
  // Proxy objects aren't used here because doing so would result in calls to
  // hashcode() and equals() on such objects, resulting in fetching the
  // corresponding Impls from the store.
  static final OidKeyHashMap<ReadMapEntry> readMap =
      new OidKeyHashMap<ReadMapEntry>();

  public static ReadMapEntry getReadMapEntry(_Impl impl, long expiry) {
    FabricSoftRef ref = impl.$ref;

    // Optimization: if the impl lives on the local store, it will never be
    // evicted, so no need to store the entry in the read map.
    if (ref.store.isLocalStore()) return new ReadMapEntry(impl, expiry);

    while (true) {
      ReadMapEntry result;
      synchronized (readMap) {
        result = readMap.get(ref.store, ref.onum);
        if (result == null) {
          result = new ReadMapEntry(impl, expiry);
          readMap.put(ref.store, ref.onum, result);
          return result;
        }
      }

      synchronized (result) {
        synchronized (readMap) {
          // Make sure we still have the right entry.
          if (result != readMap.get(ref.store, ref.onum)) continue;

          result.obj = impl.$ref;
          result.pinCount++;
          result.promise = result.promise > expiry ? result.promise : expiry;
          int ver = impl.$getVersion();
          if (ver == result.versionNumber) return result;

          // Version numbers don't match. Retry all other transactions.
          // XXX What if we just read in an older copy of the object?
          for (Log reader : result.readLocks) {
            reader.flagRetry();
          }

          result.versionNumber = ver;
          return result;
        }
      }
    }
  }

  private static final Map<Thread, TransactionManager> instanceMap =
      new WeakHashMap<Thread, TransactionManager>();

  public static TransactionManager getInstance() {
    Thread thread = Thread.currentThread();

    if (thread instanceof FabricThread) {
      FabricThread ft = (FabricThread) thread;
      TransactionManager result = ft.getTransactionManager();
      if (result == null) {
        result = new TransactionManager();
        ft.setTransactionManager(result);
      }
      return result;
    }

    synchronized (instanceMap) {
      TransactionManager result = instanceMap.get(thread);
      if (result == null) {
        result = new TransactionManager();
        instanceMap.put(thread, result);
      }

      return result;
    }
  }

  private TransactionManager() {
    this.current = null;
  }

  private void checkRetrySignal() {
    if (current.retrySignal != null) {
      synchronized (current) {
        WORKER_TRANSACTION_LOGGER.log(Level.FINEST, "{0} got retry signal",
            current);

        throw new TransactionRestartingException(current.retrySignal);
      }
    }
  }

  public void abortTransaction() {
    abortTransaction(true);
  }

  /**
   * @param recurseToCohorts
   *          true iff should send abort messages to stores and workers.
   */
  private void abortTransaction(boolean recurseToCohorts) {
    if (current.tid.depth == 0) {
      // Make sure no other thread is working on this transaction.
      synchronized (current.commitState) {
        while (current.commitState.value == PREPARING) {
          try {
            current.commitState.wait();
          } catch (InterruptedException e) {
          }
        }

        switch (current.commitState.value) {
        case UNPREPARED:
        case PREPARE_FAILED:
        case PREPARED:
          current.commitState.value = ABORTING;
          break;

        case PREPARING:
          // We should've taken care of this case already.
          throw new InternalError();

        case COMMITTING:
        case COMMITTED:
          // Too late to abort! We shouldn't really enter this situation.
          WORKER_TRANSACTION_LOGGER
              .warning("Ignoring attempt to abort a committed transaction.");
          return;

        case ABORTING:
        case ABORTED:
          return;
        }
      }
    }

    WORKER_TRANSACTION_LOGGER.warning(current + " aborting");
    // Assume only one thread will be executing this.

    // Set the retry flag in all our children.
    current.flagRetry();

    // Wait for all other threads to finish.
    current.waitForThreads();

    if (recurseToCohorts) sendAbortMessages();
    current.abort();
    WORKER_TRANSACTION_LOGGER.warning(current + " aborted");

    synchronized (current.commitState) {
      // The commit state reflects the state of the top-level transaction, so
      // only set the flag if a top-level transaction is being aborted.
      if (current.tid.depth == 0) {
        current.commitState.value = ABORTED;
        current.commitState.notifyAll();
      }

      if (current.tid.parent == null || current.parent != null
          && current.parent.tid.equals(current.tid.parent)) {
        // The parent frame represents the parent transaction. Pop the stack.
        current = current.parent;
      } else {
        // Reuse the current frame for the parent transaction.
        current.tid = current.tid.parent;
      }
    }
  }

  /**
   * Commits the transaction if possible; otherwise, aborts the transaction.
   * 
   * @throws AbortException
   *           if the transaction was aborted.
   * @throws TransactionRestartingException
   *           if the transaction was aborted and needs to be retried.
   */
<<<<<<< HEAD
  public void commitTransaction()
      throws AbortException, TransactionAtomicityViolationException {
    Timing.COMMIT.begin();
    try {
      commitTransactionAt(System.currentTimeMillis());
=======
  public void commitTransaction() throws AbortException,
      TransactionRestartingException, TransactionAtomicityViolationException {
    commitTransaction(true);
  }

  /**
   * Commits the transaction if possible; otherwise, aborts the transaction.
   * 
   * @param useAuthentication
   *          whether to use an authenticated channel to talk to the store
   * @throws AbortException
   *           if the transaction was aborted.
   * @throws TransactionRestartingException
   *           if the transaction was aborted and needs to be retried.
   */
  public void commitTransaction(boolean useAuthentication)
      throws AbortException, TransactionRestartingException,
      TransactionAtomicityViolationException {
    Timing.COMMIT.begin();
    try {
      commitTransactionAt(System.currentTimeMillis(), useAuthentication, false);
>>>>>>> 7da15a09
    } finally {
      Timing.COMMIT.end();
    }
  }

<<<<<<< HEAD
  public void commitTransactionAt(long commitTime) {
=======
  public void commitTransactionAt(long commitTime) throws AbortException,
      TransactionRestartingException {
    commitTransactionAt(commitTime, true, false);
  }

  /**
   * Commits the transaction if possible; otherwise, aborts the transaction.
   * 
   * @param useAuthentication
   *          whether to use an authenticated channel to talk to the store
   * @param ignoreRetrySignal
   *          whether to ignore the retry signal
   * @throws AbortException
   *           if the transaction was aborted.
   * @throws TransactionRestartingException
   *           if the transaction was aborted and needs to be retried.
   */
  private void commitTransactionAt(long commitTime, boolean useAuthentication,
      boolean ignoreRetrySignal) throws AbortException,
      TransactionRestartingException {
>>>>>>> 7da15a09
    WORKER_TRANSACTION_LOGGER.log(Level.FINEST, "{0} attempting to commit",
        current);
    // Assume only one thread will be executing this.

    // XXX This is a long and ugly method. Refactor?

    // Wait for all sub-transactions to finish.
    current.waitForThreads();

    TransactionID ignoredRetrySignal = null;
    if (!ignoreRetrySignal) {
      // Make sure we're not supposed to abort or retry.
      try {
        checkRetrySignal();
      } catch (TransactionAbortingException e) {
        abortTransaction();
        throw new AbortException();
      } catch (TransactionRestartingException e) {
        abortTransaction();
        throw e;
      }
    } else {
      synchronized (current) {
        ignoredRetrySignal = current.retrySignal;
      }
    }

    WORKER_TRANSACTION_LOGGER.log(Level.FINEST, "{0} committing", current);

    Log parent = current.parent;
    if (current.tid.parent != null) {
      try {
        Timing.SUBTX.begin();
        // Update data structures to reflect the commit.
        current.commitNested();
        WORKER_TRANSACTION_LOGGER.log(Level.FINEST, "{0} committed", current);
        if (parent != null && parent.tid.equals(current.tid.parent)) {
          // Parent frame represents parent transaction. Pop the stack.
          current = parent;
        } else {
          // Reuse the current frame for the parent transaction. Update its TID.
          current.tid = current.tid.parent;
        }

        if (ignoredRetrySignal != null) {
          // Preserve the ignored retry signal.
          synchronized (current) {
            TransactionID signal = ignoredRetrySignal;
            if (current.retrySignal != null) {
              signal = signal.getLowestCommonAncestor(current.retrySignal);

              if (signal == null) {
                throw new InternalError("Something is broken with transaction "
                    + "management. Found retry signals for different "
                    + "transactions in the same log. (In transaction "
                    + current.tid + ".  Retry1=" + current.retrySignal
                    + "; Retry2=" + ignoredRetrySignal);
              }
            }

            current.retrySignal = signal;
          }
        }
        return;
      } finally {
        Timing.SUBTX.end();
      }
    }

    // Commit top-level transaction.

    // Remove and unlock reads that have valid promises on them
    current.removePromisedReads(commitTime);

    // Go through the transaction log and figure out the stores we need to
    // contact.
    Set<Store> stores = current.storesToContact();
    List<RemoteWorker> workers = current.workersCalled;

<<<<<<< HEAD
    // Send prepare messages to our cohorts.
    Map<RemoteNode, TransactionPrepareFailedException> failures =
        sendPrepareMessages(commitTime, stores, workers);

    if (!failures.isEmpty()) {
      failures.remove(null);
      TransactionPrepareFailedException e =
          new TransactionPrepareFailedException(failures);
      Logging.log(WORKER_TRANSACTION_LOGGER, Level.WARNING,
          "{0} error committing: abort exception: {1}", current, e);
      abortTransaction(false);
      throw new AbortException(e);
    }
=======
    // Send prepare messages to our cohorts. This will also abort our portion of
    // the transaction if the prepare fails.
    sendPrepareMessages(useAuthentication, commitTime, stores, workers);
>>>>>>> 7da15a09

    // Send commit messages to our cohorts.
    sendCommitMessagesAndCleanUp(stores, workers);
  }

  /**
   * Sends prepare messages to the cohorts. Also sends abort messages if any
   * cohort fails to prepare.
   */
<<<<<<< HEAD
  public Map<RemoteNode, TransactionPrepareFailedException> sendPrepareMessages(
      long commitTime) {
    return sendPrepareMessages(commitTime, current.storesToContact(),
=======
  public void sendPrepareMessages(long commitTime) {
    sendPrepareMessages(true, commitTime, current.storesToContact(),
>>>>>>> 7da15a09
        current.workersCalled);
  }

  /**
   * Sends prepare messages to the given set of stores and workers. If the
   * prepare fails, the local portion of the transaction is rolled back.
   * 
   * @throws TransactionRestartingException
   *           if the prepare fails.
   */
<<<<<<< HEAD
  private Map<RemoteNode, TransactionPrepareFailedException> sendPrepareMessages(
      final long commitTime,
      Set<Store> stores, List<RemoteWorker> workers) {
=======
  private void sendPrepareMessages(final boolean useAuthentication,
      final long commitTime, Set<Store> stores, List<RemoteWorker> workers) {
>>>>>>> 7da15a09
    final Map<RemoteNode, TransactionPrepareFailedException> failures =
        Collections
            .synchronizedMap(new HashMap<RemoteNode, TransactionPrepareFailedException>());

    synchronized (current.commitState) {
      switch (current.commitState.value) {
      case UNPREPARED:
        current.commitState.value = PREPARING;
        break;
      case PREPARING:
      case PREPARED:
        return;
      case COMMITTING:
      case COMMITTED:
        WORKER_TRANSACTION_LOGGER.log(Level.FINE,
            "Ignoring prepare request (transaction state = {0})",
            current.commitState.value);
        return;
      case PREPARE_FAILED:
      case ABORTING:
      case ABORTED:
        // XXX HACK UGLY
        failures.put(null, null);
        abortPrepare(failures);
      }
    }

    List<Thread> threads =
        new ArrayList<Thread>(stores.size() + workers.size());

    // Go through each worker and send prepare messages in parallel.
    for (final RemoteWorker worker : workers) {
      Thread thread = new Thread("worker prepare to " + worker.name()) {
        @Override
        public void run() {
          try {
            worker.prepareTransaction(current.tid.topTid, commitTime);
          } catch (UnreachableNodeException e) {
            failures.put(worker, new TransactionPrepareFailedException(
                "Unreachable worker"));
          } catch (TransactionPrepareFailedException e) {
            failures.put(worker,
                new TransactionPrepareFailedException(e.getMessage()));
          } catch (TransactionRestartingException e) {
            failures.put(worker, new TransactionPrepareFailedException(
                "transaction restarting"));
          }
        }
      };
      thread.start();
      threads.add(thread);
    }

    // Go through each store and send prepare messages in parallel.
    final Worker worker = Worker.getWorker();
    for (Iterator<Store> storeIt = stores.iterator(); storeIt.hasNext();) {
      final Store store = storeIt.next();
      Runnable runnable = new Runnable() {
        public void run() {
          try {
            Collection<_Impl> creates = current.getCreatesForStore(store);
            LongKeyMap<Integer> reads = current.getReadsForStore(store, false);
            Collection<_Impl> writes = current.getWritesForStore(store);
            boolean subTransactionCreated =
                store.prepareTransaction(current.tid.topTid,
                    commitTime, creates, reads, writes);

            if (subTransactionCreated) {
              RemoteWorker storeWorker = worker.getWorker(store.name());
              synchronized (current.workersCalled) {
                current.workersCalled.add(storeWorker);
              }
            }
          } catch (TransactionPrepareFailedException e) {
            failures.put((RemoteNode) store, e);
          } catch (UnreachableNodeException e) {
            failures.put((RemoteNode) store,
                new TransactionPrepareFailedException("Unreachable store"));
          }
        }
      };

      // Optimization: only start in a new thread if there are more stores to
      // contact and if it's a truly remote store (i.e., not in-process).
      if (!(store instanceof InProcessStore || store.isLocalStore())
          && storeIt.hasNext()) {
        Thread thread =
            new Thread(runnable, "worker prepare to " + store.name());
        threads.add(thread);
        thread.start();
      } else {
        runnable.run();
      }
    }

    // Wait for replies.
    for (Thread thread : threads) {
      while (true) {
        try {
          thread.join();
          break;
        } catch (InterruptedException e) {
        }
      }
    }

    // Check for conflicts and unreachable stores/workers.
    if (!failures.isEmpty()) {
      String logMessage =
          "Transaction tid=" + current.tid.topTid + ":  prepare failed.";

      for (Map.Entry<RemoteNode, TransactionPrepareFailedException> entry : failures
          .entrySet()) {
        if (entry.getKey() instanceof RemoteStore) {
          // Remove old objects from our cache.
          RemoteStore store = (RemoteStore) entry.getKey();
          LongKeyMap<SerializedObject> versionConflicts =
              entry.getValue().versionConflicts;
          if (versionConflicts != null) {
            for (SerializedObject obj : versionConflicts.values())
              store.updateCache(obj);
          }
        }

        if (WORKER_TRANSACTION_LOGGER.isLoggable(Level.FINE)) {
          logMessage +=
              "\n\t" + entry.getKey() + ": " + entry.getValue().getMessage();
        }
      }
      WORKER_TRANSACTION_LOGGER.fine(logMessage);

<<<<<<< HEAD
      sendAbortMessages(stores, workers, failures.keySet());
=======
      sendAbortMessages(useAuthentication, stores, workers, failures.keySet());
      
      synchronized (current.commitState) {
        current.commitState.value = PREPARE_FAILED;
        current.commitState.notifyAll();
      }
      
      abortPrepare(failures);
    } else {
      synchronized (current.commitState) {
        current.commitState.value = PREPARED;
        current.commitState.notifyAll();
      }
>>>>>>> 7da15a09
    }
  }

  /**
   * Aborts a failed prepare. Throws a TransactionRestartingException to
   * indicate that the transaction should be restarted.
   */
  private void abortPrepare(Map<RemoteNode, TransactionPrepareFailedException> failures) {
    failures.remove(null);
    TransactionPrepareFailedException e =
      new TransactionPrepareFailedException(failures);
    Logging.log(WORKER_TRANSACTION_LOGGER, Level.WARNING,
        "{0} error committing: prepare failed exception: {1}", current, e);
    TransactionID tid = current.tid;
    abortTransaction(false);
    throw new TransactionRestartingException(tid);
  }

  /**
   * Sends commit messages to the cohorts.
   */
  public void sendCommitMessagesAndCleanUp()
      throws TransactionAtomicityViolationException {
    sendCommitMessagesAndCleanUp(current.storesToContact(), current.workersCalled);
  }

  /**
   * Sends commit messages to the given set of stores and workers.
   */
  private void sendCommitMessagesAndCleanUp(
      Set<Store> stores, List<RemoteWorker> workers)
      throws TransactionAtomicityViolationException {
    synchronized (current.commitState) {
      switch (current.commitState.value) {
      case UNPREPARED:
      case PREPARING:
        // This shouldn't happen.
        WORKER_TRANSACTION_LOGGER.log(Level.FINE,
            "Ignoring commit request (transaction state = {0}",
            current.commitState.value);
        return;
      case PREPARED:
        current.commitState.value = COMMITTING;
        break;
      case COMMITTING:
      case COMMITTED:
        return;
      case PREPARE_FAILED:
      case ABORTING:
      case ABORTED:
        throw new TransactionAtomicityViolationException();
      }
    }

    final List<RemoteNode> unreachable =
        Collections.synchronizedList(new ArrayList<RemoteNode>());
    final List<RemoteNode> failed =
        Collections.synchronizedList(new ArrayList<RemoteNode>());
    List<Thread> threads =
        new ArrayList<Thread>(stores.size() + workers.size());

    // Send commit messages to the workers in parallel.
    for (final RemoteWorker worker : workers) {
      Thread thread = new Thread("worker commit to " + worker) {
        @Override
        public void run() {
          try {
            worker.commitTransaction(current.tid.topTid);
          } catch (UnreachableNodeException e) {
            unreachable.add(worker);
          } catch (TransactionCommitFailedException e) {
            failed.add(worker);
          }
        }
      };
      thread.start();
      threads.add(thread);
    }

    // Send commit messages to the stores in parallel.
    for (Iterator<Store> storeIt = stores.iterator(); storeIt.hasNext();) {
      final Store store = storeIt.next();
      Runnable runnable = new Runnable() {
        public void run() {
          try {
            store.commitTransaction(current.tid.topTid);
          } catch (TransactionCommitFailedException e) {
            failed.add((RemoteStore) store);
          } catch (UnreachableNodeException e) {
            unreachable.add((RemoteStore) store);
          }
        }
      };

      // Optimization: only start in a new thread if there are more stores to
      // contact and if it's a truly remote store (i.e., not in-process).
      if (!(store instanceof InProcessStore || store.isLocalStore())
          && storeIt.hasNext()) {
        Thread thread =
            new Thread(runnable, "worker commit to " + store.name());
        threads.add(thread);
        thread.start();
      } else {
        runnable.run();
      }
    }

    // Wait for replies.
    for (Thread thread : threads) {
      while (true) {
        try {
          thread.join();
          break;
        } catch (InterruptedException e) {
          e.printStackTrace();
        }
      }
    }

    if (!(unreachable.isEmpty() && failed.isEmpty())) {
      Logging
          .log(WORKER_TRANSACTION_LOGGER, Level.SEVERE,
              "{0} error committing: atomicity violation "
                  + "-- failed: {1} unreachable: {2}", current, failed,
              unreachable);
      throw new TransactionAtomicityViolationException(failed, unreachable);
    }

    // Update data structures to reflect successful commit.
    WORKER_TRANSACTION_LOGGER.log(Level.FINEST,
        "{0} committed at stores...updating data structures", current);
    current.commitTopLevel();
    WORKER_TRANSACTION_LOGGER.log(Level.FINEST, "{0} committed", current);

    synchronized (current.commitState) {
      current.commitState.value = COMMITTED;
    }

    TransactionRegistry.remove(current.tid.topTid);

    current = null;
  }

  /**
   * Sends abort messages to all other nodes that were contacted during the
   * transaction.
   */
  @SuppressWarnings("unchecked")
  private void sendAbortMessages() {
    sendAbortMessages(current.storesToContact(), current.workersCalled,
        Collections.EMPTY_SET);
  }

  /**
   * Sends abort messages to those nodes that haven't reported failures.
   * 
   * @param stores
   *          the set of stores involved in the transaction.
   * @param workers
   *          the set of workers involved in the transaction.
   * @param fails
   *          the set of nodes that have reported failure.
   */
  private void sendAbortMessages(Set<Store> stores,
      List<RemoteWorker> workers, Set<RemoteNode> fails) {
    for (Store store : stores)
      if (!fails.contains(store))
        store.abortTransaction(current.tid);

    for (RemoteWorker worker : workers)
      if (!fails.contains(worker)) worker.abortTransaction(current.tid);
  }

  public void registerCreate(_Impl obj) {
    Timing.TXLOG.begin();
    try {
      if (current == null)
        throw new InternalError("Cannot create objects outside a transaction");

      // Make sure we're not supposed to abort/retry.
      checkRetrySignal();

      // Grab a write lock on the object.
      obj.$writer = current;
      obj.$writeLockHolder = current;

      // Own the object. The call to ensureOwnership is responsible for adding
      // the object to the set of created objects.
      ensureOwnership(obj);
      current.updateMap.put(obj.$getProxy(), obj.get$label());
    } finally {
      Timing.TXLOG.end();
    }
  }

  public void registerRead(_Impl obj) {
    synchronized (obj) {
      if (obj.$reader == current
          && obj.$updateMapVersion == current.updateMap.version) return;

      // Nothing to do if we're not in a transaction.
      if (current == null) return;

      Timing.TXLOG.begin();
      try {
        ensureReadLock(obj);
        ensureObjectUpToDate(obj);
      } finally {
        Timing.TXLOG.end();
      }
    }
  }

  /**
   * Ensures the current transaction has a read lock for the given object,
   * blocking if necessary. This method assumes we are synchronized on the
   * object.
   */
  private void ensureReadLock(_Impl obj) {
    if (obj.$reader == current) return;

    // Make sure we're not supposed to abort/retry.
    checkRetrySignal();

    // Check read condition: wait until all writers are in our ancestry.
    boolean hadToWait = false;
    while (obj.$writeLockHolder != null
        && !current.isDescendantOf(obj.$writeLockHolder)) {
      try {
        Logging.log(WORKER_TRANSACTION_LOGGER, Level.FINEST, current
            + "{0} wants to read {1}/" + obj.$getOnum()
            + " ({2}); waiting on writer {3}", current, obj.$getStore(),
            obj.getClass(), obj.$writeLockHolder);
        hadToWait = true;
        obj.$numWaiting++;
        obj.wait();
      } catch (InterruptedException e) {
      }
      obj.$numWaiting--;

      // Make sure we weren't aborted/retried while we were waiting.
      checkRetrySignal();
    }

    // Set the object's reader stamp to the current transaction.
    obj.$reader = current;

    // Reset the object's update-map version stamp.
    obj.$updateMapVersion = -1;

    current.acquireReadLock(obj);
    if (hadToWait)
      WORKER_TRANSACTION_LOGGER.log(Level.FINEST, "{0} got read lock", current);
  }

  /**
   * This should be called <i>before</i> the object is modified.
   * 
   * @return whether a new (top-level) transaction was created.
   */
  public boolean registerWrite(_Impl obj) {
    boolean needTransaction = (current == null);
    if (needTransaction) startTransaction();

    synchronized (obj) {
      if (obj.$writer == current
          && obj.$updateMapVersion == current.updateMap.version && obj.$isOwned)
        return needTransaction;

      try {
        Timing.TXLOG.begin();
        ensureWriteLock(obj);
        ensureObjectUpToDate(obj);
        ensureOwnership(obj);
      } finally {
        Timing.TXLOG.end();
      }
    }

    return needTransaction;

  }

  /**
   * Ensures the current transaction has a write lock for the given object,
   * blocking if necessary. This method assumes we are synchronized on the
   * object.
   */
  private void ensureWriteLock(_Impl obj) {
    // Nothing to do if the write stamp is us.
    if (obj.$writer == current) return;

    // Make sure we're not supposed to abort/retry.
    checkRetrySignal();

    // Check write condition: wait until writer is in our ancestry and all
    // readers are in our ancestry.
    boolean hadToWait = false;
    while (true) {
      // Make sure writer is in our ancestry.
      if (obj.$writeLockHolder != null
          && !current.isDescendantOf(obj.$writeLockHolder)) {
        Logging.log(WORKER_TRANSACTION_LOGGER, Level.FINEST,
            "{0} wants to write {1}/" + obj.$getOnum()
                + " ({2}); waiting on writer {3}", current, obj.$getStore(),
            obj.getClass(), obj.$writeLockHolder);
        hadToWait = true;
      } else {
        // Restart any incompatible readers.
        ReadMapEntry readMapEntry = obj.$readMapEntry;
        if (readMapEntry != null) {
          synchronized (readMapEntry) {
            boolean allReadersInAncestry = true;
            for (Log lock : readMapEntry.readLocks) {
              if (!current.isDescendantOf(lock)) {
                Logging.log(WORKER_TRANSACTION_LOGGER, Level.FINEST,
                    "{0} wants to write {1}/" + obj.$getOnum()
                        + " ({2}); aborting reader {3}", current,
                    obj.$getStore(), obj.getClass(), lock);
                lock.flagRetry();
                allReadersInAncestry = false;
              }
            }

            if (allReadersInAncestry) break;
          }
        }
      }

      try {
        obj.$numWaiting++;
        obj.wait();
      } catch (InterruptedException e) {
      }
      obj.$numWaiting--;

      // Make sure we weren't aborted/retried while we were waiting.
      checkRetrySignal();
    }

    // Set the write stamp.
    obj.$writer = current;

    if (hadToWait)
      WORKER_TRANSACTION_LOGGER
          .log(Level.FINEST, "{0} got write lock", current);

    if (obj.$writeLockHolder == current) return;

    // Create a backup object, grab the write lock, and add the object to our
    // write set.
    obj.$history = obj.clone();
    obj.$writeLockHolder = current;

    if (obj.$getStore().isLocalStore()) {
      synchronized (current.localStoreWrites) {
        current.localStoreWrites.add(obj);
      }
    } else {
      synchronized (current.writes) {
        current.writes.add(obj);
      }
    }

    if (obj.$reader != current) {
      // Clear the read stamp -- the reader's read condition no longer holds.
      obj.$reader = Log.NO_READER;
    }
  }

  /**
   * Ensures the worker has ownership of the object. This method assumes we are
   * synchronized on the object.
   */
  private void ensureOwnership(_Impl obj) {
    if (obj.$isOwned) return;

    // Check the update map to see if another worker currently owns the object.
    RemoteWorker owner = current.updateMap.getUpdate(obj.$getProxy());
    if (owner != null)
      owner.takeOwnership(current.tid, obj.$getStore(), obj.$getOnum());

    // We now own the object.
    obj.$isOwned = true;
    current.updateMap.put(obj.$getProxy(), Worker.getWorker().getLocalWorker());

    // If the object is fresh, add it to our set of creates.
    if (obj.$version == 0) {
      if (obj.$getStore().isLocalStore()) {
        synchronized (current.localStoreCreates) {
          current.localStoreCreates.add(obj);
        }
      } else {
        synchronized (current.creates) {
          current.creates.add(obj);
        }
      }
    }
  }

  /**
   * Checks the update map and fetches from the object's owner as necessary.
   * This method assumes we are synchronized on the object.
   */
  private void ensureObjectUpToDate(_Impl obj) {
    // Check the object's update-map version stamp.
    if (obj.$updateMapVersion == current.updateMap.version) return;

    // Set the update-map version stamp on the object.
    obj.$updateMapVersion = current.updateMap.version;

    // Check the update map.
    RemoteWorker owner = current.updateMap.getUpdate(obj.$getProxy());
    if (owner == null || owner == Worker.getWorker().getLocalWorker()) return;

    // Need to fetch from the owner.
    ensureWriteLock(obj);
    owner.readObject(current.tid, obj);
  }

  /**
   * Checks whether any of the objects used by a transaction are stale.
   * 
   * @return true iff stale objects were found
   */
  public boolean checkForStaleObjects() {
    Set<Store> stores = current.storesToCheckFreshness();
    int numNodesToContact = stores.size() + current.workersCalled.size();
    final List<RemoteNode> nodesWithStaleObjects =
        Collections.synchronizedList(new ArrayList<RemoteNode>(
            numNodesToContact));
    List<Thread> threads = new ArrayList<Thread>(numNodesToContact);

    // Go through each worker and send check messages in parallel.
    for (final RemoteWorker worker : current.workersCalled) {
      Thread thread = new Thread("worker freshness check to " + worker.name()) {
        @Override
        public void run() {
          try {
            if (worker.checkForStaleObjects(current.tid))
              nodesWithStaleObjects.add(worker);
          } catch (UnreachableNodeException e) {
            // Conservatively assume it had stale objects.
            nodesWithStaleObjects.add(worker);
          }
        }
      };
      thread.start();
      threads.add(thread);
    }

    // Go through each store and send check messages in parallel.
    for (Iterator<Store> storeIt = stores.iterator(); storeIt.hasNext();) {
      final Store store = storeIt.next();
      Runnable runnable = new Runnable() {
        public void run() {
          LongKeyMap<Integer> reads = current.getReadsForStore(store, true);
          if (store.checkForStaleObjects(reads))
            nodesWithStaleObjects.add((RemoteNode) store);
        }
      };

      // Optimization: only start a new thread if there are more stores to
      // contact and if it's truly a remote store (i.e., not in-process).
      if (!(store instanceof InProcessStore || store.isLocalStore())
          && storeIt.hasNext()) {
        Thread thread =
            new Thread(runnable, "worker freshness check to " + store.name());
        threads.add(thread);
        thread.start();
      } else {
        runnable.run();
      }
    }

    // Wait for replies.
    for (Thread thread : threads) {
      while (true) {
        try {
          thread.join();
          break;
        } catch (InterruptedException e) {
        }
      }
    }

    return !nodesWithStaleObjects.isEmpty();
  }

  /**
   * Starts a new transaction. The sub-transaction runs in the same thread as
   * the caller.
   */
  public void startTransaction() {
    startTransaction(null);
  }

  /**
   * Starts a new transaction with the given tid. The given tid is assumed to be
   * a valid descendant of the current tid. If the given tid is null, a random
   * tid is generated for the sub-transaction.
   */
  public void startTransaction(TransactionID tid) {
    startTransaction(tid, false);
  }

  private void startTransaction(TransactionID tid, boolean ignoreRetrySignal) {
    if (current != null && !ignoreRetrySignal) checkRetrySignal();

    try {
      Timing.BEGIN.begin();
      current = new Log(current, tid);
      Logging.log(WORKER_TRANSACTION_LOGGER, Level.FINEST,
          "{0} started subtx {1} in thread {2}", current.parent, current,
          Thread.currentThread());
    } finally {
      Timing.BEGIN.end();
    }
  }

  /**
   * Starts the given thread, registering it as necessary.
   */
  public static void startThread(Thread thread) {
    if (!(thread instanceof FabricThread))
      getInstance().registerThread(thread);

    thread.start();
  }

  /**
   * Registers the given thread with the current transaction. This should be
   * called before the thread is started.
   */
  public void registerThread(Thread thread) {
    Timing.TXLOG.begin();
    try {
      // XXX Eventually, we will want to support threads in transactions.
      if (current != null)
        throw new InternalError("Cannot create threads within transactions");

      TransactionManager tm = new TransactionManager();

      if (thread instanceof FabricThread) {
        ((FabricThread) thread).setTransactionManager(tm);
      } else {
        synchronized (instanceMap) {
          instanceMap.put(thread, tm);
        }
      }
    } finally {
      Timing.TXLOG.end();
    }
  }

  /**
   * Registers that the given thread has finished.
   */
  public void deregisterThread(Thread thread) {
    if (!(thread instanceof FabricThread)) {
      synchronized (instanceMap) {
        instanceMap.remove(thread);
      }
    }
  }

  /**
   * Registers a remote call to the given worker.
   */
  public void registerRemoteCall(RemoteWorker worker) {
    if (current != null) {
      if (!current.workersCalled.contains(worker))
        current.workersCalled.add(worker);
    }
  }

  /**
   * Associates the given transaction log with this transaction manager.
   */
  public void associateLog(Log log) {
    current = log;
  }

  public Log getCurrentLog() {
    return current;
  }

  public TransactionID getCurrentTid() {
    if (current == null) return null;
    return current.tid;
  }

  public UpdateMap getUpdateMap() {
    if (current == null) return null;
    return current.updateMap;
  }

  /**
   * @return the worker on which the object resides. An object resides on a
   *         worker if it is either on that worker's local store, or if it was
   *         created by the current transaction and is owned by that worker.
   */
  public RemoteWorker getFetchWorker(_Proxy proxy) {
    if (current == null || !current.updateMap.containsCreate(proxy))
      return null;
    Label label = current.updateMap.getCreate(proxy);

    return current.updateMap.getUpdate(proxy, label);
  }

  public SecurityCache getSecurityCache() {
    return (SecurityCache) current.securityCache;
  }

  /**
   * Associates the given log with this worker's transaction manager and
   * synchronizes the log with the given tid.
   */
  public void associateAndSyncLog(Log log, TransactionID tid) {
    associateLog(log);

    if (log == null) {
      if (tid != null) startTransaction(tid);
      return;
    }

    // Do the commits that we've missed. Ignore retry signals for now; they will
    // be handled the next time the application code interacts with the
    // transaction manager.
    TransactionID commonAncestor = log.getTid().getLowestCommonAncestor(tid);
    for (int i = log.getTid().depth; i > commonAncestor.depth; i--)
      commitTransactionAt(System.currentTimeMillis(), true, true);

    // Start new transactions if necessary.
    if (commonAncestor.depth != tid.depth) startTransaction(tid, true);
  }

}<|MERGE_RESOLUTION|>--- conflicted
+++ resolved
@@ -255,64 +255,22 @@
    * @throws TransactionRestartingException
    *           if the transaction was aborted and needs to be retried.
    */
-<<<<<<< HEAD
   public void commitTransaction()
-      throws AbortException, TransactionAtomicityViolationException {
-    Timing.COMMIT.begin();
-    try {
-      commitTransactionAt(System.currentTimeMillis());
-=======
-  public void commitTransaction() throws AbortException,
-      TransactionRestartingException, TransactionAtomicityViolationException {
-    commitTransaction(true);
-  }
-
-  /**
-   * Commits the transaction if possible; otherwise, aborts the transaction.
-   * 
-   * @param useAuthentication
-   *          whether to use an authenticated channel to talk to the store
-   * @throws AbortException
-   *           if the transaction was aborted.
-   * @throws TransactionRestartingException
-   *           if the transaction was aborted and needs to be retried.
-   */
-  public void commitTransaction(boolean useAuthentication)
       throws AbortException, TransactionRestartingException,
       TransactionAtomicityViolationException {
     Timing.COMMIT.begin();
     try {
-      commitTransactionAt(System.currentTimeMillis(), useAuthentication, false);
->>>>>>> 7da15a09
+      commitTransactionAt(System.currentTimeMillis());
     } finally {
       Timing.COMMIT.end();
     }
   }
 
-<<<<<<< HEAD
   public void commitTransactionAt(long commitTime) {
-=======
-  public void commitTransactionAt(long commitTime) throws AbortException,
-      TransactionRestartingException {
-    commitTransactionAt(commitTime, true, false);
-  }
-
-  /**
-   * Commits the transaction if possible; otherwise, aborts the transaction.
-   * 
-   * @param useAuthentication
-   *          whether to use an authenticated channel to talk to the store
-   * @param ignoreRetrySignal
-   *          whether to ignore the retry signal
-   * @throws AbortException
-   *           if the transaction was aborted.
-   * @throws TransactionRestartingException
-   *           if the transaction was aborted and needs to be retried.
-   */
-  private void commitTransactionAt(long commitTime, boolean useAuthentication,
-      boolean ignoreRetrySignal) throws AbortException,
-      TransactionRestartingException {
->>>>>>> 7da15a09
+    commitTransactionAt(commitTime, false);
+  }
+
+  public void commitTransactionAt(long commitTime, boolean ignoreRetrySignal) {
     WORKER_TRANSACTION_LOGGER.log(Level.FINEST, "{0} attempting to commit",
         current);
     // Assume only one thread will be executing this.
@@ -392,26 +350,10 @@
     Set<Store> stores = current.storesToContact();
     List<RemoteWorker> workers = current.workersCalled;
 
-<<<<<<< HEAD
     // Send prepare messages to our cohorts.
     Map<RemoteNode, TransactionPrepareFailedException> failures =
         sendPrepareMessages(commitTime, stores, workers);
 
-    if (!failures.isEmpty()) {
-      failures.remove(null);
-      TransactionPrepareFailedException e =
-          new TransactionPrepareFailedException(failures);
-      Logging.log(WORKER_TRANSACTION_LOGGER, Level.WARNING,
-          "{0} error committing: abort exception: {1}", current, e);
-      abortTransaction(false);
-      throw new AbortException(e);
-    }
-=======
-    // Send prepare messages to our cohorts. This will also abort our portion of
-    // the transaction if the prepare fails.
-    sendPrepareMessages(useAuthentication, commitTime, stores, workers);
->>>>>>> 7da15a09
-
     // Send commit messages to our cohorts.
     sendCommitMessagesAndCleanUp(stores, workers);
   }
@@ -420,14 +362,9 @@
    * Sends prepare messages to the cohorts. Also sends abort messages if any
    * cohort fails to prepare.
    */
-<<<<<<< HEAD
   public Map<RemoteNode, TransactionPrepareFailedException> sendPrepareMessages(
       long commitTime) {
     return sendPrepareMessages(commitTime, current.storesToContact(),
-=======
-  public void sendPrepareMessages(long commitTime) {
-    sendPrepareMessages(true, commitTime, current.storesToContact(),
->>>>>>> 7da15a09
         current.workersCalled);
   }
 
@@ -438,14 +375,9 @@
    * @throws TransactionRestartingException
    *           if the prepare fails.
    */
-<<<<<<< HEAD
   private Map<RemoteNode, TransactionPrepareFailedException> sendPrepareMessages(
       final long commitTime,
       Set<Store> stores, List<RemoteWorker> workers) {
-=======
-  private void sendPrepareMessages(final boolean useAuthentication,
-      final long commitTime, Set<Store> stores, List<RemoteWorker> workers) {
->>>>>>> 7da15a09
     final Map<RemoteNode, TransactionPrepareFailedException> failures =
         Collections
             .synchronizedMap(new HashMap<RemoteNode, TransactionPrepareFailedException>());
@@ -457,13 +389,13 @@
         break;
       case PREPARING:
       case PREPARED:
-        return;
+        return failures;
       case COMMITTING:
       case COMMITTED:
         WORKER_TRANSACTION_LOGGER.log(Level.FINE,
             "Ignoring prepare request (transaction state = {0})",
             current.commitState.value);
-        return;
+        return failures;
       case PREPARE_FAILED:
       case ABORTING:
       case ABORTED:
@@ -577,10 +509,7 @@
       }
       WORKER_TRANSACTION_LOGGER.fine(logMessage);
 
-<<<<<<< HEAD
       sendAbortMessages(stores, workers, failures.keySet());
-=======
-      sendAbortMessages(useAuthentication, stores, workers, failures.keySet());
       
       synchronized (current.commitState) {
         current.commitState.value = PREPARE_FAILED;
@@ -593,8 +522,9 @@
         current.commitState.value = PREPARED;
         current.commitState.notifyAll();
       }
->>>>>>> 7da15a09
-    }
+    }
+
+    return failures;
   }
 
   /**
@@ -1225,7 +1155,7 @@
     // transaction manager.
     TransactionID commonAncestor = log.getTid().getLowestCommonAncestor(tid);
     for (int i = log.getTid().depth; i > commonAncestor.depth; i--)
-      commitTransactionAt(System.currentTimeMillis(), true, true);
+      commitTransactionAt(System.currentTimeMillis());
 
     // Start new transactions if necessary.
     if (commonAncestor.depth != tid.depth) startTransaction(tid, true);
