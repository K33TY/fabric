package fabric.worker.transaction;

import static fabric.common.Logging.HOTOS_LOGGER;
import static fabric.common.Logging.WORKER_TRANSACTION_LOGGER;
import static fabric.worker.transaction.Log.CommitState.Values.ABORTED;
import static fabric.worker.transaction.Log.CommitState.Values.ABORTING;
import static fabric.worker.transaction.Log.CommitState.Values.COMMITTED;
import static fabric.worker.transaction.Log.CommitState.Values.COMMITTING;
import static fabric.worker.transaction.Log.CommitState.Values.PREPARED;
import static fabric.worker.transaction.Log.CommitState.Values.PREPARE_FAILED;
import static fabric.worker.transaction.Log.CommitState.Values.PREPARING;

import java.util.ArrayList;
import java.util.Collection;
import java.util.Collections;
import java.util.HashSet;
import java.util.HashMap;
import java.util.Iterator;
import java.util.List;
import java.util.Map;
import java.util.Set;
import java.util.WeakHashMap;
import java.util.concurrent.atomic.AtomicBoolean;
import java.util.logging.Level;

import fabric.common.FabricThread;
import fabric.common.Logging;
import fabric.common.SemanticWarranty;
import fabric.common.SerializedObject;
import fabric.common.Timing;
import fabric.common.TransactionID;
import fabric.common.VersionWarranty;
import fabric.common.exceptions.AccessException;
import fabric.common.exceptions.InternalError;
import fabric.common.util.LongKeyHashMap;
import fabric.common.util.LongKeyMap;
import fabric.common.util.OidKeyHashMap;
import fabric.common.util.Pair;
import fabric.lang.Object._Impl;
import fabric.lang.Object._Proxy;
import fabric.lang.security.Label;
import fabric.lang.security.SecurityCache;
import fabric.net.RemoteNode;
import fabric.net.UnreachableNodeException;
import fabric.store.InProcessStore;
import fabric.worker.AbortException;
import fabric.worker.FabricSoftRef;
import fabric.worker.RemoteStore;
import fabric.worker.Store;
import fabric.worker.TransactionAbortingException;
import fabric.worker.TransactionAtomicityViolationException;
import fabric.worker.TransactionCommitFailedException;
import fabric.worker.TransactionPrepareFailedException;
import fabric.worker.TransactionRestartingException;
import fabric.worker.Worker;
import fabric.worker.memoize.CallInstance;
import fabric.worker.memoize.WarrantiedCallResult;
import fabric.worker.remote.RemoteWorker;
import fabric.worker.remote.WriterMap;

/**
 * Holds transaction management information for a single thread. Each thread has
 * its own TransactionManager.
 * <p>
 * We say that a transaction has acquired a write lock on an object if any entry
 * in the object's <code>$history</code> list has <code>$writeLockHolder</code>
 * set to that transaction. @see fabric.lang.Object._Impl
 * </p>
 * <p>
 * We say that a transaction has acquired a read lock if it is in the
 * "read list" for that object. @see fabric.lang.Object._Impl.$readMapEntry
 * </p>
 * <p>
 * When a transaction acquires a read lock, we ensure that the <i>read
 * condition</i> holds: that the holder of the write lock is an ancestor of that
 * transaction. Before reading an object, we ensure that the transaction holds a
 * read lock and that the read condition still holds.
 * </p>
 * <p>
 * When a transaction acquires a write lock, we ensure that the <i>write
 * condition</i> holds: the holders of the read and write locks are all
 * ancestors of that transaction. Before writing an object, we ensure that the
 * transaction holds a write lock and that the write condition still holds.
 * </p>
 * <p>
 * Assumptions:
 * <ul>
 * <li>Once the top-level transaction within a thread aborts or commits, that
 * thread will terminate without performing further operations on the
 * transaction manager.</li>
 * <li>The fetch operation will not be invoked concurrently on the same object.</li>
 * </ul>
 * </p>
 * <p>
 * The following objects are used as condition variables:
 * <ul>
 * <li>Log.children - for signalling that all sub-transactions of a given
 * transaction have finished.</li>
 * <li>Impl objects - for signalling to readers and writers that a read or write
 * lock on that object has been released.
 * </ul>
 * </p>
 */
public final class TransactionManager {
  /**
   * The innermost running transaction for the thread being managed.
   */
  private Log current;

  /**
   * A debugging switch for storing a stack trace each time a write lock is
   * obtained. Enable this by passing "--trace-locks" as a command-line argument
   * to the node.
   */
  public static boolean TRACE_WRITE_LOCKS = false;

  /**
   * A map from OIDs to <code>ReadMapEntry</code>s. Each ReadMapEntry
   * encapsulates a version number and a list of logs for transactions that have
   * read that version of the object. For each transaction tx, an object o is in
   * tx.reads exactly when tx is in readMap[o].readLocks. A transaction has
   * acquired a read lock if its log is in this list. All entries in this list
   * have non-empty <code>readLocks</code> sets.
   */
  // Proxy objects aren't used here because doing so would result in calls to
  // hashcode() and equals() on such objects, resulting in fetching the
  // corresponding Impls from the store.
  static final OidKeyHashMap<ReadMapEntry> readMap =
      new OidKeyHashMap<ReadMapEntry>();

  public static ReadMapEntry getReadMapEntry(_Impl impl,
      VersionWarranty warranty) {
    FabricSoftRef ref = impl.$ref;

    // Optimization: if the impl lives on the local store, it will never be
    // evicted, so no need to store the entry in the read map.
    if (ref.store.isLocalStore()) return new ReadMapEntry(impl, warranty);

    while (true) {
      ReadMapEntry result;
      synchronized (readMap) {
        result = readMap.get(ref.store, ref.onum);
        if (result == null) {
          result = new ReadMapEntry(impl, warranty);
          readMap.put(ref.store, ref.onum, result);
          return result;
        }
      }

      synchronized (result) {
        synchronized (readMap) {
          // Make sure we still have the right entry.
          if (result != readMap.get(ref.store, ref.onum)) continue;

          result.obj = impl.$ref;
          result.pinCount++;
          result.warranty =
              result.warranty.expiresAfter(warranty) ? result.warranty
                  : warranty;
          int ver = impl.$getVersion();
          if (ver == result.versionNumber) return result;

          // Version numbers don't match. Retry all other transactions.
          // XXX What if we just read in an older copy of the object?
          for (Log reader : result.readLocks) {
            reader.flagRetry();
          }

          result.versionNumber = ver;
          return result;
        }
      }
    }
  }

  private static final Map<Thread, TransactionManager> instanceMap =
      new WeakHashMap<Thread, TransactionManager>();

  public static TransactionManager getInstance() {
    Thread thread = Thread.currentThread();

    if (thread instanceof FabricThread) {
      FabricThread ft = (FabricThread) thread;
      TransactionManager result = ft.getTransactionManager();
      if (result == null) {
        result = new TransactionManager();
        ft.setTransactionManager(result);
      }
      return result;
    }

    synchronized (instanceMap) {
      TransactionManager result = instanceMap.get(thread);
      if (result == null) {
        result = new TransactionManager();
        instanceMap.put(thread, result);
      }

      return result;
    }
  }

  private TransactionManager() {
    this.current = null;
  }

  private void checkRetrySignal() {
    if (current.retrySignal != null) {
      synchronized (current) {
        WORKER_TRANSACTION_LOGGER.log(Level.FINEST, "{0} got retry signal",
            current);

        throw new TransactionRestartingException(current.retrySignal);
      }
    }
  }

  /**
   * Aborts the transaction, recursing to any workers that were called, and any
   * stores that were contacted.
   */
  public void abortTransaction() {
    abortTransaction(Collections.<RemoteNode> emptySet());
  }

  /**
   * @param abortedNodes
   *          a set of nodes that don't need to be contacted because they
   *          already know about the abort.
   */
  private void abortTransaction(Set<RemoteNode> abortedNodes) {
    if (current.tid.depth == 0) {
      // Aborting a top-level transaction. Make sure no other thread is working
      // on this transaction.
      synchronized (current.commitState) {
        while (current.commitState.value == PREPARING) {
          try {
            current.commitState.wait();
          } catch (InterruptedException e) {
          }
        }

        switch (current.commitState.value) {
        case UNPREPARED:
          current.commitState.value = ABORTING;
          break;

        case PREPARE_FAILED:
        case PREPARED:
          current.commitState.value = ABORTING;
          break;

        case PREPARING:
          // We should've taken care of this case already in the 'while' loop
          // above.
          throw new InternalError();

        case COMMITTING:
        case COMMITTED:
          // Too late to abort! We shouldn't really enter this situation.
          WORKER_TRANSACTION_LOGGER
              .warning("Ignoring attempt to abort a committed transaction.");
          return;

        case ABORTING:
        case ABORTED:
          return;
        }
      }
    }

    WORKER_TRANSACTION_LOGGER.warning(current + " aborting");

    HOTOS_LOGGER.log(Level.INFO, "aborting {0}", current);

    // Assume only one thread will be executing this.

    // Set the retry flag in all our children.
    current.flagRetry();

    // Wait for all other threads to finish.
    current.waitForThreads();

    sendAbortMessages(abortedNodes);
    current.abort();
    WORKER_TRANSACTION_LOGGER.warning(current + " aborted");
    HOTOS_LOGGER.log(Level.INFO, "aborted {0}", current);

    if (current.tid.depth == 0) {
      // Aborted a top-level transaction. Remove from the transaction registry.
      TransactionRegistry.remove(current.tid.topTid);
    }

    synchronized (current.commitState) {
      // The commit state reflects the state of the top-level transaction, so
      // only set the flag if a top-level transaction is being aborted.
      if (current.tid.depth == 0) {
        current.commitState.value = ABORTED;
        current.commitState.notifyAll();
      }

      if (current.tid.parent == null || current.parent != null
          && current.parent.tid.equals(current.tid.parent)) {
        // The parent frame represents the parent transaction. Pop the stack.
        current = current.parent;
      } else {
        // Reuse the current frame for the parent transaction.
        current.tid = current.tid.parent;
      }
    }
  }

  /**
   * Commits the transaction if possible; otherwise, aborts the transaction.
   * 
   * @throws AbortException
   *           if the transaction was aborted.
   * @throws TransactionRestartingException
   *           if the transaction was aborted and needs to be retried.
   */
  public void commitTransaction() throws AbortException,
      TransactionRestartingException, TransactionAtomicityViolationException {
    Timing.COMMIT.begin();
    try {
      commitTransaction(false);
    } finally {
      Timing.COMMIT.end();
    }
  }

  /**
   * @throws TransactionRestartingException
   *           if the prepare fails.
   */
  private void commitTransaction(boolean ignoreRetrySignal) {
    WORKER_TRANSACTION_LOGGER.log(Level.FINEST, "{0} attempting to commit",
        current);
    HOTOS_LOGGER.log(Level.INFO, "preparing {0}", current);

    // Assume only one thread will be executing this.

    // XXX This is a long and ugly method. Re-factor?

    // Wait for all sub-transactions to finish.
    current.waitForThreads();

    TransactionID ignoredRetrySignal = null;
    if (!ignoreRetrySignal) {
      // Make sure we're not supposed to abort or retry.
      try {
        checkRetrySignal();
      } catch (TransactionAbortingException e) {
        abortTransaction();
        throw new AbortException();
      } catch (TransactionRestartingException e) {
        abortTransaction();
        throw e;
      }
    } else {
      synchronized (current) {
        ignoredRetrySignal = current.retrySignal;
      }
    }

    WORKER_TRANSACTION_LOGGER.log(Level.FINEST, "{0} committing", current);

    Log parent = current.parent;
    Log HOTOS_current = current;
    if (current.tid.parent != null) {
      try {
        Timing.SUBTX.begin();
        // Update data structures to reflect the commit.
        current.commitNested();
        WORKER_TRANSACTION_LOGGER.log(Level.FINEST, "{0} committed", current);
        if (parent != null && parent.tid.equals(current.tid.parent)) {
          // Parent frame represents parent transaction. Pop the stack.
          current = parent;
        } else {
          // Reuse the current frame for the parent transaction. Update its TID.
          current.tid = current.tid.parent;
        }

        if (ignoredRetrySignal != null) {
          // Preserve the ignored retry signal.
          synchronized (current) {
            TransactionID signal = ignoredRetrySignal;
            if (current.retrySignal != null) {
              signal = signal.getLowestCommonAncestor(current.retrySignal);

              if (signal == null) {
                throw new InternalError("Something is broken with transaction "
                    + "management. Found retry signals for different "
                    + "transactions in the same log. (In transaction "
                    + current.tid + ".  Retry1=" + current.retrySignal
                    + "; Retry2=" + ignoredRetrySignal);
              }
            }

            current.retrySignal = signal;
          }
        }
        return;
      } finally {
        Timing.SUBTX.end();
      }
    }

    // Commit top-level transaction.
<<<<<<< HEAD
    long commitStartTime = System.currentTimeMillis();
     
    // Create top level SemanticWarrantyRequest, if any.
    current.createCurrentRequest();
=======
>>>>>>> 5c0c44ec

    // Send prepare-write messages to our cohorts. If the prepare fails, this
    // will abort our portion of the transaction and throw a
    // TransactionRestartingException.
    long commitTime = sendPrepareWriteMessages();

    // Send prepare-read messages to our cohorts. If the prepare fails, this
    // will abort our portion of the transaction and throw a
    // TransactionRestartingException.
    sendPrepareReadMessages(commitTime);

    // Send commit messages to our cohorts.
    sendCommitMessagesAndCleanUp(commitTime);

    HOTOS_LOGGER.log(Level.INFO, "committed {0}", HOTOS_current);
  }

  /**
   * Sends prepare messages to the cohorts. Also sends abort messages if any
   * cohort fails to prepare.
   * 
   * @return a proposed commit time, based on the outstanding warranties for
   *           objects modified by the transaction. The returned commit time is
   *           guaranteed to be no earlier than the time at which this method is
   *           called.
   * @throws TransactionRestartingException
   *           if the prepare fails.
   */
  public long sendPrepareWriteMessages() {
    final AtomicBoolean readOnly = new AtomicBoolean(true);

    final Map<RemoteNode, TransactionPrepareFailedException> failures =
        Collections
            .synchronizedMap(new HashMap<RemoteNode, TransactionPrepareFailedException>());

    synchronized (current.commitState) {
      switch (current.commitState.value) {
      case UNPREPARED:
        current.commitState.value = PREPARING;
        break;

      case PREPARING:
      case PREPARED:
        return current.commitState.commitTime;

      case COMMITTING:
      case COMMITTED:
      case PREPARE_FAILED:
        throw new InternalError(
            "Got a prepare-write request, but transaction state is "
                + current.commitState.value);

      case ABORTING:
      case ABORTED:
        throw new TransactionRestartingException(current.tid);
      }
    }

    List<Thread> threads = new ArrayList<Thread>();

    // A ref cell containing the max commit time. Using a ref cell so we can
    // synchronize on it.
    final long[] commitTime = new long[1];
    commitTime[0] = System.currentTimeMillis();

    // Go through each worker and send prepare messages in parallel.
    for (final RemoteWorker worker : current.workersCalled) {
      Thread thread = new Thread("worker write-prepare to " + worker.name()) {
        @Override
        public void run() {
          try {
            long response = worker.prepareTransactionWrites(current.tid.topTid);
            synchronized (commitTime) {
              if (response > commitTime[0]) commitTime[0] = response;
            }
          } catch (UnreachableNodeException e) {
            failures.put(worker, new TransactionPrepareFailedException(
                "Unreachable worker"));
          } catch (TransactionPrepareFailedException e) {
            failures.put(worker,
                new TransactionPrepareFailedException(e.getMessage()));
          } catch (TransactionRestartingException e) {
            failures.put(worker, new TransactionPrepareFailedException(
                "transaction restarting"));
          }
        }
      };
      thread.start();
      threads.add(thread);

    }

    // Go through each store and send prepare messages in parallel.
    Set<Store> storesWritten = current.storesWritten();
    storesWritten.addAll(current.storesRequested());
    current.commitState.storesContacted.addAll(storesWritten);
    for (Iterator<Store> storeIt = storesWritten.iterator(); storeIt.hasNext();) {
      final Store store = storeIt.next();
      Runnable runnable = new Runnable() {
        @Override
        public void run() {
          try {
            Collection<_Impl> creates = current.getCreatesForStore(store);
            Collection<_Impl> writes = current.getWritesForStore(store);

            if (WORKER_TRANSACTION_LOGGER.isLoggable(Level.FINE)) {
              Logging.log(WORKER_TRANSACTION_LOGGER, Level.FINE, "Preparing "
                  + "writes for transaction {0} to {1}: {2} created, "
                  + "{3} modified", current.tid.topTid, store, creates.size(),
                  writes.size());
            }

            if (!store.isLocalStore() && creates.size() + writes.size() > 0)
              readOnly.set(false);

            long response =
                store.prepareTransactionWrites(current.tid.topTid, creates,
                    writes);

            synchronized (commitTime) {
              if (response > commitTime[0]) commitTime[0] = response;
            }
          } catch (TransactionPrepareFailedException e) {
            failures.put((RemoteNode) store, e);
          } catch (UnreachableNodeException e) {
            failures.put((RemoteNode) store,
                new TransactionPrepareFailedException("Unreachable store"));
          }
        }
      };

      // Optimization: only start in a new thread if there are more stores to
      // contact and if it's a truly remote store (i.e., not in-process).
      if (!(store instanceof InProcessStore || store.isLocalStore())
          && storeIt.hasNext()) {
        Thread thread =
            new Thread(runnable, "worker write-prepare to " + store.name());
        threads.add(thread);
        thread.start();
      } else {
        runnable.run();
      }
    }

    // Wait for replies.
    for (Thread thread : threads) {
      while (true) {
        try {
          thread.join();
          break;
        } catch (InterruptedException e) {
        }
      }
    }

    HOTOS_LOGGER.info("Transaction is "
        + (readOnly.get() ? "read-only" : "read/write"));

    // Check for conflicts and unreachable stores/workers.
    if (!failures.isEmpty()) {
      String logMessage =
          "Transaction tid=" + current.tid.topTid + ":  write-prepare failed.";

      for (Map.Entry<RemoteNode, TransactionPrepareFailedException> entry : failures
          .entrySet()) {
        if (entry.getKey() instanceof RemoteStore) {
          // Remove old objects from our cache.
          RemoteStore store = (RemoteStore) entry.getKey();
          LongKeyMap<Pair<SerializedObject, VersionWarranty>> versionConflicts =
              entry.getValue().versionConflicts;
          if (versionConflicts != null) {
            for (Pair<SerializedObject, VersionWarranty> obj : versionConflicts
                .values())
              store.updateCache(obj);
          }
        }

        if (WORKER_TRANSACTION_LOGGER.isLoggable(Level.FINE)) {
          logMessage +=
              "\n\t" + entry.getKey() + ": " + entry.getValue().getMessage();
        }
      }
      WORKER_TRANSACTION_LOGGER.fine(logMessage);

      synchronized (current.commitState) {
        current.commitState.value = PREPARE_FAILED;
        current.commitState.notifyAll();
      }

      TransactionID tid = current.tid;

      TransactionPrepareFailedException e =
          new TransactionPrepareFailedException(failures);
      Logging.log(WORKER_TRANSACTION_LOGGER, Level.WARNING,
          "{0} error committing: prepare failed exception: {1}", current, e);

      abortTransaction(failures.keySet());
      throw new TransactionRestartingException(tid);

    } else {
      synchronized (current.commitState) {
        current.commitState.value = PREPARED;
        current.commitState.notifyAll();
        return commitTime[0];
      }
    }
  }

  /**
   * Sends prepare-read messages to the cohorts. If any cohort fails to
   * prepare, abort messages will be sent, and the local portion of the
   * transaction is rolled back.
   * 
   * @throws TransactionRestartingException
   *           if the prepare fails.
   */
  public void sendPrepareReadMessages(final long commitTime) {
    final Map<RemoteNode, TransactionPrepareFailedException> failures =
        Collections
            .synchronizedMap(new HashMap<RemoteNode, TransactionPrepareFailedException>());

    synchronized (current.commitState) {
      while (current.commitState.value == PREPARING) {
        if (current.commitState.commitTime >= commitTime) return;

        try {
          current.commitState.wait();
        } catch (InterruptedException e) {
        }
      }

      switch (current.commitState.value) {
      case UNPREPARED:
        current.commitState.value = PREPARING;
        break;

      case PREPARING:
        // We should've taken care of this case already in the 'while' loop
        // above.
        throw new InternalError();

      case PREPARED:
        if (current.commitState.commitTime >= commitTime) return;
        current.commitState.value = PREPARING;
        break;

      case COMMITTING:
      case COMMITTED:
      case PREPARE_FAILED:
        throw new InternalError(
            "Got a prepare-read request, but transaction state is "
                + current.commitState.value);

      case ABORTING:
      case ABORTED:
        throw new TransactionRestartingException(current.tid);
      }
    }

    List<Thread> threads = new ArrayList<Thread>();

    // Go through each worker and send prepare messages in parallel.
    for (final RemoteWorker worker : current.workersCalled) {
      Thread thread = new Thread("worker read-prepare to " + worker.name()) {
        @Override
        public void run() {
          try {
            worker.prepareTransactionReads(current.tid.topTid, commitTime);
          } catch (UnreachableNodeException e) {
            failures.put(worker, new TransactionPrepareFailedException(
                "Unreachable worker"));
          } catch (TransactionPrepareFailedException e) {
            failures.put(worker,
                new TransactionPrepareFailedException(e.getMessage()));
          } catch (TransactionRestartingException e) {
            failures.put(worker, new TransactionPrepareFailedException(
                "transaction restarting"));
          }
        }
      };
      thread.start();
      threads.add(thread);

    }

    // Go through each store and send prepare messages in parallel.
    Map<Store, LongKeyMap<Integer>> storesRead = current.storesRead(commitTime);
    Map<Store, Set<CallInstance>> storesCalled = current.storesCalled(commitTime);

    Set<Store> storesToContact = new HashSet<Store>(storesCalled.keySet());
    storesToContact.addAll(storesRead.keySet());

    current.commitState.commitTime = commitTime;
    int count = 0;
    for (Store store : storesToContact) {
      count++;
      LongKeyMap<Integer> tmpReads = storesRead.get(store);
      Set<CallInstance> tmpCalls = storesCalled.get(store);

      final Store s = store;
      final LongKeyMap<Integer> reads = tmpReads != null ? tmpReads : new
        LongKeyHashMap<Integer>();
      final Set<CallInstance> calls = tmpCalls != null ? tmpCalls : new HashSet<CallInstance>();
      Runnable runnable = new Runnable() {
        @Override
        public void run() {
          try {
            if (WORKER_TRANSACTION_LOGGER.isLoggable(Level.FINE)) {
              Logging.log(WORKER_TRANSACTION_LOGGER, Level.FINE, "Preparing "
                  + "reads for transaction {0} to {1}: {2} version warranties "
                  + "will expire", current.tid.topTid, s, reads.size());
            }

            LongKeyMap<VersionWarranty> newWarranties =
                s.prepareTransactionReads(current.tid.topTid, reads, calls,
                    commitTime);

            // Prepare was successful. Update the objects' warranties.
            current.updateVersionWarranties(s, newWarranties);
          } catch (TransactionPrepareFailedException e) {
            failures.put((RemoteNode) s, e);
          } catch (UnreachableNodeException e) {
            failures.put((RemoteNode) s,
                new TransactionPrepareFailedException("Unreachable s"));
          }
        }
      };

      // Optimization: only start in a new thread if there are more ss to
      // contact and if it's a truly remote s (i.e., not in-process).
      if (!(s instanceof InProcessStore || s.isLocalStore())
          && count == storesToContact.size()) {
        Thread thread =
            new Thread(runnable, "worker read-prepare to " + s.name());
        threads.add(thread);
        thread.start();
      } else {
        runnable.run();
      }
    }

    // Wait for replies.
    for (Thread thread : threads) {
      while (true) {
        try {
          thread.join();
          break;
        } catch (InterruptedException e) {
        }
      }
    }

    // Check for conflicts and unreachable stores/workers.
    if (!failures.isEmpty()) {
      String logMessage =
          "Transaction tid=" + current.tid.topTid + ":  read-prepare failed.";

      for (Map.Entry<RemoteNode, TransactionPrepareFailedException> entry : failures
          .entrySet()) {
        if (entry.getKey() instanceof RemoteStore) {
          // Remove old objects from our cache.
          RemoteStore store = (RemoteStore) entry.getKey();
          LongKeyMap<Pair<SerializedObject, VersionWarranty>> versionConflicts =
              entry.getValue().versionConflicts;
          if (versionConflicts != null) {
            for (Pair<SerializedObject, VersionWarranty> obj : versionConflicts
                .values())
              store.updateCache(obj);
          }
        }

        if (WORKER_TRANSACTION_LOGGER.isLoggable(Level.FINE)) {
          logMessage +=
              "\n\t" + entry.getKey() + ": " + entry.getValue().getMessage();
        }
      }
      WORKER_TRANSACTION_LOGGER.fine(logMessage);

      synchronized (current.commitState) {
        current.commitState.value = PREPARE_FAILED;
        current.commitState.notifyAll();
      }

      TransactionID tid = current.tid;

      TransactionPrepareFailedException e =
          new TransactionPrepareFailedException(failures);
      Logging.log(WORKER_TRANSACTION_LOGGER, Level.WARNING,
          "{0} error committing: prepare failed exception: {1}", current, e);

      abortTransaction(failures.keySet());
      throw new TransactionRestartingException(tid);

    } else {
      synchronized (current.commitState) {
        current.commitState.value = PREPARED;
        current.commitState.notifyAll();
      }
    }
  }

  /**
   * Sends commit messages to the cohorts.
   */
  public void sendCommitMessagesAndCleanUp(final long commitTime)
      throws TransactionAtomicityViolationException {
    synchronized (current.commitState) {
      switch (current.commitState.value) {
      case UNPREPARED:
      case PREPARING:
        // This shouldn't happen.
        WORKER_TRANSACTION_LOGGER.log(Level.FINE,
            "Ignoring commit request (transaction state = {0}",
            current.commitState.value);
        return;
      case PREPARED:
        current.commitState.value = COMMITTING;
        break;
      case COMMITTING:
      case COMMITTED:
        return;
      case PREPARE_FAILED:
      case ABORTING:
      case ABORTED:
        throw new TransactionAtomicityViolationException();
      }
    }

    final List<RemoteNode> unreachable =
        Collections.synchronizedList(new ArrayList<RemoteNode>());
    final List<RemoteNode> failed =
        Collections.synchronizedList(new ArrayList<RemoteNode>());
    List<Thread> threads =
        new ArrayList<Thread>(current.commitState.storesContacted.size()
            + current.workersCalled.size());

    // Send commit messages to the workers in parallel.
    for (final RemoteWorker worker : current.workersCalled) {
      Thread thread = new Thread("worker commit to " + worker) {
        @Override
        public void run() {
          try {
            worker.commitTransaction(current.tid.topTid, commitTime);
          } catch (UnreachableNodeException e) {
            unreachable.add(worker);
          } catch (TransactionCommitFailedException e) {
            failed.add(worker);
          }
        }
      };
      thread.start();
      threads.add(thread);
    }

    // Send commit messages to the stores in parallel.
    for (Iterator<Store> storeIt =
        current.commitState.storesContacted.iterator(); storeIt.hasNext();) {
      final Store store = storeIt.next();
      Runnable runnable = new Runnable() {
        @Override
        public void run() {
          try {
            Map<CallInstance, SemanticWarranty> replies =
              store.commitTransaction(current.tid.topTid, commitTime,
                  current.getRequestsForStore(store));
            current.requestReplies.putAll(replies);
          } catch (TransactionCommitFailedException e) {
            failed.add((RemoteStore) store);
          } catch (UnreachableNodeException e) {
            unreachable.add((RemoteStore) store);
          }
        }
      };

      // Optimization: only start in a new thread if there are more stores to
      // contact and if it's a truly remote store (i.e., not in-process).
      if (!(store instanceof InProcessStore || store.isLocalStore())
          && storeIt.hasNext()) {
        Thread thread =
            new Thread(runnable, "worker commit to " + store.name());
        threads.add(thread);
        thread.start();
      } else {
        runnable.run();
      }
    }

    // Wait for replies.
    for (Thread thread : threads) {
      while (true) {
        try {
          thread.join();
          break;
        } catch (InterruptedException e) {
          e.printStackTrace();
        }
      }
    }

    if (!(unreachable.isEmpty() && failed.isEmpty())) {
      Logging
          .log(WORKER_TRANSACTION_LOGGER, Level.SEVERE,
              "{0} error committing: atomicity violation "
                  + "-- failed: {1} unreachable: {2}", current, failed,
              unreachable);
      throw new TransactionAtomicityViolationException(failed, unreachable);
    }

    // Update data structures to reflect successful commit.
    WORKER_TRANSACTION_LOGGER.log(Level.FINEST,
        "{0} committed at stores...updating data structures", current);
    current.commitTopLevel(commitTime);
    WORKER_TRANSACTION_LOGGER.log(Level.FINEST, "{0} committed", current);

    synchronized (current.commitState) {
      current.commitState.value = COMMITTED;
    }

    TransactionRegistry.remove(current.tid.topTid);

    current = null;
  }

  /**
   * Sends abort messages to those nodes that haven't reported failures.
   * 
   * @param stores
   *          the set of stores involved in the transaction.
   * @param workers
   *          the set of workers involved in the transaction.
   * @param fails
   *          the set of nodes that have reported failure.
   */
  private void sendAbortMessages(Set<RemoteNode> fails) {
    for (Store store : current.commitState.storesContacted)
      if (!fails.contains(store)) {
        try {
          store.abortTransaction(current.tid);
        } catch (AccessException e) {
          Logging.log(WORKER_TRANSACTION_LOGGER, Level.WARNING,
              "Access error while aborting transaction: {0}", e);
        }
      }

    for (RemoteWorker worker : current.workersCalled)
      if (!fails.contains(worker)) {
        try {
          worker.abortTransaction(current.tid);
        } catch (AccessException e) {
          Logging.log(WORKER_TRANSACTION_LOGGER, Level.WARNING,
              "Access error while aborting transaction: {0}", e);
        }
      }
  }

  public void registerCreate(_Impl obj) {
    Timing.TXLOG.begin();
    try {
      if (current == null)
        throw new InternalError("Cannot create objects outside a transaction");

      // Make sure we're not supposed to abort/retry.
      checkRetrySignal();

      // Grab a write lock on the object.
      obj.$writer = current;
      obj.$writeLockHolder = current;
      if (TRACE_WRITE_LOCKS)
        obj.$writeLockStackTrace = Thread.currentThread().getStackTrace();

      // Own the object. The call to ensureOwnership is responsible for adding
      // the object to the set of created objects.
      ensureOwnership(obj);
      current.writerMap.put(obj.$getProxy(), obj.get$$updateLabel());
    } finally {
      Timing.TXLOG.end();
    }
  }

  public void registerRead(_Impl obj) {
    synchronized (obj) {
      if (obj.$reader == current
          && obj.writerMapVersion == current.writerMap.version) return;

      // Nothing to do if we're not in a transaction.
      if (current == null) return;

      Timing.TXLOG.begin();
      try {
        ensureReadLock(obj);
        ensureObjectUpToDate(obj);
      } finally {
        Timing.TXLOG.end();
      }
    }
  }

  /**
   * Registers the use of a pre-cached CallInstance's value.
   */
  public void registerSemanticWarrantyUse(CallInstance call,
      WarrantiedCallResult result) {
    current.semanticWarrantiesUsed.put(call, result);
  }

  /**
   * Sets the value of the currently ongoing semantic warranty request
   * transaction.  This should be called right before ending the transaction and
   * should NOT be called if the current log does not have a call associated
   * with it (so it's not a SemanticWarranty request).
   */
  public void setSemanticWarrantyValue(fabric.lang.Object v) {
    current.semanticWarrantyValue = v;
  }

  /**
   * Ensures the current transaction has a read lock for the given object,
   * blocking if necessary. This method assumes we are synchronized on the
   * object.
   */
  private void ensureReadLock(_Impl obj) {
    if (obj.$reader == current) return;

    // Make sure we're not supposed to abort/retry.
    checkRetrySignal();

    // Check read condition: wait until all writers are in our ancestry.
    boolean hadToWait = false;
    while (obj.$writeLockHolder != null
        && !current.isDescendantOf(obj.$writeLockHolder)) {
      try {
        Logging.log(WORKER_TRANSACTION_LOGGER, Level.FINEST, current
            + "{0} wants to read {1}/" + obj.$getOnum()
            + " ({2}); waiting on writer {3}", current, obj.$getStore(),
            obj.getClass(), obj.$writeLockHolder);
        hadToWait = true;
        obj.$numWaiting++;
        obj.wait();
      } catch (InterruptedException e) {
      }
      obj.$numWaiting--;

      // Make sure we weren't aborted/retried while we were waiting.
      checkRetrySignal();
    }

    // Set the object's reader stamp to the current transaction.
    obj.$reader = current;

    // Reset the object's update-map version stamp.
    obj.writerMapVersion = -1;

    current.acquireReadLock(obj);
    if (hadToWait)
      WORKER_TRANSACTION_LOGGER.log(Level.FINEST, "{0} got read lock", current);
  }

  /**
   * This should be called <i>before</i> the object is modified.
   * 
   * @return whether a new (top-level) transaction was created.
   */
  public boolean registerWrite(_Impl obj) {
    boolean needTransaction = (current == null);
    if (needTransaction) startTransaction();

    synchronized (obj) {
      if (obj.$writer == current
          && obj.writerMapVersion == current.writerMap.version && obj.$isOwned)
        return needTransaction;

      try {
        Timing.TXLOG.begin();
        ensureWriteLock(obj);
        ensureObjectUpToDate(obj);
        ensureOwnership(obj);
      } finally {
        Timing.TXLOG.end();
      }
    }

    return needTransaction;

  }

  /**
   * Ensures the current transaction has a write lock for the given object,
   * blocking if necessary. This method assumes we are synchronized on the
   * object.
   */
  private void ensureWriteLock(_Impl obj) {
    // Nothing to do if the write stamp is us.
    if (obj.$writer == current) return;

    // Make sure we're not supposed to abort/retry.
    checkRetrySignal();

    // Check write condition: wait until writer is in our ancestry and all
    // readers are in our ancestry.
    boolean hadToWait = false;
    while (true) {
      // Make sure writer is in our ancestry.
      if (obj.$writeLockHolder != null
          && !current.isDescendantOf(obj.$writeLockHolder)) {
        Logging.log(WORKER_TRANSACTION_LOGGER, Level.FINEST,
            "{0} wants to write {1}/" + obj.$getOnum()
                + " ({2}); waiting on writer {3}", current, obj.$getStore(),
            obj.getClass(), obj.$writeLockHolder);
        hadToWait = true;
      } else {
        // Restart any incompatible readers.
        ReadMapEntry readMapEntry = obj.$readMapEntry;
        if (readMapEntry != null) {
          synchronized (readMapEntry) {
            boolean allReadersInAncestry = true;
            for (Log lock : readMapEntry.readLocks) {
              if (!current.isDescendantOf(lock)) {
                Logging.log(WORKER_TRANSACTION_LOGGER, Level.FINEST,
                    "{0} wants to write {1}/" + obj.$getOnum()
                        + " ({2}); aborting reader {3}", current,
                    obj.$getStore(), obj.getClass(), lock);
                lock.flagRetry();
                allReadersInAncestry = false;
              }
            }

            if (allReadersInAncestry) break;
          }
        }
      }

      try {
        obj.$numWaiting++;
        obj.wait();
      } catch (InterruptedException e) {
      }
      obj.$numWaiting--;

      // Make sure we weren't aborted/retried while we were waiting.
      checkRetrySignal();
    }

    // Set the write stamp.
    obj.$writer = current;

    if (hadToWait)
      WORKER_TRANSACTION_LOGGER
          .log(Level.FINEST, "{0} got write lock", current);

    if (obj.$writeLockHolder == current) return;

    // Create a backup object, grab the write lock, and add the object to our
    // write set.
    obj.$history = obj.clone();
    obj.$writeLockHolder = current;
    if (TRACE_WRITE_LOCKS)
      obj.$writeLockStackTrace = Thread.currentThread().getStackTrace();

    if (obj.$getStore().isLocalStore()) {
      synchronized (current.localStoreWrites) {
        current.localStoreWrites.add(obj);
      }
    } else {
      synchronized (current.writes) {
        current.writes.add(obj);
      }
    }

    /* Invalidate semantic warranty requests of parent log. */
    current.invalidateDependentRequests(obj.$getOnum());

    if (obj.$reader != current) {
      // Clear the read stamp -- the reader's read condition no longer holds.
      obj.$reader = Log.NO_READER;
    }
  }

  /**
   * Ensures the worker has ownership of the object. This method assumes we are
   * synchronized on the object.
   */
  private void ensureOwnership(_Impl obj) {
    if (obj.$isOwned) return;

    // Check the writer map to see if another worker currently owns the object.
    RemoteWorker owner = current.writerMap.getWriter(obj.$getProxy());
    if (owner != null)
      owner.takeOwnership(current.tid, obj.$getStore(), obj.$getOnum());

    // We now own the object.
    obj.$isOwned = true;
    current.writerMap.put(obj.$getProxy(), Worker.getWorker().getLocalWorker());

    // If the object is fresh, add it to our set of creates.
    if (obj.$version == 0) {
      if (obj.$getStore().isLocalStore()) {
        synchronized (current.localStoreCreates) {
          current.localStoreCreates.add(obj);
        }
      } else {
        synchronized (current.creates) {
          current.creates.add(obj);
        }
      }
    }
  }

  /**
   * Checks the writer map and fetches from the object's owner as necessary.
   * This method assumes we are synchronized on the object.
   */
  private void ensureObjectUpToDate(_Impl obj) {
    // Check the object's update-map version stamp.
    if (obj.writerMapVersion == current.writerMap.version) return;

    // Set the update-map version stamp on the object.
    obj.writerMapVersion = current.writerMap.version;

    // Check the writer map.
    RemoteWorker owner = current.writerMap.getWriter(obj.$getProxy());
    if (owner == null || owner == Worker.getWorker().getLocalWorker()) return;

    // Need to fetch from the owner.
    ensureWriteLock(obj);
    owner.readObject(current.tid, obj);
  }

  /**
   * Checks whether any of the objects used by a transaction are stale.
   * 
   * @return true iff stale objects were found
   */
  public boolean checkForStaleObjects() {
    Set<Store> stores = current.storesToCheckFreshness();
    int numNodesToContact = stores.size() + current.workersCalled.size();
    final List<RemoteNode> nodesWithStaleObjects =
        Collections.synchronizedList(new ArrayList<RemoteNode>(
            numNodesToContact));
    List<Thread> threads = new ArrayList<Thread>(numNodesToContact);

    // Go through each worker and send check messages in parallel.
    for (final RemoteWorker worker : current.workersCalled) {
      Thread thread = new Thread("worker freshness check to " + worker.name()) {
        @Override
        public void run() {
          try {
            if (worker.checkForStaleObjects(current.tid))
              nodesWithStaleObjects.add(worker);
          } catch (UnreachableNodeException e) {
            // Conservatively assume it had stale objects.
            nodesWithStaleObjects.add(worker);
          }
        }
      };
      thread.start();
      threads.add(thread);
    }

    // Go through each store and send check messages in parallel.
    for (Iterator<Store> storeIt = stores.iterator(); storeIt.hasNext();) {
      final Store store = storeIt.next();
      Runnable runnable = new Runnable() {
        @Override
        public void run() {
          LongKeyMap<Integer> reads = current.getReadsForStore(store);
          if (store.checkForStaleObjects(reads))
            nodesWithStaleObjects.add((RemoteNode) store);
        }
      };

      // Optimization: only start a new thread if there are more stores to
      // contact and if it's truly a remote store (i.e., not in-process).
      if (!(store instanceof InProcessStore || store.isLocalStore())
          && storeIt.hasNext()) {
        Thread thread =
            new Thread(runnable, "worker freshness check to " + store.name());
        threads.add(thread);
        thread.start();
      } else {
        runnable.run();
      }
    }

    // Wait for replies.
    for (Thread thread : threads) {
      while (true) {
        try {
          thread.join();
          break;
        } catch (InterruptedException e) {
        }
      }
    }

    return !nodesWithStaleObjects.isEmpty();
  }

  /**
   * Starts a new transaction. The sub-transaction runs in the same thread as
   * the caller.
   */
  public void startTransaction() {
    startTransaction((TransactionID) null);
  }

  /**
   * Starts a new transaction for computing a CallInstance's value and
   * submitting a request for a SemanticWarranty.
   */
  public void startTransaction(CallInstance call) {
    startTransaction(null, false, call);
  }

  /**
   * Starts a new transaction with the given tid. The given tid is assumed to be
   * a valid descendant of the current tid. If the given tid is null, a random
   * tid is generated for the sub-transaction.
   */
  public void startTransaction(TransactionID tid) {
    startTransaction(tid, false, null);
  }

  public void startTransaction(TransactionID tid, boolean ignoreRetrySignal) {
    startTransaction(tid, ignoreRetrySignal, null);
  }

  private void startTransaction(TransactionID tid, boolean ignoreRetrySignal,
      CallInstance call) {
    if (current != null && !ignoreRetrySignal) checkRetrySignal();

    try {
      Timing.BEGIN.begin();
      current = new Log(current, tid, call);
      Logging.log(WORKER_TRANSACTION_LOGGER, Level.FINEST,
          "{0} started subtx {1} in thread {2}", current.parent, current,
          Thread.currentThread());
      HOTOS_LOGGER.log(Level.INFO, "started {0}", current);
    } finally {
      Timing.BEGIN.end();
    }
  }

  /**
   * Starts a new transaction with the given tid for requesting a
   * SemanticWarranty for the given CallInstance.
   */
  public void startTransaction(TransactionID tid, CallInstance call) {
    startTransaction(tid, false, call);
  }

  /**
   * Starts the given thread, registering it as necessary.
   */
  public static void startThread(Thread thread) {
    if (!(thread instanceof FabricThread))
      getInstance().registerThread(thread);

    thread.start();
  }

  /**
   * Registers the given thread with the current transaction. This should be
   * called before the thread is started.
   */
  public void registerThread(Thread thread) {
    Timing.TXLOG.begin();
    try {
      // XXX Eventually, we will want to support threads in transactions.
      if (current != null)
        throw new InternalError("Cannot create threads within transactions");

      TransactionManager tm = new TransactionManager();

      if (thread instanceof FabricThread) {
        ((FabricThread) thread).setTransactionManager(tm);
      } else {
        synchronized (instanceMap) {
          instanceMap.put(thread, tm);
        }
      }
    } finally {
      Timing.TXLOG.end();
    }
  }

  /**
   * Registers that the given thread has finished.
   */
  public void deregisterThread(Thread thread) {
    if (!(thread instanceof FabricThread)) {
      synchronized (instanceMap) {
        instanceMap.remove(thread);
      }
    }
  }

  /**
   * Registers a remote call to the given worker.
   */
  public void registerRemoteCall(RemoteWorker worker) {
    if (current != null) {
      if (!current.workersCalled.contains(worker))
        current.workersCalled.add(worker);
    }
  }

  /**
   * Associates the given transaction log with this transaction manager.
   */
  public void associateLog(Log log) {
    current = log;
  }

  public Log getCurrentLog() {
    return current;
  }

  public TransactionID getCurrentTid() {
    if (current == null) return null;
    return current.tid;
  }

  public WriterMap getWriterMap() {
    if (current == null) return null;
    return current.writerMap;
  }

  /**
   * @return the worker on which the object resides. An object resides on a
   *         worker if it is either on that worker's local store, or if it was
   *         created by the current transaction and is owned by that worker.
   */
  public RemoteWorker getFetchWorker(_Proxy proxy) {
    if (current == null || !current.writerMap.containsCreate(proxy))
      return null;
    Label label = current.writerMap.getCreate(proxy);

    return current.writerMap.getWriter(proxy, label);
  }

  public SecurityCache getSecurityCache() {
    if (current == null)
      throw new InternalError(
          "Application attempting to perform label operations outside of a transaction");
    return (SecurityCache) current.securityCache;
  }

  /**
   * Associates the given log with this worker's transaction manager and
   * synchronizes the log with the given tid.
   */
  public void associateAndSyncLog(Log log, TransactionID tid) {
    associateLog(log);

    if (log == null) {
      if (tid != null) startTransaction(tid);
      return;
    }

    // Do the commits that we've missed. Ignore retry signals for now; they will
    // be handled the next time the application code interacts with the
    // transaction manager.
    TransactionID commonAncestor = log.getTid().getLowestCommonAncestor(tid);
    for (int i = log.getTid().depth; i > commonAncestor.depth; i--)
      commitTransaction();

    // Start new transactions if necessary.
    if (commonAncestor.depth != tid.depth) startTransaction(tid, true);
  }

}<|MERGE_RESOLUTION|>--- conflicted
+++ resolved
@@ -406,13 +406,9 @@
     }
 
     // Commit top-level transaction.
-<<<<<<< HEAD
-    long commitStartTime = System.currentTimeMillis();
      
     // Create top level SemanticWarrantyRequest, if any.
     current.createCurrentRequest();
-=======
->>>>>>> 5c0c44ec
 
     // Send prepare-write messages to our cohorts. If the prepare fails, this
     // will abort our portion of the transaction and throw a
@@ -431,8 +427,9 @@
   }
 
   /**
-   * Sends prepare messages to the cohorts. Also sends abort messages if any
-   * cohort fails to prepare.
+   * Sends prepare-write messages to the cohorts. If any cohort fails to
+   * prepare, abort messages will be sent, and the local portion of the
+   * transaction is rolled back.
    * 
    * @return a proposed commit time, based on the outstanding warranties for
    *           objects modified by the transaction. The returned commit time is
