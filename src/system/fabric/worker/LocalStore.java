--- conflicted
+++ resolved
@@ -70,13 +70,8 @@
   }
 
   @Override
-<<<<<<< HEAD
-  public void prepareTransactionReads(long tid,
+  public LongKeyMap<VersionWarranty> prepareTransactionReads(long tid,
       LongKeyMap<Integer> reads, Set<CallInstance> calls, long commitTime) {
-=======
-  public LongKeyMap<VersionWarranty> prepareTransactionReads(long tid,
-      LongKeyMap<Integer> reads, long commitTime) {
->>>>>>> af8ba366
     // Note: since we assume local single threading we can ignore reads
     // (conflicts are impossible)
     WORKER_LOCAL_STORE_LOGGER.fine("Local transaction preparing reads");
