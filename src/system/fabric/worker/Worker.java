package fabric.worker;

import static fabric.common.Logging.SEMANTIC_WARRANTY_LOGGER;
import static fabric.common.Logging.TIMING_LOGGER;
import static fabric.common.Logging.WORKER_LOGGER;

import java.io.IOException;
import java.io.PrintStream;
import java.lang.reflect.Constructor;
import java.lang.reflect.Method;
import java.security.GeneralSecurityException;
import java.security.PublicKey;
import java.security.cert.X509Certificate;
import java.util.ArrayList;
import java.util.List;
import java.util.Map;
import java.util.Properties;
import java.util.Random;
import java.util.concurrent.ConcurrentHashMap;
import java.util.concurrent.ConcurrentMap;
import java.util.logging.Level;

import fabric.common.ConfigProperties;
import fabric.common.KeyMaterial;
import fabric.common.Logging;
import fabric.common.NSUtil;
import fabric.common.ONumConstants;
import fabric.common.ObjectGroup;
import fabric.common.SerializedObject;
import fabric.common.Threading;
import fabric.common.Timing;
import fabric.common.TransactionID;
import fabric.common.Version;
import fabric.common.VersionWarranty;
import fabric.common.exceptions.InternalError;
import fabric.common.exceptions.TerminationException;
import fabric.common.exceptions.UsageError;
import fabric.common.net.SubServerSocketFactory;
import fabric.common.net.SubSocketFactory;
import fabric.common.net.handshake.HandshakeAuthenticated;
import fabric.common.net.handshake.HandshakeBogus;
import fabric.common.net.handshake.HandshakeComposite;
import fabric.common.net.handshake.HandshakeUnauthenticated;
import fabric.common.net.handshake.Protocol;
import fabric.common.net.naming.NameService;
import fabric.common.net.naming.NameService.PortType;
import fabric.common.net.naming.TransitionalNameService;
<<<<<<< HEAD
import fabric.common.util.LongIterator;
import fabric.common.util.LongSet;
import fabric.common.util.Pair;
=======
>>>>>>> 7e5c9ade
import fabric.dissemination.AbstractGlob;
import fabric.dissemination.FetchManager;
import fabric.lang.FabricClassLoader;
import fabric.lang.Object;
import fabric.lang.WrappedJavaInlineable;
import fabric.lang.arrays.ObjectArray;
import fabric.lang.security.ConfPolicy;
import fabric.lang.security.IntegPolicy;
import fabric.lang.security.Label;
import fabric.lang.security.LabelCache;
import fabric.lang.security.LabelUtil;
import fabric.lang.security.NodePrincipal;
import fabric.net.RemoteNode;
import fabric.worker.admin.WorkerAdmin;
import fabric.worker.admin.WorkerNotRunningException;
import fabric.worker.memoize.CallInstance;
import fabric.worker.remote.InProcessRemoteWorker;
import fabric.worker.remote.RemoteCallManager;
import fabric.worker.remote.RemoteWorker;
import fabric.worker.shell.ChainedCommandSource;
import fabric.worker.shell.CommandSource;
import fabric.worker.shell.DummyCommandSource;
import fabric.worker.shell.InteractiveCommandSource;
import fabric.worker.shell.TokenizedCommandSource;
import fabric.worker.shell.WorkerShell;
import fabric.worker.transaction.Log;
import fabric.worker.transaction.TransactionManager;
import fabric.worker.transaction.TransactionRegistry;

/**
 * This is the main interface to the Fabric API. Applications wishing to use
 * Fabric must first initialize it by calling one of the <code>initialize</code>
 * methods, and can then use the singleton Worker instance to access Stores and
 * Objects.
 */
public final class Worker {

  public final ConfigProperties config;

  /** The path for Fabric runtime classes */
  public String bootcp;

  /** The path for Fabric signatures */
  public String sigcp;

  /** The path for FabIL signatures */
  public String filsigcp;

  /** The directory for dynamically compiled mobile code */
  public String codeCache;

  /** Flag for indicating if worker needs to cache compiled code in local file system */
  public boolean outputToLocalFS;

  /** The loader used by this worker for loading classes from fabric */
  public FabricClassLoader loader;

  /** A map from store hostnames to Store objects */
  protected final ConcurrentMap<String, RemoteStore> stores;

  /** A map from worker hostnames to RemoteWorker objects. */
  private final ConcurrentMap<String, RemoteWorker> remoteWorkers;

  protected final LocalStore localStore;

  /** A subsocket factory for unauthenticated connections to stores. */
  public final SubSocketFactory<RemoteStore> unauthToStore;

  /** A subsocket factory for authenticated connections to stores. */
  public final SubSocketFactory<RemoteStore> authToStore;

  /** A subsocket factory for authenticated connections to workers */
  public final SubSocketFactory<RemoteWorker> authToWorker;

  /** The subserversocket factory */
  public final SubServerSocketFactory authFromAll;

  /** The manager to use for fetching objects from stores. */
  protected final FetchManager fetchManager;

  /** The global label cache. */
  public final LabelCache labelCache;

  protected final NodePrincipal principal;

  private final RemoteCallManager remoteCallManager;

  public final InProcessRemoteWorker inProcessRemoteWorker;

  public static final Random RAND = new Random();

  // force Timing to load.
  @SuppressWarnings("unused")
  private static final Timing t = Timing.APP;

  /**
   * Initializes the Fabric <code>Worker</code>. When connecting to a store, the
   * worker will retry each store node the specified number of times before
   * failing. A negative retry-count is interpreted as an infinite retry-count.
   * 
   * @param principalOnum
   *          Gives the onum of the worker's principal if this worker is being
   *          initialized for a store; otherwise, this should be null.
   * @param keyStoreFilename
   *          The name of a file containing the worker's key store. This key
   *          store should contain X509 certificates for the worker's name and
   *          any trusted CA certificates.
   * @param certStoreFilename
   *          The name of a file containing a key store. This key store should
   *          contain an X509 certificate for the worker's principal object.
   * @param passwd
   *          The password for unlocking the key stores.
   * @param cacheSize
   *          The object cache size, in number of objects; must be positive.
   * @param maxConnections
   *          The maximum number of connections to store nodes to maintain; must
   *          be positive.
   * @param timeout
   *          The timeout value to be used in seconds; must be positive.
   * @param retries
   *          The number of times to retry before failing to connect.
   * @param useSSL
   *          Whether SSL encryption is desired. Used for debugging purposes.
   */
  private static Worker initialize(ConfigProperties config, Long principalOnum,
      Map<String, RemoteStore> initStoreSet) throws InternalError,
      IllegalStateException, UsageError, IOException, GeneralSecurityException {

    if (instance != null)
      throw new IllegalStateException(
          "The Fabric worker has already been initialized");

    WORKER_LOGGER.info("Initializing Fabric worker");
    WORKER_LOGGER.config("use ssl:             " + config.useSSL);

    instance = new Worker(config, principalOnum, initStoreSet);

    Threading.getPool().execute(instance.remoteCallManager);
    instance.localStore.initialize();

    System.out.println("Worker started");
    TIMING_LOGGER.log(Level.INFO, "Worker started");

    Runtime.getRuntime().addShutdownHook(new Thread() {
      @Override
      public void run() {
        TIMING_LOGGER.log(Level.INFO, "Worker shutting down");
      }
    });

    return instance;
  }

  /**
   * The singleton Worker instance.
   */
  protected static Worker instance;

  public static boolean isInitialized() {
    return instance != null;
  }

  /** convenience method for getting the node's name */
  public String getName() {
    return config.name;
  }

  private Worker(ConfigProperties config, Long principalOnum,
      Map<String, RemoteStore> initStoreSet) throws InternalError, UsageError,
      IOException, GeneralSecurityException {
    // Sanitise input.

    this.config = config;

    fabric.common.Options.DEBUG_NO_SSL = !config.useSSL;

    this.stores = new ConcurrentHashMap<String, RemoteStore>();
    if (initStoreSet != null) this.stores.putAll(initStoreSet);
    this.remoteWorkers = new ConcurrentHashMap<String, RemoteWorker>();
    this.localStore = new LocalStore();

    NameService nameService = new TransitionalNameService();

    // initialize the various socket factories
    final Protocol<RemoteStore> authenticateToStoreProtocol =
        makeAuthenticateProtocol(config.getKeyMaterial());
    final Protocol<RemoteWorker> authenticateToWorkerProtocol =
        makeAuthenticateProtocol(config.getKeyMaterial());

    Protocol<RemoteStore> nonAuthenticateProtocol =
        new HandshakeComposite<>(new HandshakeUnauthenticated<RemoteStore>(
            config.name));

    this.authToStore =
        new SubSocketFactory<>(authenticateToStoreProtocol, nameService,
            PortType.STORE);
    this.authToWorker =
        new SubSocketFactory<>(authenticateToWorkerProtocol, nameService,
            PortType.WORKER);
    this.unauthToStore =
        new SubSocketFactory<>(nonAuthenticateProtocol, nameService,
            PortType.STORE);
    this.authFromAll =
        new SubServerSocketFactory(authenticateToWorkerProtocol, nameService,
            PortType.WORKER);

    this.inProcessRemoteWorker = new InProcessRemoteWorker(this);
    this.remoteWorkers.put(config.name, inProcessRemoteWorker);

    this.remoteCallManager = new RemoteCallManager(this);

    // Initialize the fetch manager.
    try {
      Constructor<FetchManager> fetchManagerConstructor =
          (Constructor<FetchManager>) Class.forName(config.dissemClass)
              .getConstructor(Worker.class, Properties.class);
      this.fetchManager =
          fetchManagerConstructor.newInstance(this,
              config.disseminationProperties);
    } catch (Exception e) {
      throw new InternalError("Unable to load fetch manager", e);
    }

    this.labelCache = new LabelCache();

    this.principal =
        initializePrincipal(config.homeStore, principalOnum,
            this.config.getKeyMaterial());
  }

  private <Node extends RemoteNode<Node>> Protocol<Node> makeAuthenticateProtocol(
      KeyMaterial key) throws GeneralSecurityException {
    final Protocol<Node> protocol;
    if (config.useSSL)
      protocol = new HandshakeAuthenticated<Node>(config.getKeyMaterial());
    else protocol = new HandshakeBogus<>();

    return new HandshakeComposite<>(protocol);
  }

  /**
   * Initialize the reference to the principal object.
   */
  private NodePrincipal initializePrincipal(String homeStore,
      Long principalOnum, KeyMaterial keys) throws UsageError {
    if (principalOnum != null) {
      // First, handle the case where we're initializing a store's worker.
      return new NodePrincipal._Proxy(getStore(config.name), principalOnum);
    }

    // Next, look in the key set for a principal certificate.
    NodePrincipal p = keys.getPrincipal(this);
    if (p != null) return p;

    // Still no principal? Create one.
    if (homeStore == null) {
      throw new UsageError(
          "No fabric.worker.homeStore specified in the worker configuration.");
    }

    PublicKey workerKey = keys.getPublicKey();
    X509Certificate[] certChain =
        getStore(homeStore).makeWorkerPrincipal(this, workerKey);

    // Add the certificate to the key store.
    keys.setPrincipalChain(certChain);

    return keys.getPrincipal(this);
  }

  /**
   * Returns the Singleton Worker instance.
   * 
   * @return the Worker instance
   * @throws IllegalStateException
   *           if the Fabric worker is uninitialized
   */
  public static Worker getWorker() throws IllegalStateException {
    if (instance == null)
      throw new IllegalStateException(
          "The Fabric worker is uninitialized.  Call Worker.init(...)");
    return instance;
  }

  /**
   * Returns a <code>Store</code> object representing the given store.
   * 
   * @param name
   *          The store's host name.
   * @return The corresponding <code>Store</code> object.
   */
  public RemoteStore getStore(String name) {
    RemoteStore result = stores.get(name);
    if (result == null) {
      result = new RemoteStore(name);
      RemoteStore existingStore = stores.putIfAbsent(name, result);
      if (existingStore != null) return existingStore;
    }

    return result;
  }

  /**
   * @return a <code>RemoteWorker</code> object
   */
  public RemoteWorker getWorker(String name) {
    RemoteWorker result = remoteWorkers.get(name);
    if (result == null) {
      result = new RemoteWorker(name);
      RemoteWorker existingWorker = remoteWorkers.putIfAbsent(name, result);
      if (existingWorker != null) return existingWorker;
    }

    return result;
  }

  public LocalStore getLocalStore() {
    return localStore;
  }

  /**
   * @return a RemoteWorker object representing the local worker.
   */
  public RemoteWorker getLocalWorker() {
    return getWorker(config.name);
  }

  /**
   * Returns the fetch manager.
   */
  public FetchManager fetchManager() {
    return fetchManager;
  }

  /**
   * Updates the dissemination and worker caches with the given glob.
   * 
   * @return true iff either of the caches were updated.
   */
  public boolean updateCaches(RemoteStore store, long onum,
      AbstractGlob<?> update) {
    return fetchManager.updateCaches(store, onum, update);
  }

  /**
   * Updates the worker cache with the given object group, as follows:
   * <ul>
   * <li>If the cache contains a deserialized copy of an old version of any
   * object in the group, then that old version is replaced with a serialized
   * copy of the new version.
   * <li>If the cache contains a serialized copy of an old version of any object
   * in the group, then that old version is evicted.
   * </ul>
   * 
   * Transactions using any updated object are aborted and retried.
   * 
   * @return true iff after this update operation, the cache contains any member
   *     of the group.
   */
  public boolean updateCache(RemoteStore store, ObjectGroup group) {
    // XXX FIXME
    boolean result = false;
    for (SerializedObject obj : group.objects().values()) {
<<<<<<< HEAD
      long onum = obj.getOnum();
      store.forceCache(new Pair<>(obj, VersionWarranty.EXPIRED_WARRANTY));

      TransactionManager.abortReaders(store, onum);
    }

    return true;
  }

  /**
   * Determines whether any of a given set of onums are resident in cache.
   */
  private boolean hasOnumsInCache(RemoteStore store, LongSet onums) {
    for (LongIterator it = onums.iterator(); it.hasNext();) {
      if (store.readFromCache(it.next()) != null) return true;
=======
      if (TransactionManager.haveReaders(store, obj.getOnum())) {
        store.forceCache(obj);
        result = true;
      } else if (store.updateOrEvict(obj)) {
        result = true;
      }
>>>>>>> 7e5c9ade
    }

    return result;
  }

  /**
   * Detemines which of a given set of onums are resident in cache.
   */
  public List<Long> findOnumsInCache(RemoteStore store, List<Long> onums) {
    List<Long> result = new ArrayList<Long>();
    for (long onum : onums) {
      if (store.readFromCache(onum) != null) result.add(onum);
    }

    return result;
  }

  /**
   * @return the Fabric notion of the worker principal.
   */
  public NodePrincipal getPrincipal() {
    return principal;
  }

  /**
   * Clears out the worker cache (but leaves dissemination cache intact). To be
   * used for (performance) testing only.
   */
  public void clearCache() {
    for (RemoteStore store : stores.values()) {
      store.clearCache();
    }
  }

  /**
   * Shuts down and cleans up the worker.
   */
  public void shutdown() {
    fetchManager.destroy();
  }

  public static void initialize(String name) throws IllegalStateException,
      IOException, InternalError, UsageError, GeneralSecurityException {
    initialize(new ConfigProperties(name));
  }

  public static void initialize(ConfigProperties props)
      throws IllegalStateException, InternalError, UsageError, IOException,
      GeneralSecurityException {
    initialize(props, null, null);
  }

  public static void initializeForStore(String name,
      Map<String, RemoteStore> initStoreSet) throws IOException,
      IllegalStateException, InternalError, UsageError,
      GeneralSecurityException {
    initialize(new ConfigProperties(name), ONumConstants.STORE_PRINCIPAL,
        initStoreSet);
  }

  public FabricClassLoader getClassLoader() {
    if (loader == null)
      loader = new FabricClassLoader(Worker.class.getClassLoader());
    return loader;
  }

  public static void main(String[] args) throws Throwable {
    WORKER_LOGGER.info("Worker node");
    WORKER_LOGGER.config("Fabric version " + new Version());
    WORKER_LOGGER.info("");

    Worker worker = null;
    try {
      try {
        // Parse the command-line options and read in the worker's configuration.
        final Options opts = new Options(args);
        final ConfigProperties config = new ConfigProperties(opts.name);

        // log the command line
        StringBuilder cmd = new StringBuilder("Command Line: Worker");
        for (String s : args) {
          cmd.append(" ");
          cmd.append(s);
        }
        WORKER_LOGGER.config(cmd.toString());

        try {
          // If an instance of the worker is already running, connect to it and
          // act as a remote terminal.
          WorkerAdmin.connect(config.workerAdminPort, opts.cmd);
          return;
        } catch (WorkerNotRunningException e) {
          // Fall through and initialize the worker.
        }

        initialize(config);
        worker = getWorker();
        worker.sigcp = opts.sigcp;
        worker.filsigcp = opts.filsigcp;
        worker.codeCache = opts.codeCache;
        worker.bootcp = opts.bootcp;
        worker.outputToLocalFS = opts.outputToLocalFS;

        // Attempt to read the principal object to ensure that it exists.
        final NodePrincipal workerPrincipal = worker.getPrincipal();
        runInSubTransaction(new Code<Void>() {
          @Override
          public Void run() {
            WORKER_LOGGER.config("Worker principal is " + workerPrincipal);
            return null;
          }
        });

        // Start listening on the admin port.
        WorkerAdmin.listen(config.workerAdminPort, worker);

        // Construct the source of commands for the worker shell.
        CommandSource commandSource;
        if (opts.cmd != null) {
          commandSource = new TokenizedCommandSource(opts.cmd);
          if (opts.keepOpen) {
            CommandSource nextSource;
            if (opts.interactiveShell) {
              nextSource = new InteractiveCommandSource(worker);
            } else {
              nextSource = new DummyCommandSource();
            }
            commandSource = new ChainedCommandSource(commandSource, nextSource);
          }
        } else if (opts.interactiveShell) {
          commandSource = new InteractiveCommandSource(worker);
        } else {
          commandSource = new DummyCommandSource();
        }

        // Drop into the worker shell.
        new WorkerShell(worker, commandSource).run();
      } catch (UsageError ue) {
        PrintStream out = ue.exitCode == 0 ? System.out : System.err;
        if (ue.getMessage() != null && ue.getMessage().length() > 0) {
          out.println(ue.getMessage());
          out.println();
        }

        Options.printUsage(out, ue.showSecretMenu);
        throw new TerminationException(ue.exitCode);
      } finally {
        if (worker != null) worker.shutdown();
      }
    } catch (TerminationException te) {
      if (te.getMessage() != null)
        (te.exitCode == 0 ? System.out : System.err).println(te.getMessage());

      System.exit(te.exitCode);
    }
  }

  /**
   * Runs the given Fabric program.
   * 
   * @param mainClassName
   *          the unmangled name of the application's main class.
   * @param args
   *          arguments to be passed to the application.
   * @throws Throwable
   */
  public void runFabricApp(String mainClassName, final String[] args)
      throws Throwable {
    Class<?> mainClass =
        getClassLoader().loadClass(NSUtil.toJavaImplName(mainClassName));
    Method main =
        mainClass.getMethod("main", new Class[] { ObjectArray.class });

    final Store local = getLocalStore();
    final NodePrincipal workerPrincipal = getPrincipal();
    Object argsProxy = runInSubTransaction(new Code<Object>() {
      @Override
      public Object run() {
        ConfPolicy conf =
            LabelUtil._Impl.readerPolicy(local, workerPrincipal,
                workerPrincipal);
        IntegPolicy integ =
            LabelUtil._Impl.writerPolicy(local, workerPrincipal,
                workerPrincipal);
        Label label = LabelUtil._Impl.toLabel(local, conf, integ);
        return WrappedJavaInlineable.$wrap(local, label, conf, args);
      }
    });

    MainThread.invoke(main, argsProxy);
  }

  /**
   * Executes the given code from within a new top-level Fabric transaction.
   * Should not be called by generated code. This is here to abstract away the
   * details of starting and finishing transactions.
   * 
   * @param autoRetry
   *          whether the transaction should be automatically retried if it
   *          fails during commit
   */
  public static <T> T runInTopLevelTransaction(Code<T> code, boolean autoRetry) {
    return runInTransaction(null, code, autoRetry);
  }

  /**
   * Executes the given code from within a Fabric transaction. If the
   * transaction fails, it will be automatically retried until it succeeds.
   * Should not be called by generated code. This is here to abstract away the
   * details of starting and finishing transactions.
   * 
   * @param tid
   *          The parent transaction for the subtransaction that will be
   *          created.
   */
  public static <T> T runInTransaction(TransactionID tid, Code<T> code) {
    return runInTransaction(tid, code, true);
  }

  /**
   * Executes a transaction which computes the value of the given
   * <code>CallInstance</code> and requests a <code>SemanticWarranty</code> from
   * the store.
   */
  public static <T> T runInSemanticWarrantyTransaction(TransactionID tid,
      Code<T> code, boolean autoRetry, CallInstance call) {
    return runInSubTransaction(code, autoRetry, call);
  }

  /**
   * Executes the given code from within a Fabric transaction. Should not be
   * called by generated code. This is here to abstract away the details of
   * starting and finishing transactions.
   * 
   * @param tid
   *          The parent transaction for the subtransaction that will be
   *          created.
   * @param autoRetry
   *          whether the transaction should be automatically retried if it
   *          fails during commit
   */
  private static <T> T runInTransaction(TransactionID tid, Code<T> code,
      boolean autoRetry) {
    TransactionManager tm = TransactionManager.getInstance();
    Log oldLog = tm.getCurrentLog();

    Log log = TransactionRegistry.getOrCreateInnermostLog(tid);
    tm.associateAndSyncLog(log, tid);

    try {
      return runInSubTransaction(code, autoRetry);
    } finally {
      tm.associateLog(oldLog);
    }
  }

  /**
   * Executes the given code from within a Fabric subtransaction of the current
   * transaction. Should not be called by generated code. This is here to
   * abstract away the details of starting and finishing transactions.
   */
  public static <T> T runInSubTransaction(Code<T> code) {
    return runInSubTransaction(code, true);
  }

  private static <T> T runInSubTransaction(Code<T> code, boolean autoRetry) {
    return runInSubTransaction(code, autoRetry, null);
  }

  /**
   * Executes the given code from within a Fabric subtransaction of the current
   * transaction. Should not be called by generated code. This is here to
   * abstract away the details of starting and finishing transactions.
   * 
   * @param autoRetry
   *          whether the transaction should be automatically retried if it
   *          fails during commit
   * @param call
   *          <code>CallInstance</code> representing the call for which we are
   *          computing and requesting a <code>SemanticWarranty</code> for.  If
   *          the transaction does not represent a request for a
   *          <code>SemanticWarranty</code>, this value should be null.
   */
  private static <T> T runInSubTransaction(Code<T> code, boolean autoRetry,
      CallInstance call) {
    TransactionManager tm = TransactionManager.getInstance();

    boolean success = false;
    int backoff = 1;
    while (!success) {
      if (backoff > 32) {
        while (true) {
          try {
            Thread.sleep(backoff);
            break;
          } catch (InterruptedException e) {
            Logging.logIgnoredInterruptedException(e);
          }
        }
      }

      if (backoff < 5000) backoff *= 2;

      success = true;
      tm.startTransaction(call);

      try {
        return code.run();
      } catch (RetryException e) {
        success = false;
        continue;
      } catch (TransactionRestartingException e) {
        success = false;

        TransactionID currentTid = tm.getCurrentTid();
        if (e.tid.isDescendantOf(currentTid))
        // Restart this transaction.
          continue;

        // Need to restart a parent transaction.
        if (currentTid.parent != null) throw e;

        throw new InternalError("Something is broken with transaction "
            + "management. Got a signal to restart a different transaction "
            + "than the one being managed.");
      } catch (Throwable e) {
        success = false;

        // Retry if the exception was a result of stale objects.
        if (tm.checkForStaleObjects()) continue;

        throw new AbortException(e);
      } finally {
        if (success) {
          try {
            tm.commitTransaction();
          } catch (AbortException e) {
            success = false;
          } catch (TransactionRestartingException e) {
            success = false;

            if (!autoRetry) {
              throw new AbortException(
                  "Not retrying transaction that failed to commit (autoRetry=false)",
                  e);
            }
            // This is the TID for the parent of the transaction we just tried
            // to commit.
            TransactionID currentTid = tm.getCurrentTid();
            if (currentTid == null || e.tid.isDescendantOf(currentTid)
                && !currentTid.equals(e.tid))
            // Restart the transaction just we tried to commit.
              continue;

            // Need to restart a parent transaction.
            throw e;
          }
        } else {
          tm.abortTransaction();
        }
      }
    }

    throw new InternalError();
  }

  public static interface Code<T> {
    T run() throws Throwable;
  }

}<|MERGE_RESOLUTION|>--- conflicted
+++ resolved
@@ -45,12 +45,7 @@
 import fabric.common.net.naming.NameService;
 import fabric.common.net.naming.NameService.PortType;
 import fabric.common.net.naming.TransitionalNameService;
-<<<<<<< HEAD
-import fabric.common.util.LongIterator;
-import fabric.common.util.LongSet;
 import fabric.common.util.Pair;
-=======
->>>>>>> 7e5c9ade
 import fabric.dissemination.AbstractGlob;
 import fabric.dissemination.FetchManager;
 import fabric.lang.FabricClassLoader;
@@ -414,30 +409,12 @@
     // XXX FIXME
     boolean result = false;
     for (SerializedObject obj : group.objects().values()) {
-<<<<<<< HEAD
-      long onum = obj.getOnum();
-      store.forceCache(new Pair<>(obj, VersionWarranty.EXPIRED_WARRANTY));
-
-      TransactionManager.abortReaders(store, onum);
-    }
-
-    return true;
-  }
-
-  /**
-   * Determines whether any of a given set of onums are resident in cache.
-   */
-  private boolean hasOnumsInCache(RemoteStore store, LongSet onums) {
-    for (LongIterator it = onums.iterator(); it.hasNext();) {
-      if (store.readFromCache(it.next()) != null) return true;
-=======
       if (TransactionManager.haveReaders(store, obj.getOnum())) {
-        store.forceCache(obj);
+        store.forceCache(new Pair<>(obj, VersionWarranty.EXPIRED_WARRANTY));
         result = true;
       } else if (store.updateOrEvict(obj)) {
         result = true;
       }
->>>>>>> 7e5c9ade
     }
 
     return result;
