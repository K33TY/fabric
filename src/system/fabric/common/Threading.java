--- conflicted
+++ resolved
@@ -84,7 +84,6 @@
   }
 
   /**
-<<<<<<< HEAD
    * Get the scheduled-thread pool.
    * 
    * @throws InternalError
@@ -113,10 +112,7 @@
   }
 
   /**
-   * A ThreadFactory that creates FabricThread.Impls.
-=======
    * A ThreadFactory that creates FabricThread.Impls for the thread pool.
->>>>>>> fb5020f1
    */
   private static class FabricThreadFactory implements ThreadFactory {
     private int nextID = 1;
