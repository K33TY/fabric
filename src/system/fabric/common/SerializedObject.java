--- conflicted
+++ resolved
@@ -289,33 +289,6 @@
   }
 
   /**
-<<<<<<< HEAD
-=======
-   * @return the offset in objectData representing the start of the promise
-   *         expiry
-   */
-  private final int expiryPos() {
-    return PROMISE_EXPIRY_OFFSET;
-  }
-
-  /**
-   * @return the serialized object's promise expiration time
-   */
-  public long getExpiry() {
-    return SerializationUtil.longAt(objectData, expiryPos());
-  }
-
-  /**
-   * Modifies the serialized object's promise expiry
-   *
-   * @param expiry
-   */
-  public void setExpiry(long expiry) {
-    SerializationUtil.setLongAt(objectData, expiryPos(), expiry);
-  }
-
-  /**
->>>>>>> 870d1adb
    * Obtains an inter-store reference at the given position in the serialized
    * data.
    */
