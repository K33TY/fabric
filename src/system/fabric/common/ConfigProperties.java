--- conflicted
+++ resolved
@@ -52,7 +52,6 @@
   public final Map<String, Short> inDelays;
 
   /**
-<<<<<<< HEAD
    * Contract properties (allows for selecting which strategy to use for either
    * our approach or "baseline" approaches).
    */
@@ -67,11 +66,11 @@
   public final Map<String, Double> velocities;
   // Noises to use if using presets
   public final Map<String, Double> noises;
-=======
+
+  /**
    * Whether to exponentially back off when retrying transactions.
    */
   public final boolean txRetryBackoff;
->>>>>>> 536202bd
 
   static {
     //
