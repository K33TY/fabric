package fabric.common;

import static fabric.common.Logging.CONFIG_LOGGER;

import java.io.IOException;
import java.io.InputStream;
import java.util.Map.Entry;
import java.util.Properties;
import java.util.logging.Level;


public class ConfigProperties {

  public final static Properties defaults;

  public final String name;

  public final int    workerPort;
  public final String dissemClass;

  public final String keystore;
  public final char[] password;
  public final int    maxConnections;
  public final int    retries;
  public final int    timeout;
  public final boolean useSSL;
  public final String hostname;

  public final String backendClass;
<<<<<<< HEAD
  public final int    storePort;
=======
  public final int storePort;
>>>>>>> 7da15a09

  public final String workerPrincipal;

  public final Properties disseminationProperties;

  static {
    //
    // load the default properties files
    //

    defaults       = new Properties();
    InputStream in = null;
    try {
      in = Resources.readFile("etc", "config.properties");
      defaults.load(in);
    } catch(IOException e) {
      // continue with system properties
    } finally {
      try { in.close(); } catch(Exception e) {}
    }
    
    for (Entry<Object, Object> e : defaults.entrySet())
      CONFIG_LOGGER.log(Level.FINE, "default property: {0}", e);
  }


  public ConfigProperties(String name) {
    this(name, readProperties(name));
  }
  
  public static ConfigProperties getDefaults() {
    return new ConfigProperties("default", new Properties(defaults));
  }
  
  private ConfigProperties(String name, Properties p) {
    CONFIG_LOGGER.log(Level.FINE, "properties for {0}", name);
    for (Entry<?, ?> e : defaults.entrySet())
      CONFIG_LOGGER.log(Level.FINE, " ... {0}", e);
    
    this.name = name;

    //
    // parse properties with default values
    //

    /************************** Node   Properties *****************************/
    this.password        =                       removeProperty(p, "fabric.node.password",             "password").toCharArray();
    this.maxConnections  = Integer.parseInt(     removeProperty(p, "fabric.node.maxConnections",       "50"));
    this.timeout         = Integer.parseInt(     removeProperty(p, "fabric.node.timeout",              "2"));
    this.retries         = Integer.parseInt(     removeProperty(p, "fabric.node.retries",              "6"));
    this.useSSL          = Boolean.parseBoolean( removeProperty(p, "fabric.node.useSSL",               "true"));
    this.keystore        = Resources.relpathRewrite("etc", "keys",
                                                 removeProperty(p, "fabric.node.keystore",             name + ".keystore"));
    this.hostname        =                       removeProperty(p, "fabric.node.hostname",             name);
    
    /************************** Worker Properties *****************************/
    this.workerPort      = Integer.parseInt(     removeProperty(p, "fabric.worker.port",               "3372"));
    this.dissemClass     =                       removeProperty(p, "fabric.worker.fetchmanager.class", "fabric.dissemination.pastry.PastryFetchManager");
    this.workerPrincipal =                       removeProperty(p, "fabric.worker.principal",          null);

    /************************** Store  Properties *****************************/
    this.storePort       = Integer.parseInt(     removeProperty(p, "fabric.store.port",                "3472"));
<<<<<<< HEAD
    this.backendClass    =                       removeProperty(p, "fabric.store.db.class",            null);
=======
    this.backendClass    =                       removeProperty(p, "fabric.store.db.class",            "fabric.store.db.BdbDB");
>>>>>>> 7da15a09

    //
    // Collect dissemination properties while printing other unused properties.
    //
    
    this.disseminationProperties = new Properties(defaults);
    for (Object prop : p.keySet()) {
      String key = (String) prop;
      if (key.startsWith("fabric.dissemination."))
        disseminationProperties.setProperty(key, p.getProperty(key));
      else CONFIG_LOGGER.log(Level.WARNING, "Unused property: {0}", key);
    }
  }

  /**
   * Like p.getProperty(name, defaultValue), but removes the property.
   */
  private static String removeProperty(Properties p, String name,
      String defaultValue) {
    String result = p.getProperty(name, defaultValue);
    p.remove(name);
    return result;
  }

  private static Properties readProperties(String name) {
    Properties  p    = new Properties(defaults);
    InputStream file = null;
    try {
      file = Resources.readFile("etc", "config", name + ".properties"); 
      p.load(file);
    } catch (IOException e) {
      // continue with defaults
    } finally {
      try { file.close(); } catch (Exception e) {}
    }

    return p;
  }
}<|MERGE_RESOLUTION|>--- conflicted
+++ resolved
@@ -27,11 +27,7 @@
   public final String hostname;
 
   public final String backendClass;
-<<<<<<< HEAD
   public final int    storePort;
-=======
-  public final int storePort;
->>>>>>> 7da15a09
 
   public final String workerPrincipal;
 
@@ -52,7 +48,7 @@
     } finally {
       try { in.close(); } catch(Exception e) {}
     }
-    
+
     for (Entry<Object, Object> e : defaults.entrySet())
       CONFIG_LOGGER.log(Level.FINE, "default property: {0}", e);
   }
@@ -94,16 +90,12 @@
 
     /************************** Store  Properties *****************************/
     this.storePort       = Integer.parseInt(     removeProperty(p, "fabric.store.port",                "3472"));
-<<<<<<< HEAD
-    this.backendClass    =                       removeProperty(p, "fabric.store.db.class",            null);
-=======
     this.backendClass    =                       removeProperty(p, "fabric.store.db.class",            "fabric.store.db.BdbDB");
->>>>>>> 7da15a09
 
     //
     // Collect dissemination properties while printing other unused properties.
     //
-    
+
     this.disseminationProperties = new Properties(defaults);
     for (Object prop : p.keySet()) {
       String key = (String) prop;
