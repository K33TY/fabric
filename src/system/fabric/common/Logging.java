--- conflicted
+++ resolved
@@ -133,11 +133,7 @@
   // //////////////////////////////////////////////////////////////////////////
 
   /**
-<<<<<<< HEAD
    * Logs a message, with one object parameter.  This is just here for completeness.
-=======
-   * Logs a message, with one object parameter.
->>>>>>> 7da15a09
    * 
    * @param logger
    *          The logger to log to
@@ -149,10 +145,7 @@
    *          first parameter to the message
    */
   public static void log(Logger logger, Level level, String msg, Object param1) {
-<<<<<<< HEAD
-=======
-    if (!logger.isLoggable(level)) return;
->>>>>>> 7da15a09
+    if (!logger.isLoggable(level)) return;
     logger.log(level, msg, param1);
   }
 
