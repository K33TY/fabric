--- conflicted
+++ resolved
@@ -536,12 +536,8 @@
 
         rice.pastry.Id me = (rice.pastry.Id) localHandle().getId();
 
-<<<<<<< HEAD
         Map<Pair<RemoteStore, Long>, Pair<ObjectGlob, WarrantyGlob>> globs =
             new HashMap<>();
-=======
-        Map<Pair<RemoteStore, Long>, ObjectGlob> globs = new HashMap<>();
->>>>>>> 870d1adb
 
         for (Pair<Pair<RemoteStore, Long>, Long> k : cache.sortedTimestamps()) {
           Long skipTimestamp = skip.get(k.first.first, k.first.second);
