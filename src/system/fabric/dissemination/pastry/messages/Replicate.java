--- conflicted
+++ resolved
@@ -217,7 +217,6 @@
         RemoteStore store = worker.getStore(in.readUTF());
         long onum = in.readLong();
         try {
-<<<<<<< HEAD
           // Read in entire entry.
           ObjectGlob objectGlob = new ObjectGlob(in);
           WarrantyGlob warrantyGlob =
@@ -237,11 +236,6 @@
 
           globs.put(new Pair<>(store, onum), new Pair<>(objectGlob,
               warrantyGlob));
-=======
-          ObjectGlob g = new ObjectGlob(in);
-          g.verifySignature(store.getPublicKey());
-          globs.put(new Pair<>(store, onum), g);
->>>>>>> 870d1adb
         } catch (GeneralSecurityException e) {
           // Object glob was corrupted. Ignore this group completely.
         }
