package fabric.dissemination;

import fabric.common.ObjectGroup;
import fabric.common.WarrantyGroup;
import fabric.common.exceptions.AccessException;
import fabric.common.util.Pair;
import fabric.net.UnreachableNodeException;
import fabric.worker.RemoteStore;

/**
 * A FetchManager is responsible for retrieving objects from Stores via a
 * dissemination layer. Workers may load different FetchManagers at run time to
 * make use of different dissemination networks.
 */
public interface FetchManager {

  /**
<<<<<<< HEAD
   * Fetches the group identified by the given onum, located at the given store.
   * 
=======
   * Fetches the glob identified by the given onum, located at the given store.
   *
>>>>>>> 870d1adb
   * @param store
   *          the store.
   * @param onum
   *          the object identifier.
   * @return the requested group if fetch was successful.
   * @throws AccessException
   * @throws UnreachableNodeException
   */
  public Pair<ObjectGroup, WarrantyGroup> fetch(RemoteStore store,
      long onum) throws AccessException;

  /**
   * Called to destroy and clean up the fetch manager.
   */
  public void destroy();

  /**
   * Updates the dissemination and worker caches with the given glob.
   *
   * @return true iff there was a dissemination-cache entry for the given oid.
   */
  public boolean updateCaches(RemoteStore store, long onum,
      AbstractGlob<?> update);

}<|MERGE_RESOLUTION|>--- conflicted
+++ resolved
@@ -15,13 +15,8 @@
 public interface FetchManager {
 
   /**
-<<<<<<< HEAD
    * Fetches the group identified by the given onum, located at the given store.
    * 
-=======
-   * Fetches the glob identified by the given onum, located at the given store.
-   *
->>>>>>> 870d1adb
    * @param store
    *          the store.
    * @param onum
