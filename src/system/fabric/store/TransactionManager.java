--- conflicted
+++ resolved
@@ -106,37 +106,10 @@
   }
 
   /**
-<<<<<<< HEAD
    * Executes the PREPARE_WRITES phase of the three-phase commit.
    * 
    * @return a minimum commit time, specifying a time after which the warranties
    *     on all modified objects will expire.
-=======
-   * <p>
-   * Execute the prepare phase of two phase commit. Validates the transaction to
-   * make sure that no conflicts would occur if this transaction were committed.
-   * Once prepare returns successfully, the corresponding transaction can only
-   * fail if the coordinator aborts it.
-   * </p>
-   * <p>
-   * The prepare method must check a large number of conditions:
-   * <ul>
-   * <li>Neither creates, updates, nor reads can have pending commits, i.e. none
-   * of them can contain objects for which other transactions have been prepared
-   * but not committed or aborted.</li>
-   * <li>The worker has appropriate permissions to read/write/create</li>
-   * <li>Created objects don't already exist</li>
-   * <li>Updated objects cannot have been read since the proposed commit time.</li>
-   * <li>Updated objects do not have valid outstanding promises</li>
-   * <li>Modified and read objects do exist</li>
-   * <li>Read objects are still valid (version numbers match)</li>
-   * <li>TODO: duplicate objects within sets / between sets?</li>
-   * </ul>
-   * </p>
-   *
-   * @param worker
-   *          The worker requesting the prepare
->>>>>>> 870d1adb
    * @throws TransactionPrepareFailedException
    *           If the transaction would cause a conflict or if the worker is
    *           insufficiently privileged to execute the transaction.
@@ -165,12 +138,8 @@
 
     try {
       // This will store the set of onums of objects that were out of date.
-<<<<<<< HEAD
       LongKeyMap<Pair<SerializedObject, VersionWarranty>> versionConflicts =
-          new LongKeyHashMap<Pair<SerializedObject, VersionWarranty>>();
-=======
-      LongKeyMap<SerializedObject> versionConflicts = new LongKeyHashMap<>();
->>>>>>> 870d1adb
+          new LongKeyHashMap<>();
 
       // Prepare writes.
       Pair<ExtendWarrantyStatus, VersionWarranty> scratchObj =
@@ -520,19 +489,10 @@
           Collections.<SerializedObject> emptyList());
     }
 
-<<<<<<< HEAD
-    List<Pair<SerializedObject, VersionWarranty>> result =
-        new ArrayList<Pair<SerializedObject, VersionWarranty>>();
-    List<VersionWarranty.Binding> newWarranties =
-        ENABLE_WARRANTY_REFRESHES ? new ArrayList<VersionWarranty.Binding>()
-            : null;
+    List<Pair<SerializedObject, VersionWarranty>> result = new ArrayList<>();
+    List<VersionWarranty.Binding> newWarranties = ENABLE_WARRANTY_REFRESHES ?
+      new ArrayList<VersionWarranty.Binding>() : null;
     boolean success = false;
-=======
-    List<SerializedObject> result = new ArrayList<>();
-    for (LongKeyMap.Entry<Integer> entry : versions.entrySet()) {
-      long onum = entry.getKey();
-      int version = entry.getValue();
->>>>>>> 870d1adb
 
     try {
       Pair<ExtendWarrantyStatus, VersionWarranty> resultObj =
