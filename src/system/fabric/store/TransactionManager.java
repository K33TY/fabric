--- conflicted
+++ resolved
@@ -169,9 +169,8 @@
     database.beginPrepareWrites(tid, worker);
 
     long longest = 0;
-    OidKeyHashMap<Integer> addedReads = new OidKeyHashMap<Integer>();
-    Map<CallInstance, WarrantiedCallResult> addedCalls =
-      new HashMap<CallInstance, WarrantiedCallResult>();
+    OidKeyHashMap<Integer> addedReads = new OidKeyHashMap<>();
+    Map<CallInstance, WarrantiedCallResult> addedCalls = new HashMap<>();
 
     try {
       // This will store the set of onums of objects that were out of date.
@@ -198,31 +197,29 @@
       // Double check calls.
       long currentTime = System.currentTimeMillis();
       long currentProposedTime =
-        (longestWarranty == null ? 0 : longestWarranty.expiry());
+          (longestWarranty == null ? 0 : longestWarranty.expiry());
       Logging.log(SEMANTIC_WARRANTY_LOGGER, Level.FINEST,
           "Checking calls for {0} that would delay longer than {1} ms",
           Long.toHexString(tid), currentProposedTime - currentTime);
-      Pair<SemanticWarranty,
-           Pair<Map<CallInstance, SemanticWarrantyRequest>,
-                Map<CallInstance, SemanticWarrantyRequest>>>
-        callPrepareResp = semanticWarranties.prepareWrites(req.writes,
-            req.creates, tid, currentProposedTime, database.getName());
+      Pair<SemanticWarranty, Pair<Map<CallInstance, SemanticWarrantyRequest>, Map<CallInstance, SemanticWarrantyRequest>>> callPrepareResp =
+          semanticWarranties.prepareWrites(req.writes, req.creates, tid,
+              currentProposedTime, database.getName());
 
       SemanticWarranty longestCallWarranty = callPrepareResp.first;
       Map<CallInstance, SemanticWarrantyRequest> updates =
-        callPrepareResp.second.first;
+          callPrepareResp.second.first;
       Map<CallInstance, SemanticWarrantyRequest> newCalls =
-        callPrepareResp.second.second;
+          callPrepareResp.second.second;
       updates.putAll(newCalls);
 
-      OidKeyHashMap<Store> addedCreates = new OidKeyHashMap<Store>();
+      OidKeyHashMap<Store> addedCreates = new OidKeyHashMap<>();
 
       for (SemanticWarrantyRequest update : updates.values()) {
         // Register additional creates
         for (LongKeyMap<_Impl> submap : update.creates) {
           for (_Impl create : submap.values()) {
-            database.registerUpdate(scratchObj, tid, worker, new
-                SerializedObject(create), versionConflicts, CREATE);
+            database.registerUpdate(scratchObj, tid, worker,
+                new SerializedObject(create), versionConflicts, CREATE);
             addedCreates.put(create.$getStore(), create.$getOnum(),
                 create.$getStore());
           }
@@ -258,7 +255,7 @@
       if (!versionConflicts.isEmpty()) {
         throw new TransactionPrepareFailedException(versionConflicts);
       }
-      
+
       // Don't worry about calls we're updating or requesting.
       for (CallInstance updatingCall : updates.keySet()) {
         addedCalls.remove(updatingCall);
@@ -297,13 +294,11 @@
     } catch (TransactionPrepareFailedException tpfe) {
       // Don't need to worry about calls because inprocess store doesn't
       // maintain a cache.  Need to update local cache of objects, however.
-      for (Pair<SerializedObject, VersionWarranty> conflict :
-          tpfe.versionConflicts.values())
+      for (SerializedObjectAndTokens conflict : tpfe.versionConflicts.values())
         store.updateCache(conflict);
       throw new TransactionPrepareFailedException(
           "Had problems with reads from call updates!");
     }
-        
 
     STORE_TRANSACTION_LOGGER.log(Level.FINE,
         "Prepared writes for transaction {0}", tid);
@@ -388,20 +383,17 @@
           case BAD_VERSION:
             SerializedObject obj = database.read(onum);
             status = database.refreshWarranty(resultObj, onum);
-<<<<<<< HEAD
-            versionConflicts
-                .put(onum, new Pair<SerializedObject, VersionWarranty>(obj,
-                    status.second));
-            Logging.log(SEMANTIC_WARRANTY_LOGGER, Level.FINEST, "BAD VERSION ON {0} FOR {1}: DB: {2}, US: {3}", onum, Long.toHexString(tid), obj.getVersion(), version);
-=======
             versionConflicts.put(onum, new SerializedObjectAndTokens(obj,
                 status.second));
->>>>>>> 26438013
+            Logging.log(SEMANTIC_WARRANTY_LOGGER, Level.FINEST,
+                "BAD VERSION ON {0} FOR {1}: DB: {2}, US: {3}", onum,
+                Long.toHexString(tid), obj.getVersion(), version);
             continue;
 
           case DENIED:
             sm.notifyNewWarranties(newWarranties, null);
-            Logging.log(SEMANTIC_WARRANTY_LOGGER, Level.FINEST, "DENIED EXTENSION ON {0} FOR {1}", onum, Long.toHexString(tid));
+            Logging.log(SEMANTIC_WARRANTY_LOGGER, Level.FINEST,
+                "DENIED EXTENSION ON {0} FOR {1}", onum, Long.toHexString(tid));
             throw new TransactionPrepareFailedException(versionConflicts,
                 "Unable to extend warranty for object " + onum);
           }
@@ -434,52 +426,59 @@
   /**
    * Executes the calls piece of the PREPARE_READS phase of the three-phase
    * commit.
-   * 
+   *
    * @param worker
    *          The worker requesting the prepare
    * @throws TransactionPrepareFailedException
    *           If the transaction could not successfully extend the
    *           SemanticWarranty on any of the calls
    */
-  public Map<CallInstance, WarrantiedCallResult> prepareCalls(Principal worker, long
-      tid, Map<CallInstance, WarrantiedCallResult> calls, long commitTime)
-    throws TransactionPrepareFailedException {
+  public Map<CallInstance, WarrantiedCallResult> prepareCalls(Principal worker,
+      long tid, Map<CallInstance, WarrantiedCallResult> calls, long commitTime)
+      throws TransactionPrepareFailedException {
     try {
       Map<CallInstance, WarrantiedCallResult> updatedWars =
-        new HashMap<CallInstance, WarrantiedCallResult>();
+          new HashMap<CallInstance, WarrantiedCallResult>();
       Map<CallInstance, WarrantiedCallResult> conflictWars =
-        new HashMap<CallInstance, WarrantiedCallResult>();
+          new HashMap<CallInstance, WarrantiedCallResult>();
       for (CallInstance call : calls.keySet()) {
         Pair<SemanticExtendStatus, WarrantiedCallResult> extResult =
-          semanticWarranties.extendForReadPrepare(call, calls.get(call),
-              commitTime, tid);
+            semanticWarranties.extendForReadPrepare(call, calls.get(call),
+                commitTime, tid);
         switch (extResult.first) {
-          case OK:
-            updatedWars.put(call, extResult.second);
-            break;
-          case BAD_VERSION:
-            conflictWars.put(call, extResult.second);
-            break;
-          case DENIED:
-            throw new TransactionPrepareFailedException(conflictWars,
-                "Could not extend for " + call);
+        case OK:
+          updatedWars.put(call, extResult.second);
+          break;
+        case BAD_VERSION:
+          conflictWars.put(call, extResult.second);
+          break;
+        case DENIED:
+          throw new TransactionPrepareFailedException(conflictWars,
+              "Could not extend for " + call);
         }
       }
       if (conflictWars.size() > 0) {
-        SEMANTIC_WARRANTY_LOGGER.finest("Prepare Calls failed due to conflicting or stale call values!");
+        SEMANTIC_WARRANTY_LOGGER
+            .finest("Prepare Calls failed due to conflicting or stale call values!");
         long currentTime = System.currentTimeMillis();
-        String msg = "Prepare Calls failed due to " + conflictWars.size()
-          + " conflicting values:\n";
+        String msg =
+            "Prepare Calls failed due to " + conflictWars.size()
+                + " conflicting values:\n";
         msg += "Conflicting...\n";
-        for (Map.Entry<CallInstance, WarrantiedCallResult> entry : conflictWars.entrySet()) {
+        for (Map.Entry<CallInstance, WarrantiedCallResult> entry : conflictWars
+            .entrySet()) {
           if (entry.getValue().getValue() instanceof WrappedJavaInlineable) {
-            msg += "\t" + entry.getKey() + " = " +
-              entry.getValue().getValue().$unwrap() + " (" +
-              (entry.getValue().getWarranty().expiry() - currentTime) + ")\n";
+            msg +=
+                "\t" + entry.getKey() + " = "
+                    + entry.getValue().getValue().$unwrap() + " ("
+                    + (entry.getValue().getWarranty().expiry() - currentTime)
+                    + ")\n";
           } else {
-            msg += "\t" + entry.getKey() + " = " +
-              entry.getValue().getValue().$getOnum() + " (" +
-              (entry.getValue().getWarranty().expiry() - currentTime) + ")\n";
+            msg +=
+                "\t" + entry.getKey() + " = "
+                    + entry.getValue().getValue().$getOnum() + " ("
+                    + (entry.getValue().getWarranty().expiry() - currentTime)
+                    + ")\n";
           }
         }
         throw new TransactionPrepareFailedException(conflictWars, msg);
@@ -499,7 +498,7 @@
   /**
    * Executes the requests piece of the PREPARE_READS phase of the three-phase
    * commit.
-   * 
+   *
    * @param worker
    *          The worker requesting the prepare
    */
@@ -507,24 +506,23 @@
       long tid, Set<SemanticWarrantyRequest> requests) {
     /* Create the associated warranties and add these calls to the warranties
      * table.
-     */ 
+     */
     Map<CallInstance, SemanticWarranty> warranties =
-      new HashMap<CallInstance, SemanticWarranty>();
+        new HashMap<CallInstance, SemanticWarranty>();
 
     // Have to do a topologically sorted order of requests (so call dependencies
     // have warranties already).
-    Map<CallInstance, Set<CallInstance>> simplifiedDepMap = new
-      HashMap<CallInstance, Set<CallInstance>>();
-    Map<CallInstance, SemanticWarrantyRequest> reqMap = new
-      HashMap<CallInstance, SemanticWarrantyRequest>(requests.size());
+    Map<CallInstance, Set<CallInstance>> simplifiedDepMap =
+        new HashMap<CallInstance, Set<CallInstance>>();
+    Map<CallInstance, SemanticWarrantyRequest> reqMap =
+        new HashMap<CallInstance, SemanticWarrantyRequest>(requests.size());
     for (SemanticWarrantyRequest r : requests) {
       reqMap.put(r.call, r);
     }
     for (SemanticWarrantyRequest r : requests) {
       Set<CallInstance> depsInTable = new HashSet<CallInstance>();
       for (CallInstance c : r.calls.keySet())
-        if (reqMap.containsKey(c))
-          depsInTable.add(c);
+        if (reqMap.containsKey(c)) depsInTable.add(c);
       simplifiedDepMap.put(r.call, depsInTable);
     }
 
@@ -533,8 +531,7 @@
     for (CallInstance k : simplifiedDepMap.keySet())
       if (simplifiedDepMap.get(k).isEmpty())
         fringe.add(k);
-      else
-        nonfringe.add(k);
+      else nonfringe.add(k);
 
     while (!fringe.isEmpty()) {
       SemanticWarrantyRequest r = reqMap.get(fringe.poll());
@@ -542,16 +539,15 @@
           "Proposing SemanticWarranty for CallInstance {0}", r.call);
 
       // Get a proposal for a warranty
-      SemanticWarranty proposed = semanticWarranties.requestWarranty(tid, r,
-          true);
+      SemanticWarranty proposed =
+          semanticWarranties.requestWarranty(tid, r, true);
       if (proposed != null) {
         Logging.log(SEMANTIC_WARRANTY_LOGGER, Level.FINER,
-            "{0} was proposed a warranty to expire in {1}",
-            r.call.toString(),
+            "{0} was proposed a warranty to expire in {1}", r.call.toString(),
             (proposed.expiry() - System.currentTimeMillis()));
         // Add it to the response set
         warranties.put(r.call, proposed);
-        
+
         //Update fringe
         for (CallInstance c : new HashSet<CallInstance>(nonfringe)) {
           simplifiedDepMap.get(c).remove(r.call);
@@ -699,18 +695,18 @@
   /**
    * Returns a WarrantiedCallResult containing the specified call's value and
    * warranty.
-   * 
+   *
    * @param principal
    *          The principal performing the read.
    * @param id
    *          The id for the call instance.
    */
-  public WarrantiedCallResult getCall(Principal principal,
-      CallInstance id) throws AccessException {
+  public WarrantiedCallResult getCall(Principal principal, CallInstance id)
+      throws AccessException {
     WarrantiedCallResult result = semanticWarranties.fetchForWorker(id);
     if (result == null)
-      throw new AccessException( "AccessDenied, could not find call id " +
-          id.toString());
+      throw new AccessException("AccessDenied, could not find call id "
+          + id.toString());
     return result;
   }
 
