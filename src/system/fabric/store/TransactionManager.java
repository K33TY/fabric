--- conflicted
+++ resolved
@@ -22,6 +22,7 @@
 import fabric.common.SemanticWarranty;
 import fabric.common.SerializedObject;
 import fabric.common.VersionWarranty;
+import fabric.common.WarrantyGroup;
 import fabric.common.exceptions.AccessException;
 import fabric.common.exceptions.InternalError;
 import fabric.common.exceptions.RuntimeFetchException;
@@ -29,9 +30,11 @@
 import fabric.common.util.LongIterator;
 import fabric.common.util.LongKeyHashMap;
 import fabric.common.util.LongKeyMap;
+import fabric.common.util.LongKeyMap.Entry;
 import fabric.common.util.LongSet;
 import fabric.common.util.Pair;
 import fabric.dissemination.ObjectGlob;
+import fabric.dissemination.WarrantyGlob;
 import fabric.lang.security.Label;
 import fabric.lang.security.Principal;
 import fabric.store.db.GroupContainer;
@@ -91,14 +94,9 @@
   /**
    * Executes the COMMIT phase of the three-phase commit.
    */
-<<<<<<< HEAD
-  public void commitTransaction(RemoteIdentity workerIdentity,
+  public void commitTransaction(RemoteIdentity<RemoteWorker> workerIdentity,
       long transactionID, long commitTime)
       throws TransactionCommitFailedException {
-=======
-  public void commitTransaction(RemoteIdentity<RemoteWorker> workerIdentity,
-      long transactionID) throws TransactionCommitFailedException {
->>>>>>> 255dfc1d
     try {
       database.commit(transactionID, commitTime, workerIdentity, sm);
       semanticWarranties.commit(transactionID, commitTime);
@@ -211,8 +209,9 @@
    *           insufficiently privileged to execute the transaction.
    */
   public LongKeyMap<VersionWarranty> prepareReads(
-      RemoteIdentity workerIdentity, long tid, LongKeyMap<Integer> reads,
-      long commitTime) throws TransactionPrepareFailedException {
+      RemoteIdentity<RemoteWorker> workerIdentity, long tid,
+      LongKeyMap<Integer> reads, long commitTime)
+      throws TransactionPrepareFailedException {
 
     Principal worker = workerIdentity.principal;
 
@@ -288,7 +287,7 @@
       }
 
       STORE_TRANSACTION_LOGGER.fine("Prepared transaction " + tid);
-      sm.notifyNewWarranties(newWarranties, (RemoteWorker) workerIdentity.node);
+      sm.notifyNewWarranties(newWarranties, workerIdentity.node);
       return prepareResult;
     } catch (TransactionPrepareFailedException e) {
       // Roll back the transaction.
@@ -505,7 +504,8 @@
   }
 
   /**
-   * Returns a GroupContainer containing the specified object.
+   * Returns a GroupContainer containing the specified object, without
+   * refreshing warranties.
    */
   GroupContainer getGroupContainer(long onum) throws AccessException {
     return getGroupContainerAndSubscribe(onum, null, false /* this argument doesn't matter */);
@@ -519,7 +519,7 @@
    * 
    * @param subscriber
    *          If non-null, then the given worker will be subscribed to the
-   *          object.
+   *          object and the object's group's warranties will be refreshed.
    * @param dissemSubscribe
    *          True if the subscriber is a dissemination node; false if it's a
    *          worker.
@@ -529,9 +529,11 @@
     GroupContainer container = database.readGroup(onum);
     if (container == null) throw new AccessException(database.getName(), onum);
 
-    if (subscriber != null) sm.subscribe(onum, subscriber, dissemSubscribe);
-
-    container.refreshWarranties(this);
+    if (subscriber != null) {
+      sm.subscribe(onum, subscriber, dissemSubscribe);
+      container.refreshWarranties(this);
+    }
+
     return container;
   }
 
@@ -544,9 +546,9 @@
    *          If non-null, then the given worker will be subscribed to the
    *          object as a dissemination node.
    */
-  public ObjectGlob getGlob(long onum, RemoteWorker subscriber)
-      throws AccessException {
-    return getGroupContainerAndSubscribe(onum, subscriber, true).getGlob();
+  public Pair<ObjectGlob, WarrantyGlob> getGlobs(long onum,
+      RemoteWorker subscriber) throws AccessException {
+    return getGroupContainerAndSubscribe(onum, subscriber, true).getGlobs();
   }
 
   /**
@@ -582,10 +584,10 @@
    * @param handler
    *          Used to track read statistics.
    */
-  public ObjectGroup getGroup(Principal principal, RemoteWorker subscriber,
-      long onum) throws AccessException {
-    ObjectGroup group =
-        getGroupContainerAndSubscribe(onum, subscriber, false).getGroup(
+  public Pair<ObjectGroup, WarrantyGroup> getGroup(Principal principal,
+      RemoteWorker subscriber, long onum) throws AccessException {
+    Pair<ObjectGroup, WarrantyGroup> group =
+        getGroupContainerAndSubscribe(onum, subscriber, false).getGroups(
             principal);
     if (group == null) throw new AccessException(database.getName(), onum);
     return group;
@@ -600,36 +602,26 @@
   }
 
   /**
-   * Refreshes the warranties on a group of objects. This is done by creating
-   * new warranties for any objects whose warranties has expired.
-   * 
-   * @return
-   *         the warranty in the group that will expire soonest.
-   */
-  public VersionWarranty refreshWarranties(
-      Collection<Pair<SerializedObject, VersionWarranty>> objects) {
-    VersionWarranty result = null;
+   * Refreshes the warranties on a group of objects, represented by a mapping
+   * from onums to version numbers. The refresh is done by creating new
+   * warranties for any objects whose warranty has expired.
+   */
+  public void refreshWarranties(LongKeyMap<Integer> onumsToVersions) {
     List<VersionWarranty.Binding> newWarranties =
         new ArrayList<VersionWarranty.Binding>();
 
-    for (Pair<SerializedObject, VersionWarranty> entry : objects) {
-      SerializedObject obj = entry.first;
-      long onum = obj.getOnum();
+    for (Entry<Integer> entry : onumsToVersions.entrySet()) {
+      long onum = entry.getKey();
       Pair<ExtendWarrantyStatus, VersionWarranty> refreshResult =
           database.refreshWarranty(onum);
 
-      VersionWarranty warranty = entry.second = refreshResult.second;
-      if (result == null || result.expiresAfter(warranty)) result = warranty;
-
       if (refreshResult.first == ExtendWarrantyStatus.NEW) {
-        newWarranties.add(refreshResult.second.new Binding(onum, obj
-            .getVersion()));
-      }
-    }
-
-    if (result == null) result = VersionWarranty.EXPIRED_WARRANTY;
+        newWarranties.add(refreshResult.second.new Binding(onum, entry
+            .getValue()));
+      }
+    }
+
     sm.notifyNewWarranties(newWarranties, null);
-    return result;
   }
 
   /**
@@ -653,7 +645,7 @@
    * for any stale objects found.
    */
   List<Pair<SerializedObject, VersionWarranty>> checkForStaleObjects(
-      RemoteIdentity workerIdentity, LongKeyMap<Integer> versions)
+      RemoteIdentity<RemoteWorker> workerIdentity, LongKeyMap<Integer> versions)
       throws AccessException {
     Principal worker = workerIdentity.principal;
 
