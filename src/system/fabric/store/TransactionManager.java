package fabric.store;

import static fabric.common.Logging.STORE_TRANSACTION_LOGGER;
import static fabric.store.db.ObjectDB.UpdateType.CREATE;
import static fabric.store.db.ObjectDB.UpdateType.WRITE;

import java.security.PrivateKey;
import java.util.ArrayList;
import java.util.Collection;
import java.util.Collections;
import java.util.List;
import java.util.logging.Level;

import fabric.common.AuthorizationUtil;
import fabric.common.ONumConstants;
import fabric.common.ObjectGroup;
import fabric.common.RWLease;
import fabric.common.SerializedObject;
import fabric.common.SerializedObjectAndTokens;
import fabric.common.VersionWarranty;
import fabric.common.WarrantyGroup;
import fabric.common.exceptions.AccessException;
import fabric.common.exceptions.InternalError;
import fabric.common.exceptions.RuntimeFetchException;
import fabric.common.net.RemoteIdentity;
import fabric.common.util.LongIterator;
import fabric.common.util.LongKeyHashMap;
import fabric.common.util.LongKeyMap;
import fabric.common.util.LongKeyMap.Entry;
import fabric.common.util.LongSet;
import fabric.common.util.Pair;
import fabric.dissemination.ObjectGlob;
import fabric.dissemination.WarrantyGlob;
import fabric.lang.security.Label;
import fabric.lang.security.Principal;
import fabric.store.db.GroupContainer;
import fabric.store.db.ObjectDB;
import fabric.store.db.ObjectDB.ExtendReadLockStatus;
import fabric.worker.AbortException;
import fabric.worker.Store;
import fabric.worker.TransactionCommitFailedException;
import fabric.worker.TransactionPrepareFailedException;
import fabric.worker.Worker;
import fabric.worker.Worker.Code;
import fabric.worker.remote.RemoteWorker;

public class TransactionManager {

  // Hack hack hack
  private static final boolean ENABLE_WARRANTY_REFRESHES = false;

  @SuppressWarnings("all")
  private static class Ugh {
    static {
      if (TransactionManager.ENABLE_WARRANTY_REFRESHES != SubscriptionManager.ENABLE_WARRANTY_REFRESHES) {
        throw new InternalError();
      }
    }
  }

  /**
   * The object database of the store for which we're managing transactions.
   */
  private final ObjectDB database;

  /**
   * The subscription manager associated with the store for which we're managing
   * transactions.
   */
  private final SubscriptionManager sm;

  public TransactionManager(ObjectDB database, PrivateKey signingKey) {
    this.database = database;
    this.sm = new SubscriptionManager(database.getName(), this, signingKey);
  }

  public final SubscriptionManager subscriptionManager() {
    return sm;
  }

  /**
   * Instructs the transaction manager that the given transaction is aborting
   */
  public void abortTransaction(Principal worker, long transactionID)
      throws AccessException {
    database.abort(transactionID, worker);
    STORE_TRANSACTION_LOGGER.log(Level.FINE, "Aborted transaction {0}",
        transactionID);
  }

  /**
   * Executes the COMMIT phase of the three-phase commit.
   */
  public void commitTransaction(RemoteIdentity<RemoteWorker> workerIdentity,
      long transactionID, long commitTime)
      throws TransactionCommitFailedException {
    try {
      database.commit(transactionID, commitTime, workerIdentity, sm);
      if (STORE_TRANSACTION_LOGGER.isLoggable(Level.FINE)) {
        STORE_TRANSACTION_LOGGER.log(Level.FINE, "Committed transaction {0}",
            Long.toHexString(transactionID));
      }
    } catch (final RuntimeException e) {
      throw new TransactionCommitFailedException(
          "something went wrong; store experienced a runtime exception during "
              + "commit: " + e.getMessage(), e);
    }
  }

  /**
   * Executes the PREPARE_WRITES phase of the three-phase commit.
   *
   * @return a minimum commit time, specifying a time after which the warranties
   *     on all modified objects will expire.
   * @throws TransactionPrepareFailedException
   *           If the transaction would cause a conflict or if the worker is
   *           insufficiently privileged to execute the transaction.
   */
  public long prepareWrites(Principal worker, PrepareWritesRequest req)
      throws TransactionPrepareFailedException {
    final long tid = req.tid;
    VersionWarranty longestWarranty = null;

    // First, check write permissions. We do this before we attempt to do the
    // actual prepare because we want to run the permissions check in a
    // transaction outside of the worker's transaction.
    Store store = Worker.getWorker().getStore(database.getName());
    if (worker == null || worker.$getStore() != store
        || worker.$getOnum() != ONumConstants.STORE_PRINCIPAL) {
      try {
        checkPerms(worker, LongSet.EMPTY, req.writes);
      } catch (AccessException e) {
        throw new TransactionPrepareFailedException(e.getMessage());
      } catch (AbortException e) {
        throw new TransactionPrepareFailedException(e.getMessage());
      }
    }

    database.beginPrepareWrites(tid, worker);

    try {
      // This will store the set of onums of objects that were out of date.
      LongKeyMap<SerializedObjectAndTokens> versionConflicts =
          new LongKeyHashMap<>();

      // Prepare writes.
      ObjectDB.ReadPrepareResult scratchObj =
          new ObjectDB.ReadPrepareResult(null, null, null);
      for (SerializedObject o : req.writes) {
        VersionWarranty warranty =
            database.registerUpdate(scratchObj, tid, worker, o,
                versionConflicts, WRITE);
        if (longestWarranty == null || warranty.expiresAfter(longestWarranty))
          longestWarranty = warranty;
      }

      // Prepare creates.
      for (SerializedObject o : req.creates) {
        database.registerUpdate(scratchObj, tid, worker, o, versionConflicts,
            CREATE);
      }

      if (!versionConflicts.isEmpty()) {
        throw new TransactionPrepareFailedException(versionConflicts);
      }

      database.finishPrepareWrites(tid, worker);

      STORE_TRANSACTION_LOGGER.log(Level.FINE,
          "Prepared writes for transaction {0}", tid);

      return longestWarranty == null ? 0 : longestWarranty.expiry();
    } catch (TransactionPrepareFailedException e) {
      database.abortPrepareWrites(tid, worker);
      throw e;
    } catch (RuntimeException e) {
      e.printStackTrace();
      database.abortPrepareWrites(tid, worker);
      throw e;
    }
  }

  /**
   * Executes the PREPARE_READS phase of the three-phase commit.
   *
   * @param workerIdentity
   *          The worker requesting the prepare
   * @throws TransactionPrepareFailedException
   *           If the transaction would cause a conflict or if the worker is
   *           insufficiently privileged to execute the transaction.
   */
  public LongKeyMap<VersionWarranty> prepareReads(
      RemoteIdentity<RemoteWorker> workerIdentity, long tid,
      LongKeyMap<Integer> reads, long commitTime)
      throws TransactionPrepareFailedException {

    Principal worker = workerIdentity.principal;

    try {
      // First, check read permissions. We do this before we attempt to do the
      // actual prepare because we want to run the permissions check in a
      // transaction outside of the worker's transaction.
      Store store = Worker.getWorker().getStore(database.getName());
      if (worker == null || worker.$getStore() != store
          || worker.$getOnum() != ONumConstants.STORE_PRINCIPAL) {
        try {
          checkPerms(worker, reads.keySet(),
              Collections.<SerializedObject> emptyList());
        } catch (AccessException e) {
          throw new TransactionPrepareFailedException(e.getMessage());
        }
      }

      // This will store the set of onums of objects that were out of date.
      LongKeyMap<SerializedObjectAndTokens> versionConflicts =
          new LongKeyHashMap<>();

      // This will store the warranties that will be sent back to the worker as
      // a result of the prepare.
      LongKeyMap<VersionWarranty> prepareResult = new LongKeyHashMap<>();

      // This will store the new warranties we get.
      List<VersionWarranty.Binding> newWarranties =
          ENABLE_WARRANTY_REFRESHES ? new ArrayList<VersionWarranty.Binding>()
              : null;

      // Check reads
      final ObjectDB.ReadPrepareResult resultObj =
          new ObjectDB.ReadPrepareResult(null, null, null);
      for (LongKeyMap.Entry<Integer> entry : reads.entrySet()) {
        long onum = entry.getKey();
        int version = entry.getValue().intValue();

        // Attempt to extend the object's warranty.
        try {
          ObjectDB.ReadPrepareResult result =
              database.lockForReadPrepare(resultObj, worker, onum, version,
                  commitTime);
          switch (result.getStatus()) {
          case NEW:
            if (ENABLE_WARRANTY_REFRESHES) {
              newWarranties
                  .add(result.getWarranty().new Binding(onum, version));
            }
            //$FALL-THROUGH$
          case OLD:
            prepareResult.put(onum, result.getWarranty());
            break;

          case BAD_VERSION:
            SerializedObject obj = database.read(onum);
            result = database.refreshRead(resultObj, onum);
            versionConflicts.put(onum, new SerializedObjectAndTokens(obj,
                result.getWarranty(), result.getLease()));
            continue;

          case DENIED:
            sm.notifyNewWarranties(newWarranties, null);
            throw new TransactionPrepareFailedException(versionConflicts,
                "Unable to extend warranty for object " + onum);
          }
        } catch (AccessException e) {
          sm.notifyNewWarranties(newWarranties, null);
          throw new TransactionPrepareFailedException(versionConflicts,
              e.getMessage());
        }
      }

      if (!versionConflicts.isEmpty()) {
        sm.notifyNewWarranties(newWarranties, null);
        throw new TransactionPrepareFailedException(versionConflicts);
      }

      STORE_TRANSACTION_LOGGER.log(Level.FINE, "Prepared transaction {0}", tid);
      sm.notifyNewWarranties(newWarranties, workerIdentity.node);
      return prepareResult;
    } catch (TransactionPrepareFailedException e) {
      // Roll back the transaction.
      try {
        abortTransaction(worker, tid);
      } catch (AccessException ae) {
        throw new InternalError(ae);
      }
      throw e;
    }
  }

  /**
   * Checks that the worker principal has permissions to read/write the given
   * objects. If it doesn't, an AccessException is thrown.
   */
  private void checkPerms(final Principal worker, final LongSet reads,
      final Collection<SerializedObject> writes) throws AccessException {
    // The code that does the actual checking.
    Code<AccessException> checker = new Code<AccessException>() {
      @Override
      public AccessException run() {
        Store store = Worker.getWorker().getStore(database.getName());

        for (LongIterator it = reads.iterator(); it.hasNext();) {
          long onum = it.next();

          fabric.lang.Object storeCopy =
              new fabric.lang.Object._Proxy(store, onum);

          Label label;
          try {
            label = storeCopy.get$$updateLabel();
          } catch (RuntimeFetchException e) {
            return new AccessException("Object at onum " + onum
                + " doesn't exist.");
          }

          // Check read permissions.
          if (!AuthorizationUtil.isReadPermitted(worker, label.$getStore(),
              label.$getOnum())) {
            return new AccessException("read", worker, storeCopy);
          }
        }

        for (SerializedObject o : writes) {
          long onum = o.getOnum();

          fabric.lang.Object storeCopy =
              new fabric.lang.Object._Proxy(store, onum);

          Label label;
          try {
            label = storeCopy.get$$updateLabel();
          } catch (RuntimeFetchException e) {
            return new AccessException("Object at onum " + onum
                + " doesn't exist.");
          }

          // Check write permissions.
          if (!AuthorizationUtil.isWritePermitted(worker, label.$getStore(),
              label.$getOnum())) {
            return new AccessException("write", worker, storeCopy);
          }
        }

        return null;
      }
    };

    AccessException failure = Worker.runInTopLevelTransaction(checker, true);

    if (failure != null) throw failure;
  }

  /**
   * Returns a GroupContainer containing the specified object, without
   * refreshing warranties.
   */
  GroupContainer getGroupContainer(long onum) throws AccessException {
    return getGroupContainerAndSubscribe(onum, null, false /* this argument doesn't matter */);
  }

  /**
   * Returns a GroupContainer containing the specified object. All surrogates
   * referenced by any object in the group will also be in the group. This
   * ensures that the worker will not reveal information when dereferencing
   * surrogates.
   *
   * @param subscriber
   *          If non-null, then the given worker will be subscribed to the
   *          object and the object's group's warranties will be refreshed.
   * @param dissemSubscribe
   *          True if the subscriber is a dissemination node; false if it's a
   *          worker.
   */
  GroupContainer getGroupContainerAndSubscribe(long onum,
      RemoteWorker subscriber, boolean dissemSubscribe) throws AccessException {
    GroupContainer container = database.readGroup(onum);
    if (container == null) throw new AccessException(database.getName(), onum);

    if (subscriber != null) {
      sm.subscribe(onum, subscriber, dissemSubscribe);
      container.refreshWarranties(this);
    }

    return container;
  }

  /**
   * Returns a Glob containing the specified object. All surrogates referenced
   * by any object in the group will also be in the group. This ensures that the
   * worker will not reveal information when dereferencing surrogates.
   *
   * @param subscriber
   *          If non-null, then the given worker will be subscribed to the
   *          object as a dissemination node.
   */
  public Pair<ObjectGlob, WarrantyGlob> getGlobs(long onum,
      RemoteWorker subscriber) throws AccessException {
    return getGroupContainerAndSubscribe(onum, subscriber, true).getGlobs();
  }

  /**
   * Returns an ObjectGroup containing the specified object. All surrogates
   * referenced by any object in the group will also be in the group. This
   * ensures that the worker will not reveal information when dereferencing
   * surrogates.
   *
   * @param principal
   *          The principal performing the read.
   * @param subscriber
   *          If non-null, then the given worker will be subscribed to the
   *          object as a worker.
   * @param onum
   *          The onum for an object that should be in the group.
   * @param handler
   *          Used to track read statistics.
   */
  public Pair<ObjectGroup, WarrantyGroup> getGroup(Principal principal,
      RemoteWorker subscriber, long onum) throws AccessException {
    Pair<ObjectGroup, WarrantyGroup> group =
        getGroupContainerAndSubscribe(onum, subscriber, false).getGroups(
            principal);
    if (group == null) throw new AccessException(database.getName(), onum);
    return group;
  }

  /**
   * Reads an object from the object database. No authorization checks are done
   * here.
   */
  SerializedObject read(long onum) {
    return database.read(onum);
  }

  /**
   * Refreshes the warranties on a group of objects, represented by a mapping
   * from onums to version numbers. The refresh is done by creating new
   * warranties for any objects whose warranty has expired.
   */
  public void refreshWarranties(LongKeyMap<Integer> onumsToVersions) {
    List<VersionWarranty.Binding> newWarranties =
        ENABLE_WARRANTY_REFRESHES ? new ArrayList<VersionWarranty.Binding>()
            : null;

    ObjectDB.ReadPrepareResult resultObj =
        new ObjectDB.ReadPrepareResult(null, null, null);
    for (Entry<Integer> entry : onumsToVersions.entrySet()) {
      long onum = entry.getKey();
      ObjectDB.ReadPrepareResult refreshResult =
          database.refreshRead(resultObj, onum);

      if (ENABLE_WARRANTY_REFRESHES) {
        if (refreshResult.getStatus() == ExtendReadLockStatus.NEW) {
          newWarranties.add(refreshResult.getWarranty().new Binding(onum, entry
              .getValue()));
        }
      }
    }

    sm.notifyNewWarranties(newWarranties, null);
  }

  /**
   * @throws AccessException
   *           if the principal is not allowed to create objects on this store.
   */
  public long[] newOnums(Principal worker, int num) throws AccessException {
    return database.newOnums(num);
  }

  /**
   * Creates new onums, bypassing authorization. This is for internal use by the
   * store.
   */
  long[] newOnums(int num) {
    return database.newOnums(num);
  }

  /**
   * Checks the given set of objects for staleness and returns a list of updates
   * for any stale objects found.
   */
  List<SerializedObjectAndTokens> checkForStaleObjects(
      RemoteIdentity<RemoteWorker> workerIdentity, LongKeyMap<Integer> versions)
      throws AccessException {
    Principal worker = workerIdentity.principal;

    // First, check read and write permissions.
    Store store = Worker.getWorker().getStore(database.getName());
    if (worker == null || worker.$getStore() != store
        || worker.$getOnum() != ONumConstants.STORE_PRINCIPAL) {
      checkPerms(worker, versions.keySet(),
          Collections.<SerializedObject> emptyList());
    }

    List<SerializedObjectAndTokens> result = new ArrayList<>();
    List<VersionWarranty.Binding> newWarranties =
        ENABLE_WARRANTY_REFRESHES ? new ArrayList<VersionWarranty.Binding>()
            : null;
    boolean success = false;

    try {
      ObjectDB.ReadPrepareResult resultObj =
          new ObjectDB.ReadPrepareResult(null, null, null);
      for (LongKeyMap.Entry<Integer> entry : versions.entrySet()) {
        long onum = entry.getKey();
        int version = entry.getValue();

        int curVersion = database.getVersion(onum);
        if (curVersion != version) {
          ObjectDB.ReadPrepareResult refreshReadResult =
              database.refreshRead(resultObj, onum);
          SerializedObject obj = database.read(onum);

<<<<<<< HEAD
          result.add(new SerializedObjectAndTokens(obj, refreshWarrantyResult
              .getWarranty(), refreshWarrantyResult.getLease()));
=======
          result.add(new SerializedObjectAndTokens(obj, refreshReadResult
              .getWarranty()));
>>>>>>> 685ae1bf

          if (ENABLE_WARRANTY_REFRESHES) {
            if (refreshReadResult.getStatus() == ExtendReadLockStatus.NEW) {
              newWarranties.add(refreshReadResult.getWarranty().new Binding(
                  onum, version));
            }
          }
        }
      }
      success = true;
    } finally {
      sm.notifyNewWarranties(newWarranties,
          success ? (RemoteWorker) workerIdentity.node : null);
    }

    return result;
  }

}<|MERGE_RESOLUTION|>--- conflicted
+++ resolved
@@ -509,13 +509,8 @@
               database.refreshRead(resultObj, onum);
           SerializedObject obj = database.read(onum);
 
-<<<<<<< HEAD
-          result.add(new SerializedObjectAndTokens(obj, refreshWarrantyResult
-              .getWarranty(), refreshWarrantyResult.getLease()));
-=======
           result.add(new SerializedObjectAndTokens(obj, refreshReadResult
-              .getWarranty()));
->>>>>>> 685ae1bf
+              .getWarranty(), refreshReadResult.getLease()));
 
           if (ENABLE_WARRANTY_REFRESHES) {
             if (refreshReadResult.getStatus() == ExtendReadLockStatus.NEW) {
