package fabric.store;

import static fabric.common.Logging.STORE_REQUEST_LOGGER;
import static fabric.common.ONumConstants.STORE_PRINCIPAL;

import java.io.IOException;
import java.lang.reflect.Constructor;
import java.security.GeneralSecurityException;
import java.security.PrivateKey;
import java.security.PublicKey;
import java.security.cert.X509Certificate;
import java.util.Collection;
import java.util.logging.Level;

import fabric.common.ConfigProperties;
import fabric.common.Crypto;
import fabric.common.KeyMaterial;
import fabric.common.Logging;
import fabric.common.ObjectGroup;
import fabric.common.SerializedObject;
import fabric.common.SysUtil;
import fabric.common.VersionWarranty;
import fabric.common.WarrantyGroup;
import fabric.common.exceptions.AccessException;
import fabric.common.exceptions.FabricGeneralSecurityException;
import fabric.common.exceptions.InternalError;
import fabric.common.net.RemoteIdentity;
import fabric.common.net.SubServerSocket;
import fabric.common.net.SubServerSocketFactory;
import fabric.common.net.handshake.HandshakeAuthenticated;
import fabric.common.net.handshake.HandshakeBogus;
import fabric.common.net.handshake.HandshakeComposite;
import fabric.common.net.handshake.HandshakeUnauthenticated;
import fabric.common.net.handshake.Protocol;
import fabric.common.net.naming.NameService;
import fabric.common.net.naming.NameService.PortType;
import fabric.common.net.naming.TransitionalNameService;
import fabric.common.util.LongKeyMap;
import fabric.common.util.Pair;
import fabric.dissemination.ObjectGlob;
import fabric.dissemination.WarrantyGlob;
import fabric.lang.security.NodePrincipal;
import fabric.lang.security.Principal;
import fabric.messages.AbortTransactionMessage;
import fabric.messages.AllocateMessage;
import fabric.messages.CommitTransactionMessage;
import fabric.messages.DissemReadMessage;
import fabric.messages.GetCertChainMessage;
import fabric.messages.MakePrincipalMessage;
import fabric.messages.MessageToStoreHandler;
import fabric.messages.PrepareTransactionReadsMessage;
import fabric.messages.PrepareTransactionWritesMessage;
import fabric.messages.ReadMessage;
import fabric.messages.StalenessCheckMessage;
import fabric.store.db.ObjectDB;
import fabric.worker.TransactionCommitFailedException;
import fabric.worker.TransactionPrepareFailedException;
import fabric.worker.Worker;
import fabric.worker.Worker.Code;
import fabric.worker.remote.RemoteWorker;

class Store extends MessageToStoreHandler {
  public final Node node;
  public final TransactionManager tm;
  public final SurrogateManager sm;
  public final ObjectDB os;
  public final X509Certificate[] certificateChain;
  public final PublicKey publicKey;
  public final PrivateKey privateKey;
  public final ConfigProperties config;

  private final SubServerSocketFactory socketFactory;

  Store(Node node, String name) {
    super(name);

    //
    // read properties file
    //

    this.config = new ConfigProperties(name);

    KeyMaterial keyset = config.getKeyMaterial();

    this.certificateChain = keyset.getNameChain();
    this.publicKey = keyset.getPublicKey();
    this.privateKey = keyset.getPrivateKey();

    if (null == keyset.getPrincipalChain()) {
      try {
        X509Certificate[] principalChain =
            new X509Certificate[certificateChain.length + 1];
        for (int i = 0; i < certificateChain.length; i++)
          principalChain[i + 1] = certificateChain[i];
        principalChain[0] =
            Crypto.createCertificate(SysUtil.getNodeCN(name, STORE_PRINCIPAL),
                publicKey, name, privateKey);
        keyset.setPrincipalChain(principalChain);
      } catch (GeneralSecurityException e) {
        throw new InternalError(
            "failed to create store's principal certificate", e);
      }
    }

    this.socketFactory = createSocketFactory(keyset);

    this.node = node;
    this.os = loadStore();
    this.tm = new TransactionManager(this.os, privateKey);
    this.sm = new SimpleSurrogateManager(tm);
  }

  // ////////////////////////////////////////////////////////////////////////////
  // lifecycle //
  // ////////////////////////////////////////////////////////////////////////////

  public void initialize() {
    // Ensure each store's object database has been properly initialized.
    os.ensureInit(tm);
  }

  @Override
  protected SubServerSocket createServerSocket() {
    return socketFactory.createServerSocket();
  }

  public void shutdown() {
    try {
      os.close();
    } catch (final IOException exc) { /* do nothing */
    }
  }

  private ObjectDB loadStore() {
    try {
      // construct ObjectDB with class specified by properties file
      final Class<?> osClass = Class.forName(config.backendClass);
      final Constructor<?> osCons =
          osClass.getConstructor(String.class, PrivateKey.class);
      final ObjectDB os =
          (ObjectDB) osCons.newInstance(config.name, this.privateKey);

      return os;
    } catch (Exception exc) {
      throw new InternalError("could not initialize store", exc);
    }
  }

  private SubServerSocketFactory createSocketFactory(KeyMaterial keys) {
    try {
      Protocol<RemoteWorker> authProt;
      if (config.useSSL)
        authProt = new HandshakeAuthenticated<>(keys);
      else authProt = new HandshakeBogus<>(this.config.name, STORE_PRINCIPAL);

      Protocol<RemoteWorker> handshake =
          new HandshakeComposite<>(authProt,
              new HandshakeUnauthenticated<RemoteWorker>(this.config.name));
      NameService nameService = new TransitionalNameService();

      return new SubServerSocketFactory(handshake, nameService, PortType.STORE);
    } catch (final Exception e) {
      throw new InternalError("Failed to initialize store", e);
    }
  }

  // ////////////////////////////////////////////////////////////////////////////
  // message handlers //
  // ////////////////////////////////////////////////////////////////////////////

  @Override
  public AbortTransactionMessage.Response handle(
      RemoteIdentity<RemoteWorker> client, AbortTransactionMessage message)
          throws AccessException {
    Logging.log(STORE_REQUEST_LOGGER, Level.FINER,
        "Handling Abort Message from {0} for tid={1}",
        nameOf(client.principal), message.tid.topTid);

    tm.abortTransaction(client.principal, message.tid.topTid);
    return new AbortTransactionMessage.Response();
  }

  /**
   * Processes the given request for new OIDs.
   */
  @Override
  public AllocateMessage.Response handle(RemoteIdentity<RemoteWorker> client,
      AllocateMessage msg) throws AccessException {
    Logging.log(STORE_REQUEST_LOGGER, Level.FINER,
        "Handling Allocate Message from {0}", nameOf(client.principal));

    long[] onums = tm.newOnums(client.principal, msg.num);
    return new AllocateMessage.Response(onums);
  }

  /**
   * Processes the given commit request
   */
  @Override
  public CommitTransactionMessage.Response handle(
      RemoteIdentity<RemoteWorker> client, CommitTransactionMessage message)
          throws TransactionCommitFailedException {
    Logging.log(STORE_REQUEST_LOGGER, Level.FINER,
        "Handling Commit Message from {0} for tid={1}, commitTime={2}",
        nameOf(client.principal), message.transactionID, message.commitTime);

    tm.commitTransaction(client, message.transactionID, message.commitTime);
    return new CommitTransactionMessage.Response();
  }

  /**
   * Processes the given PREPARE_WRITES request.
   */
  @Override
<<<<<<< HEAD
  public PrepareTransactionWritesMessage.Response handle(
      RemoteIdentity<RemoteWorker> client, PrepareTransactionWritesMessage msg)
      throws TransactionPrepareFailedException {
    Logging.log(STORE_REQUEST_LOGGER, Level.FINER,
        "Handling Prepare-Writes Message, worker={0}, tid={1}",
        nameOf(client.principal), msg.tid);

    long minCommitTime =
        prepareTransactionWrites(client.principal, msg.tid,
            msg.serializedCreates, msg.serializedWrites);
    return new PrepareTransactionWritesMessage.Response(minCommitTime);
  }

  /**
   * Processes the given PREPARE_READS request.
   */
  @Override
  public PrepareTransactionReadsMessage.Response handle(
      RemoteIdentity<RemoteWorker> client, PrepareTransactionReadsMessage msg)
      throws TransactionPrepareFailedException {
=======
  public PrepareTransactionMessage.Response handle(
      RemoteIdentity<RemoteWorker> client, PrepareTransactionMessage msg)
          throws TransactionPrepareFailedException {
>>>>>>> 870d1adb
    Logging.log(STORE_REQUEST_LOGGER, Level.FINER,
        "Handling Prepare Message, worker={0}, tid={1}",
        nameOf(client.principal), msg.tid);

    if (count++ % 10000 == 0) {
      Logging.HOTOS_LOGGER.info("Read prepare set size is " + msg.reads.size());
    }

    LongKeyMap<VersionWarranty> newWarranties =
        prepareTransactionReads(client, msg.tid, msg.reads, msg.commitTime);

    if (msg.readOnly) {
      // Optimization for read-only transaction: commit the transaction right
      // away.

      // Nothing to commit -- warranties have already been extended during the
      // prepare phase.
    }

    return new PrepareTransactionReadsMessage.Response(newWarranties);
  }

  private static int count = 0;

  /**
   * Processes the given read request.
   */
  @Override
  public ReadMessage.Response handle(RemoteIdentity<RemoteWorker> client,
      ReadMessage msg) throws AccessException {
    Logging.log(STORE_REQUEST_LOGGER, Level.FINER,
        "Handling Read Message from {0}, onum={1}", nameOf(client.principal),
        msg.onum);

    Pair<ObjectGroup, WarrantyGroup> group =
        tm.getGroup(client.principal, client.node, msg.onum);
    return new ReadMessage.Response(group);
  }

  /**
   * Processes the given dissemination-read request.
   */
  @Override
  public DissemReadMessage.Response handle(RemoteIdentity<RemoteWorker> client,
      DissemReadMessage msg) throws AccessException {
    Logging.log(STORE_REQUEST_LOGGER, Level.FINER,
        "Handling DissemRead message from {0}, onum={1}",
        nameOf(client.principal), msg.onum);

    Pair<ObjectGlob, WarrantyGlob> glob = tm.getGlobs(msg.onum, client.node);
    return new DissemReadMessage.Response(glob);
  }

  /**
   * Processes the given request for the store's SSL certificate chain.
   */
  @Override
  public GetCertChainMessage.Response handle(
      RemoteIdentity<RemoteWorker> client, GetCertChainMessage msg) {
    Logging.log(STORE_REQUEST_LOGGER, Level.FINER,
        "Handling request for SSL cert chain, worker={0}",
        nameOf(client.principal));

    return new GetCertChainMessage.Response(certificateChain);
  }

  /**
   * Processes the given request for a new node principal
   */
  @Override
  public MakePrincipalMessage.Response handle(
      RemoteIdentity<RemoteWorker> client, MakePrincipalMessage msg)
          throws FabricGeneralSecurityException {
    // Note: p should always be null.

    // Get the store's node object and its signing key.
    final fabric.worker.Store store = Worker.getWorker().getStore(name);
    final PrivateKey storeKey = privateKey;

    // Create a principal object on the store and get the resulting object's
    // onum.
    long principalOnum = Worker.runInTopLevelTransaction(new Code<Long>() {
      @Override
      public Long run() {
        NodePrincipal principal =
            new NodePrincipal._Impl(store)
        .fabric$lang$security$NodePrincipal$(null);
        principal.addDelegatesTo(store.getPrincipal());
        return principal.$getOnum();
      }
    }, true);

    // Create a certificate that binds the requester's key to both the
    // requester's name and the new principal object's OID.
    X509Certificate cert;
    try {
      cert =
          Crypto.createCertificate(
              SysUtil.getNodeCN(client.node.name, principalOnum),
              msg.requesterKey, name, storeKey);
    } catch (GeneralSecurityException e) {
      throw new FabricGeneralSecurityException(e);
    }

    return new MakePrincipalMessage.Response(principalOnum, cert,
        certificateChain);
  }

  /**
   * Processes the given staleness check request.
   */
  @Override
  public StalenessCheckMessage.Response handle(
      RemoteIdentity<RemoteWorker> client, StalenessCheckMessage message)
          throws AccessException {
    STORE_REQUEST_LOGGER.log(Level.FINER,
        "Handling Staleness Check Message from {0}", nameOf(client.principal));

    return new StalenessCheckMessage.Response(tm.checkForStaleObjects(client,
        message.versions));
  }

  /**
   * @return the transaction's minimum commit time.
   */
  private long prepareTransactionWrites(Principal p, long tid,
      Collection<SerializedObject> serializedCreates,
<<<<<<< HEAD
      Collection<SerializedObject> serializedWrites)
      throws TransactionPrepareFailedException {
=======
      Collection<SerializedObject> serializedWrites, LongKeyMap<Integer> reads)
          throws TransactionPrepareFailedException {
>>>>>>> 870d1adb

    PrepareWritesRequest req =
        new PrepareWritesRequest(tid, serializedCreates, serializedWrites);

    sm.createSurrogates(req);

    return tm.prepareWrites(p, req);
  }

  private LongKeyMap<VersionWarranty> prepareTransactionReads(
      RemoteIdentity<RemoteWorker> client, long tid, LongKeyMap<Integer> reads,
      long commitTime) throws TransactionPrepareFailedException {
    return tm.prepareReads(client, tid, reads, commitTime);
  }

  private String nameOf(Principal p) {
    return p == null ? "BOTTOM" : ("fab://" + p.$getStore().name() + "/" + p
        .$getOnum());
  }
}<|MERGE_RESOLUTION|>--- conflicted
+++ resolved
@@ -212,7 +212,6 @@
    * Processes the given PREPARE_WRITES request.
    */
   @Override
-<<<<<<< HEAD
   public PrepareTransactionWritesMessage.Response handle(
       RemoteIdentity<RemoteWorker> client, PrepareTransactionWritesMessage msg)
       throws TransactionPrepareFailedException {
@@ -233,11 +232,6 @@
   public PrepareTransactionReadsMessage.Response handle(
       RemoteIdentity<RemoteWorker> client, PrepareTransactionReadsMessage msg)
       throws TransactionPrepareFailedException {
-=======
-  public PrepareTransactionMessage.Response handle(
-      RemoteIdentity<RemoteWorker> client, PrepareTransactionMessage msg)
-          throws TransactionPrepareFailedException {
->>>>>>> 870d1adb
     Logging.log(STORE_REQUEST_LOGGER, Level.FINER,
         "Handling Prepare Message, worker={0}, tid={1}",
         nameOf(client.principal), msg.tid);
@@ -365,13 +359,8 @@
    */
   private long prepareTransactionWrites(Principal p, long tid,
       Collection<SerializedObject> serializedCreates,
-<<<<<<< HEAD
       Collection<SerializedObject> serializedWrites)
       throws TransactionPrepareFailedException {
-=======
-      Collection<SerializedObject> serializedWrites, LongKeyMap<Integer> reads)
-          throws TransactionPrepareFailedException {
->>>>>>> 870d1adb
 
     PrepareWritesRequest req =
         new PrepareWritesRequest(tid, serializedCreates, serializedWrites);
