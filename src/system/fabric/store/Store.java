--- conflicted
+++ resolved
@@ -21,12 +21,9 @@
 import fabric.common.Logging;
 import fabric.common.ObjectGroup;
 import fabric.common.SerializedObject;
-<<<<<<< HEAD
 import fabric.common.SemanticWarranty;
+import fabric.common.SysUtil;
 import fabric.common.VersionWarranty;
-=======
-import fabric.common.SysUtil;
->>>>>>> fbe703e3
 import fabric.common.exceptions.AccessException;
 import fabric.common.exceptions.FabricGeneralSecurityException;
 import fabric.common.exceptions.InternalError;
@@ -207,38 +204,30 @@
   public CommitTransactionMessage.Response handle(RemoteIdentity client,
       CommitTransactionMessage message) throws TransactionCommitFailedException {
     Logging.log(STORE_REQUEST_LOGGER, Level.FINER,
-<<<<<<< HEAD
         "Handling Commit Message from {0} for tid={1}, commitTime={2}",
-        nameOf(p), message.transactionID, message.commitTime);
-    Map<CallInstance, SemanticWarranty> replies = prepareTransactionRequests(p,
-        message.transactionID, message.requests, message.commitTime);
+        nameOf(client.principal), message.transactionID, message.commitTime);
+    Map<CallInstance, SemanticWarranty> replies = prepareTransactionRequests(
+        client.principal, message.transactionID, message.requests,
+        message.commitTime);
     if (!message.readOnly)
-      tm.commitTransaction(p, message.transactionID, message.commitTime);
+      tm.commitTransaction(client, message.transactionID, message.commitTime);
     return new CommitTransactionMessage.Response(replies);
-=======
-        "Handling Commit Message from {0} for tid={1}",
-        nameOf(client.principal), message.transactionID);
-
-    tm.commitTransaction(client, message.transactionID);
-    return new CommitTransactionMessage.Response();
->>>>>>> fbe703e3
   }
 
   /**
    * Processes the given PREPARE_WRITES request.
    */
   @Override
-<<<<<<< HEAD
-  public PrepareTransactionWritesMessage.Response handle(Principal p,
+  public PrepareTransactionWritesMessage.Response handle(RemoteIdentity client,
       PrepareTransactionWritesMessage msg)
       throws TransactionPrepareFailedException {
     Logging.log(STORE_REQUEST_LOGGER, Level.FINER,
-        "Handling Prepare-Writes Message, worker={0}, tid={1}", nameOf(p),
-        msg.tid);
+        "Handling Prepare-Writes Message, worker={0}, tid={1}",
+        nameOf(client.principal), msg.tid);
 
     long minCommitTime =
-        prepareTransactionWrites(p, msg.tid, msg.serializedCreates,
-            msg.serializedWrites);
+        prepareTransactionWrites(client.principal, msg.tid,
+            msg.serializedCreates, msg.serializedWrites);
     return new PrepareTransactionWritesMessage.Response(minCommitTime);
   }
 
@@ -246,16 +235,19 @@
    * Processes the given PREPARE_READS request.
    */
   @Override
-  public PrepareTransactionReadsMessage.Response handle(Principal p,
+  public PrepareTransactionReadsMessage.Response handle(RemoteIdentity client,
       PrepareTransactionReadsMessage msg)
       throws TransactionPrepareFailedException {
     Logging.log(STORE_REQUEST_LOGGER, Level.FINER,
-        "Handling Prepare Message, worker={0}, tid={1}", nameOf(p), msg.tid);
+        "Handling Prepare Message, worker={0}, tid={1}",
+        nameOf(client.principal), msg.tid);
 
     LongKeyMap<VersionWarranty> newWarranties =
-        prepareTransactionReads(p, msg.tid, msg.reads, msg.commitTime);
+        prepareTransactionReads(client.principal, msg.tid, msg.reads,
+            msg.commitTime);
     Map<CallInstance, SemanticWarranty> newSemWarranties =
-      prepareTransactionCalls(p, msg.tid, msg.calls, msg.commitTime);
+      prepareTransactionCalls(client.principal, msg.tid, msg.calls,
+          msg.commitTime);
     return new PrepareTransactionReadsMessage.Response(newWarranties,
         newSemWarranties);
   }
@@ -264,25 +256,14 @@
    * Processes the given call request.
    */
   @Override
-  public ReuseCallMessage.Response handle(Principal p, ReuseCallMessage msg)
-      throws AccessException {
+  public ReuseCallMessage.Response handle(RemoteIdentity client,
+      ReuseCallMessage msg) throws AccessException {
     Logging.log(SEMANTIC_WARRANTY_LOGGER, Level.FINEST,
-        "Handling Call Message from {0}, call={1}", nameOf(p), msg.call);
-
-    WarrantiedCallResult result = tm.getCall(p, msg.call);
+        "Handling Call Message from {0}, call={1}", nameOf(client.principal),
+        msg.call);
+
+    WarrantiedCallResult result = tm.getCall(client.principal, msg.call);
     return new ReuseCallMessage.Response(result);
-=======
-  public PrepareTransactionMessage.Response handle(RemoteIdentity client,
-      PrepareTransactionMessage msg) throws TransactionPrepareFailedException {
-    Logging.log(STORE_REQUEST_LOGGER, Level.FINER,
-        "Handling Prepare Message, worker={0}, tid={1}",
-        nameOf(client.principal), msg.tid);
-
-    boolean subTransactionCreated =
-        prepareTransaction(client.principal, msg.tid, msg.commitTime,
-            msg.serializedCreates, msg.serializedWrites, msg.reads);
-    return new PrepareTransactionMessage.Response(subTransactionCreated);
->>>>>>> fbe703e3
   }
 
   /**
