package fabric.store.db;

import static fabric.common.Logging.HOTOS_LOGGER;

import java.util.concurrent.Callable;
import java.util.concurrent.ExecutionException;
import java.util.logging.Level;

import com.google.common.cache.CacheBuilder;
import com.google.common.cache.Cache;

import fabric.common.exceptions.InternalError;
import fabric.common.Logging;
import fabric.common.util.Oid;
import fabric.lang.security.Principal;

/**
 * Table of read and write metrics for keys K.  This information is used for
 * issuing logic for optimizations like warranties. This class is thread-safe.
 */
public class AccessMetrics<K> {

  // BEGIN TUNING PARAMETERS /////////////////////////////////////////////////

  /**
   * The decay rate for the exponential average when calculating the period of
   * read and write prepares. Higher values result in slower adaptation to
   * changes in the prepare rates.
   */
  private static final double PREPARE_ALPHA = .9;

  /**
   * The half life for determining the alpha to use for combining the first
   * prepare interval after a warranty period. The alpha value used is
   * determined by 2^(-L/HALF_LIFE).
   */
  private static final double HALF_LIFE = 5000;

  /**
   * The number of samples to take after a warranty period before issuing
   * another warranty.
   */
  public static final int SAMPLE_SIZE = 3;

  // END TUNING PARAMETERS ///////////////////////////////////////////////////

  private static final double NEG_DECAY_CONSTANT = -Math.log(2) / HALF_LIFE;

  public class Metrics {
    /**
     * The time, in milliseconds since the epoch, of the last read prepare
     * that occurred outside of a warranty period, or of the expiry of the
     * warranty last issued, whichever is later.
     */
    private long lastReadPrepareTime;

    /**
     * The length of the last term for a read token (like a warranty) to be
     * issued.
     */
    private long lastTermLength;

    /**
     * The moving average of (estimated) read intervals, in milliseconds.
     */
    private int readInterval;

    /**
     * The time, in milliseconds since the epoch, of the last write prepare.
     */
    private long lastWritePrepareTime;

    /**
     * The moving average of write-prepare intervals, in milliseconds.
     */
    private int writeInterval;

    /**
     * The number of read prepares occurred since the last warranty period.
     */
    private int numReadPrepares;

    /**
     * The oid of the principal of the client of this object, if there is only
     * one.  This is null if either there have been no clients or there is more
     * than one.
     */
    private Oid client;

    /**
     * True if the object has been used since the beginning of the most recent
     * term.
     */
    private boolean usedSinceTerm;

    public Metrics() {
      final long now = System.currentTimeMillis();

      this.lastReadPrepareTime = now;
      this.lastTermLength = 0;
      this.readInterval = Integer.MAX_VALUE;
      this.lastWritePrepareTime = now;
      this.writeInterval = Integer.MAX_VALUE;
      this.numReadPrepares = 0;
      this.client = null;
      this.usedSinceTerm = false;
    }

    @Override
    public String toString() {
      return "Metrics[LastReadPrepareTime: " + lastReadPrepareTime
                  + " LastTermLength: " + lastTermLength
                  + " ReadInterval: " + readInterval
                  + " LastWritePrepareTime: " + lastWritePrepareTime
                  + " WriteInterval: " + writeInterval
                  + " NumReadPrepares: " + numReadPrepares + "]";
    }

    // Accessor methods.  Don't make the fields modifiable outside this class.

    /**
     * @return the lastReadPrepareTime
     */
    public long getLastReadPrepareTime() {
      return lastReadPrepareTime;
    }

    /**
     * @return the lastTermLength
     */
    public long getLastTermLength() {
      return lastTermLength;
    }

    /**
     * @return the readInterval
     */
    public int getReadInterval() {
      return readInterval;
    }

    /**
     * @return the lastWritePrepareTime
     */
    public long getLastWritePrepareTime() {
      return lastWritePrepareTime;
    }

    /**
     * @return the writeInterval
     */
    public int getWriteInterval() {
      return writeInterval;
    }

    /**
     * @return the numReadPrepares
     */
    public int getNumReadPrepares() {
      return numReadPrepares;
    }

    /**
     * @return the client
     */
    public Oid getClient() {
      return client;
    }

    /**
     * @return the usedSinceTerm
     */
    public boolean isUsedSinceTerm() {
      return usedSinceTerm;
    }

    /**
     * Notifies of a read-prepare event.
     */
    synchronized void notifyReadPrepare(Principal worker) {
      long now = System.currentTimeMillis();

      if (lastReadPrepareTime > now) {
        // Warranty still in term. Do nothing.
        return;
      }

      // Not during warranty term. Update moving average.
      int curInterval = (int) (now - lastReadPrepareTime);
      lastReadPrepareTime = now;
      numReadPrepares++;

      if (readInterval == Integer.MAX_VALUE) {
        readInterval = curInterval;
      } else {
        final double alpha;
        if (numReadPrepares == 1) {
          // First read prepare after a warranty period.
          alpha = Math.exp(NEG_DECAY_CONSTANT * lastTermLength);
        } else {
          alpha = PREPARE_ALPHA;
        }
        readInterval =
            (int) (alpha * readInterval + (1.0 - alpha) * curInterval);
      }

      // Update client tracking.
      Oid workerOid = new Oid(worker);
      if (usedSinceTerm && !workerOid.equals(client)) {
        // If it was already null, this is redundant.
        client = null;
      } else if (!usedSinceTerm) {
        client = workerOid;
        usedSinceTerm = true;
      }
    }

    /**
     * Notifies of a commit event.
     */
    void notifyWriteCommit() {
    }

    /**
     * Notifies of a prepare event.
     */
    synchronized void notifyWritePrepare(Principal worker) {
      long now = System.currentTimeMillis();
      int curInterval = (int) (now - lastWritePrepareTime);
      lastWritePrepareTime = now;

      if (writeInterval == Integer.MAX_VALUE) {
        writeInterval = curInterval;
      } else {
        writeInterval =
            (int) (PREPARE_ALPHA * writeInterval + (1.0 - PREPARE_ALPHA)
                * curInterval);
      }

      // Update client tracking.
      Oid workerOid = new Oid(worker);
      if (usedSinceTerm && !workerOid.equals(client)) {
        // If it was already null, this is redundant.
        client = null;
      } else if (!usedSinceTerm) {
        client = workerOid;
        usedSinceTerm = true;
      }
    }

    synchronized void setReadPrepareTime() {
      lastReadPrepareTime = System.currentTimeMillis();
    }

    /**
     * Update the metrics given that there is a new term starting (so reads
     * won't be measured and will be estimated at the end).
     *
     * @param expiry Expiration time of the term in milliseconds since the
     * epoch.
     * @return True if the term was extended, false otherwise.
     */
    synchronized boolean updateTerm(long expiry) {
      // We already issued something for a longer term, nothing to do.
      if (lastReadPrepareTime > expiry) return false;

      if (numReadPrepares == 0 &&
          lastReadPrepareTime > System.currentTimeMillis()) {
        // We are extending a warranty term that is still active.
        long delta = expiry - lastReadPrepareTime;
        lastTermLength += delta;
      } else {
        // Replacing an inactive warranty term.
<<<<<<< HEAD
        lastWarrantyLength = expiry - System.currentTimeMillis();
        // Reset client checking.
        usedSinceTerm = false;
        client = null;
=======
        lastTermLength = expiry - System.currentTimeMillis();
>>>>>>> a30fca73
      }

      lastReadPrepareTime = expiry;
      numReadPrepares = 0;
      return true;
    }
  }

  private final Cache<K, Metrics> table;

  protected AccessMetrics() {
    this.table = CacheBuilder.newBuilder().softValues().build();
  }

  private final Callable<Metrics> makeNewMetrics =
    new Callable<Metrics>() {
      @Override
      public Metrics call() {
        return new Metrics();
      }
    };

  /**
   * Get the metrics object for a given key.  Optionally create an entry if
   * there wasn't one found.
   *
   * @param key The item we are looking up the Metrics for.
   * @param createIfAbsent If true, make an entry for the key if there wasn't a
   * preexisting Metrics object.
   */
  public Metrics getMetrics(K key, boolean createIfAbsent) {
    if (createIfAbsent) {
      try {
        return table.get(key, makeNewMetrics);
      } catch (ExecutionException e) {
        throw new InternalError(
            "Unexpectedly errored in cache default creation.", e);
      }
    }
    return table.getIfPresent(key);
  }

  /**
   * Get the metrics object for a given key.  Create an entry if there wasn't
   * one found.
   *
   * @param key The item we are looking up the Metrics for.
   */
  public Metrics getMetrics(K key) {
    return getMetrics(key, true);
  }

  /**
   * Notifies that a read has been prepared, signalling that perhaps the
   * warranties issued should be longer.
   */
  public void notifyReadPrepare(K key, Principal worker) {
    getMetrics(key).notifyReadPrepare(worker);
  }

  /**
   * Notifies that a write has been committed to the database, allowing new
   * writes to be prepared.
   */
  public void notifyWriteCommit(K key) {
    getMetrics(key).notifyWriteCommit();
  }

  /**
   * Notifies that a write has been prepared, preventing further writes from
   * being prepared until the corresponding transaction either commits or
   * aborts.
   */
  public void notifyWritePrepare(K key, Principal worker) {
    Logging.log(HOTOS_LOGGER, Level.FINER, "writing @{0}", key);
    getMetrics(key).notifyWritePrepare(worker);
  }

  /**
   * Updates the latest read-prepare time for the given object with the current
   * time.
   */
  public void setReadPrepareTime(K key) {
    Metrics metrics = getMetrics(key, false);
    if (metrics == null) return;
    metrics.setReadPrepareTime();
  }
}<|MERGE_RESOLUTION|>--- conflicted
+++ resolved
@@ -113,7 +113,9 @@
                   + " ReadInterval: " + readInterval
                   + " LastWritePrepareTime: " + lastWritePrepareTime
                   + " WriteInterval: " + writeInterval
-                  + " NumReadPrepares: " + numReadPrepares + "]";
+                  + " NumReadPrepares: " + numReadPrepares
+                  + " Client: " + client
+                  + " UsedSinceTerm: " + usedSinceTerm + "]";
     }
 
     // Accessor methods.  Don't make the fields modifiable outside this class.
@@ -271,14 +273,10 @@
         lastTermLength += delta;
       } else {
         // Replacing an inactive warranty term.
-<<<<<<< HEAD
-        lastWarrantyLength = expiry - System.currentTimeMillis();
+        lastTermLength = expiry - System.currentTimeMillis();
         // Reset client checking.
         usedSinceTerm = false;
         client = null;
-=======
-        lastTermLength = expiry - System.currentTimeMillis();
->>>>>>> a30fca73
       }
 
       lastReadPrepareTime = expiry;
