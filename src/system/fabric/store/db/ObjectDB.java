--- conflicted
+++ resolved
@@ -650,13 +650,9 @@
 
     Iterable<Long> updates =
         SysUtil.chain(tx.current.creates, tx.current.writes);
-<<<<<<< HEAD
     if (mode == UnpinMode.COMMIT)
-      updates = SysUtil.chain(updates, tx.confirmed.creates, tx.confirmed.writes);
-=======
-    if (mode == UnpinMode.COMMIT) updates =
-        SysUtil.chain(updates, tx.confirmed.creates, tx.confirmed.writes);
->>>>>>> 32b13e9b
+      updates = SysUtil.chain(updates, tx.confirmed.creates,
+          tx.confirmed.writes);
     for (long onum : updates) {
       ObjectLocks locks = rwLocks.get(onum);
       if (locks != null) {
