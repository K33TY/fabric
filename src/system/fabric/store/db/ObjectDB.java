package fabric.store.db;

import static fabric.common.Logging.HOTOS_LOGGER;

import java.io.DataOutput;
import java.io.IOException;
import java.io.ObjectInputStream;
import java.security.PrivateKey;
import java.util.ArrayList;
import java.util.Collection;
import java.util.Iterator;
import java.util.List;
import java.util.logging.Level;

import javax.security.auth.x500.X500Principal;

import fabric.common.FastSerializable;
import fabric.common.Logging;
import fabric.common.ONumConstants;
import fabric.common.RWLease;
import fabric.common.SerializedObject;
import fabric.common.SerializedObjectAndTokens;
import fabric.common.SysUtil;
import fabric.common.VersionWarranty;
import fabric.common.exceptions.AccessException;
import fabric.common.exceptions.InternalError;
import fabric.common.net.RemoteIdentity;
import fabric.common.util.ConcurrentLongKeyHashMap;
import fabric.common.util.ConcurrentLongKeyMap;
import fabric.common.util.LongHashSet;
import fabric.common.util.LongIterator;
import fabric.common.util.LongKeyMap;
import fabric.common.util.LongSet;
import fabric.common.util.Oid;
import fabric.common.util.OidKeyHashMap;
import fabric.lang.security.NodePrincipal;
import fabric.lang.security.Principal;
import fabric.store.SubscriptionManager;
import fabric.store.TransactionManager;
import fabric.worker.Store;
import fabric.worker.TransactionPrepareFailedException;
import fabric.worker.Worker;
import fabric.worker.remote.RemoteWorker;

/**
 * <p>
 * An ObjectDB encapsulates the persistent state of the Store. It is responsible
 * for storing and retrieving objects, and also for checking permissions.
 * </p>
 * <p>
 * The ObjectDB interface is designed to support a three-phase commit protocol.
 * Consequently to insert or modify an object, users must first call the
 * beginPrepareWrites() method, registerUpdate() for each inserted or modified
 * object, followed by finishPrepareWrites(). These objects will be stored, but
 * will remain unavailable until after the commit() method is called.
 * </p>
 * <p>
 * In general, implementations of ObjectDB are not thread-safe. Only
 * TransactionManager should be interacting directly with ObjectDB
 * implementations; it is responsible for ensuring safe use of ObjectDB.
 * </p>
 * <p>
 * All ObjectDB implementations should provide a constructor which takes the
 * name of the store and its private key, and opens the appropriate back-end
 * database if it exists, or creates it if it doesn't exist.
 * </p>
 */
public abstract class ObjectDB {
  private static final int INITIAL_OBJECT_VERSION_NUMBER = 1;

  // Hack hack hack
  private static final boolean ENABLE_WARRANTY_REFRESHES = false;

  @SuppressWarnings("all")
  private static class Ugh {
    static {
      if (ObjectDB.ENABLE_WARRANTY_REFRESHES != SubscriptionManager.ENABLE_WARRANTY_REFRESHES) {
        throw new InternalError();
      }
    }
  }

  /**
   * The store's name.
   */
  protected final String name;

  /**
   * The store's object grouper.
   */
  private final ObjectGrouper objectGrouper;

  public static enum UpdateType {
    CREATE, WRITE
  }

  /**
   * The data stored for a partially prepared transaction.
   */
  protected static final class PendingTransaction implements FastSerializable,
      Iterable<Long> {
    public final long tid;
    public final Principal owner;

    /**
     * Objects that have been created.
     */
    public final Collection<SerializedObject> creates;

    /**
     * Objects that have been modified.
     */
    public final Collection<SerializedObject> writes;

    PendingTransaction(long tid, Principal owner) {
      this.tid = tid;
      this.owner = owner;
      this.creates = new ArrayList<>();
      this.writes = new ArrayList<>();
    }

    /**
     * Deserialization constructor.
     */
    public PendingTransaction(ObjectInputStream in) throws IOException {
      this.tid = in.readLong();

      if (in.readBoolean()) {
        Store store = Worker.getWorker().getStore(in.readUTF());
        this.owner = new Principal._Proxy(store, in.readLong());
      } else {
        this.owner = null;
      }

      int createsSize = in.readInt();
      this.creates = new ArrayList<>(createsSize);

      int writesSize = in.readInt();
      this.writes = new ArrayList<>(writesSize);

      if (in.readBoolean()) {
        for (int i = 0; i < createsSize; i++)
          creates.add(new SerializedObject(in));

        for (int i = 0; i < writesSize; i++)
          writes.add(new SerializedObject(in));
      }
    }

    /**
     * Returns an iterator of onums involved in this transaction.
     */
    @Override
    public Iterator<Long> iterator() {
      return new Iterator<Long>() {
        private Iterator<SerializedObject> createIt = creates.iterator();
        private Iterator<SerializedObject> writeIt = writes.iterator();

        @Override
        public boolean hasNext() {
          return createIt.hasNext() || writeIt.hasNext();
        }

        @Override
        public Long next() {
          if (createIt.hasNext()) return createIt.next().getOnum();
          return writeIt.next().getOnum();
        }

        @Override
        public void remove() {
          throw new UnsupportedOperationException();
        }
      };
    }

    /**
     * Serializes this object out to the given output stream.
     */
    @Override
    public void write(DataOutput out) throws IOException {
      writeCommon(out);

      // Indicate that contents of modData will follow.
      out.writeBoolean(true);

      for (SerializedObject obj : SysUtil.chain(creates, writes))
        obj.write(out);
    }

    /**
     * Serializes this PendingTransaction out to the given output stream, whilst
     * omitting data about the objects that have been modified or created.
     */
    void writeNoModData(DataOutput out) throws IOException {
      writeCommon(out);

      // Indicate that contents of modData will not follow.
      out.writeBoolean(false);
    }

    /**
     * Writes everything but contents of modData.
     */
    private void writeCommon(DataOutput out) throws IOException {
      out.writeLong(tid);

      out.writeBoolean(owner != null);
      if (owner != null) {
        out.writeUTF(owner.$getStore().name());
        out.writeLong(owner.$getOnum());
      }

      out.writeInt(creates.size());
      out.writeInt(writes.size());
    }
  }

  /**
   * <p>
   * The table of partially prepared transactions. Note that this does not need
   * to be saved to stable storage, since we only need to persist transactions
   * that are fully prepared.
   * </p>
   * <p>
   * Maps tids to principal oids to PendingTransactions.
   * </p>
   */
  protected final ConcurrentLongKeyMap<OidKeyHashMap<PendingTransaction>> pendingByTid;

  /**
   * <p>
   * A ref cell containing the longest expiration on any outstanding cached
   * values the store is supposed to honor.  This protects against recovering
   * from a crash while clients have outstanding values like warranties.
   * </p>
   * <p>
   * The ref cell is used as a mutex for accessing its value.
   * </p>
   * <p>
   * This should be saved to stable storage and restored when starting up.
   * </p>
   */
  protected final long[] longestExpiry;

  /**
   * The table containing the object warranties and leases that have been
   * issued.  Also provides suggestions for new warranties and leases.
   */
  protected final CombinedIssuer<Long, RWLease, VersionWarranty> tokenIssuer;

  /**
   * The table containing the access metrics for each object.
   */
  protected final AccessMetrics<Long> accessMetrics;

  /**
   * <p>
   * Tracks the write locks for each onum. Maps each onum to the tid for the
   * lock holder.
   * </p>
   * <p>
   * This should be recomputed from the set of prepared transactions when
   * restoring from stable storage.
   * </p>
   */
  protected final ConcurrentLongKeyMap<Long> writeLocks;

  /**
   * <p>
   * Tracks the set of onums written by each transaction that has been prepared,
   * but for which a commit message has yet to be received.
   * </p>
   * <p>
   * Maps TIDs to principal oids to sets of onums.
   * </p>
   * <p>
   * This should be recomputed from the set of prepared transactions when
   * restoring from stable storage.
   * </p>
   */
  protected final ConcurrentLongKeyMap<OidKeyHashMap<LongSet>> writtenOnumsByTid;

  protected ObjectDB(String name, PrivateKey privateKey) {
    this.name = name;
    this.pendingByTid = new ConcurrentLongKeyHashMap<>();
    this.writeLocks = new ConcurrentLongKeyHashMap<>();
    this.writtenOnumsByTid = new ConcurrentLongKeyHashMap<>();
    this.objectGrouper = new ObjectGrouper(this, privateKey);
    this.longestExpiry = new long[] { 0 };
    this.accessMetrics = new AccessMetrics<>();
    this.tokenIssuer = new CombinedIssuer<>(new RWLease(0), new VersionWarranty(0), this.accessMetrics);
  }

  /**
   * Opens a transaction so it can be write-prepared.
   *
   * @param worker
   *          the worker under whose authority the transaction is running.
   */
  public final void beginPrepareWrites(long tid, Principal worker) {
    // Ensure pendingByTid has a submap for the given TID.
    while (true) {
      OidKeyHashMap<PendingTransaction> submap = new OidKeyHashMap<>();
      OidKeyHashMap<PendingTransaction> existingSubmap =
          pendingByTid.putIfAbsent(tid, submap);
      if (existingSubmap != null) submap = existingSubmap;

      synchronized (submap) {
        submap.put(worker, new PendingTransaction(tid, worker));
      }

      // Ensure the submap wasn't removed out from under us.
      if (pendingByTid.get(tid) == submap) return;
    }
  }

  /**
   * Result status when trying to extend a read lock (warranty or otherwise) on
   * an object.
   */
  public static enum ExtendReadLockStatus {
    /**
     * Indicates that a new warranty was created to satisfy an extend-warranty
     * request.
     */
    NEW,

    /**
     * Indicates that the existing warranty satisfied an extend-warranty
     * request.
     */
    OLD,

    /**
     * Indicates that the object version in an extend-warranty request is
     * out-of-date.
     */
    BAD_VERSION,

    /**
     * Indicates that an extend-warranty request was denied.
     */
    DENIED
  }

  /**
   * Utility class for packaging all of the values returned when read preparing
   * an object for some commit time.
   */
  public static class ReadPrepareResult {
    /**
     * Status of result of read prepare.
     */
    protected ExtendReadLockStatus status;

    /**
     * Warranty now associated with the object.
     */
    protected VersionWarranty warranty;

    /**
     * Lease now associated with the object.
     */
    protected RWLease lease;

    public ReadPrepareResult(ExtendReadLockStatus status,
        VersionWarranty warranty, RWLease lease) {
      this.status = status;
      this.warranty = warranty;
      this.lease = lease;
    }

    /**
     * @return the status
     */
    public ExtendReadLockStatus getStatus() {
      return status;
    }

    /**
     * @return the warranty
     */
    public VersionWarranty getWarranty() {
      return warranty;
    }

    /**
     * @return the lease
     */
    public RWLease getLease() {
      return lease;
    }
  }

  /**
   * Attempts to create or extend the read lock (through warranties or
   * otherwise) on a particular version of an object, owing to a read prepare.
   *
   * @return a result status and the new warranty (if the status is OK).
   * @throws AccessException if no object exists at the given onum.
   */
  public final ReadPrepareResult lockForReadPrepare(
      ReadPrepareResult resultObj, Principal worker, long onum, int version,
      long commitTime) throws AccessException {
    // First, check the object's popularity status. If it is too
    // unpopular, don't bother notifying the warranty issuer about the read
    // prepare, and don't extend beyond the requested commit time.
    SerializedObject obj = read(onum);
    if (obj == null) throw new AccessException(name, onum);
    boolean unpopular = obj.getUnpopularity() > 2;
    if (unpopular) {
      obj.incrementUnpopularity(accessMetrics);
    } else {
      accessMetrics.notifyReadPrepare(onum, worker);
    }

    final boolean extendBeyondCommitTime = !unpopular;
    ReadPrepareResult extendResult =
        extendReadLock(worker, resultObj, onum, commitTime, true,
            extendBeyondCommitTime, false);

    if (extendResult == EXTEND_READ_LOCK_DENIED)
      return EXTEND_READ_LOCK_DENIED;
    if (version != getVersion(onum)) return EXTEND_READ_LOCK_BAD_VERSION;
    return extendResult;
  }

  private static ReadPrepareResult EXTEND_READ_LOCK_DENIED =
      new ReadPrepareResult(ExtendReadLockStatus.DENIED, null, null);

  private static ReadPrepareResult EXTEND_READ_LOCK_BAD_VERSION =
      new ReadPrepareResult(ExtendReadLockStatus.BAD_VERSION, null, null);

  /**
   * Registers that a transaction has created or written to an object. This
   * update will not become visible in the store until after commit() is called
   * for the transaction.
   *
   * @param tid
   *          the identifier for the transaction preparing the create/write.
   * @param worker
   *          the worker preparing the create/write.
   * @param obj
   *          the modified object.
   * @param versionConflicts
   *          a map containing the transaction's version-conflict information.
   *          If the object modified was out of date, then a new entry will be
   *          added to this map, binding the object's onum to its current
   *          version.
   * @param create
   *          whether the object was newly created by the transaction.
   *
   * @return the time, in ms since the epoch, the object can be written by the
   * worker.
   */
  public final long registerUpdate(ReadPrepareResult scratchObj, long tid,
      Principal worker, SerializedObject obj,
      LongKeyMap<SerializedObjectAndTokens> versionConflicts,
      UpdateType updateType) throws TransactionPrepareFailedException {
    long onum = obj.getOnum();

    // First, lock the object.
    try {
      lockForWrite(onum, tid);
    } catch (UnableToLockException e) {
      throw new TransactionPrepareFailedException(versionConflicts, "Object "
          + onum + " has been locked by an uncommitted transaction.");
    }

    // Record the updated object. Doing so will also register that the
    // transaction has updated the object.
    OidKeyHashMap<PendingTransaction> submap = pendingByTid.get(tid);

    switch (updateType) {
    case CREATE:
      synchronized (submap) {
        submap.get(worker).creates.add(obj);
      }

      // Make sure the onum doesn't already exist in the database.
      if (exists(onum)) {
        throw new TransactionPrepareFailedException(versionConflicts, "Object "
            + onum + " already exists.");
      }

      // Set the object's initial version number.
      obj.setVersion(INITIAL_OBJECT_VERSION_NUMBER);
      return VersionWarranty.EXPIRED_WARRANTY.expiry();

    case WRITE:
      synchronized (submap) {
        submap.get(worker).writes.add(obj);
      }

      // Notify the warranty issuer.
      accessMetrics.notifyWritePrepare(onum, worker);

      // Register the update.
      addWrittenOnumByTid(tid, worker, onum);

      // Read the old copy from the database.
      SerializedObject storeCopy = read(onum);

      // Check version numbers.
      int storeVersion = storeCopy.getVersion();
      int workerVersion = obj.getVersion();
      if (storeVersion != workerVersion) {
        ReadPrepareResult refreshReadResult =
            refreshRead(worker, scratchObj, onum);
        versionConflicts.put(onum, new SerializedObjectAndTokens(storeCopy,
            refreshReadResult.warranty, refreshReadResult.lease));
        // Doesn't matter, this transaction's aborting.
        return VersionWarranty.EXPIRED_WARRANTY.expiry();
      }

      // Obtain existing warranty and lease.
      VersionWarranty warranty = getWarranty(onum);
      RWLease lease = getLease(onum);

      if (HOTOS_LOGGER.isLoggable(Level.FINE)) {
        // TODO: Make this more informative with leases.
        Logging.log(HOTOS_LOGGER, Level.FINE,
            "writing {0}, warranty expires in {1} ms", onum, warranty.expiry()
                - System.currentTimeMillis());
      }

      // Update the version number on the prepared copy of the object.
      obj.setVersion(storeVersion + 1);

      // Don't worry about lease if it's owned by the writer.
      if (lease.ownedByPrincipal(worker)) return warranty.expiry();

      // If there's a lease we don't own, we have to wait until both warranties
      // and leases are expired.  The warranty will be extended to the current
      // value of the lease at commit (before releasing the write lock)
      // "masking" the lease and protecting the object by writes from the lease
      // owner.
      return Math.max(warranty.expiry(), lease.expiry());
    }

    throw new fabric.common.exceptions.InternalError("Unknown update type: "
        + updateType);
  }

  protected void addWrittenOnumByTid(long tid, Principal worker, long onum) {
    // Get the submap corresponding to the given TID, creating the submap if
    // necessary.
    OidKeyHashMap<LongSet> submap = new OidKeyHashMap<>();
    OidKeyHashMap<LongSet> existingSubmap =
        writtenOnumsByTid.putIfAbsent(tid, submap);
    if (existingSubmap != null) submap = existingSubmap;

    LongSet set;
    synchronized (submap) {
      set = submap.get(worker);
      if (set == null) {
        set = new LongHashSet();
        submap.put(worker, set);
      }
    }

    synchronized (set) {
      set.add(onum);
    }
  }

  private LongSet removeWrittenOnumsByTid(long tid, Principal worker) {
    OidKeyHashMap<LongSet> writtenOnumsSubmap = writtenOnumsByTid.get(tid);
    if (writtenOnumsSubmap == null) return null;

    LongSet result;
    synchronized (writtenOnumsSubmap) {
      result = writtenOnumsSubmap.remove(worker);
      if (writtenOnumsSubmap.isEmpty()) {
        writtenOnumsByTid.remove(tid, writtenOnumsSubmap);
      }
    }

    return result;
  }

  /**
   * Registers a write lock for the given TID.
   *
   * @throws UnableToLockException
   *          when a conflicting lock is held.
   */
  private void lockForWrite(long onum, long tid) throws UnableToLockException {
    if (writeLocks.putIfAbsent(onum, tid) != null) {
      throw new UnableToLockException();
    }
  }

  /**
   * Rolls back a partially prepared transaction. (i.e., one for which
   * finishPrepareWrites() has yet to be called.)
   */
  public final void abortPrepareWrites(long tid, Principal worker) {
    OidKeyHashMap<PendingTransaction> submap = pendingByTid.get(tid);

    synchronized (submap) {
      unpin(submap.remove(worker));
      if (submap.isEmpty()) pendingByTid.remove(tid, submap);
    }

    removeWrittenOnumsByTid(tid, worker);
  }

  /**
   * <p>
   * Notifies the database that the given transaction is finished preparing. The
   * transaction is not considered to be prepared until this is called. After
   * calling this method, there should not be any further calls to
   * registerUpdate() for the given transaction. This method
   * MUST be called before calling commit().
   * </p>
   * <p>
   * Upon receiving this call, the object database should save the prepared
   * transaction to stable storage so that it can be recovered in case of
   * failure.
   * </p>
   */
  public abstract void finishPrepareWrites(long tid, Principal worker);

  /**
   * Causes the objects prepared in transaction [tid] to be committed. The
   * changes will be visible to read after the given commit time.
   *
   * @param tid
   *          the transaction id
   * @param commitTime
   *          the time after which the commit should take effect.
   * @param workerIdentity
   *          the remote worker that is performing the commit
   */
  public final void commit(long tid, long commitTime,
      RemoteIdentity<RemoteWorker> workerIdentity, SubscriptionManager sm) {
    // Extend the version warranties for the updated objects.
    List<VersionWarranty.Binding> newWarranties =
        ENABLE_WARRANTY_REFRESHES ? new ArrayList<VersionWarranty.Binding>()
            : null;
    try {
      LongSet onums = removeWrittenOnumsByTid(tid, workerIdentity.principal);
      if (onums != null) {
        ReadPrepareResult resultObj = new ReadPrepareResult(null, null, null);
        for (LongIterator it = onums.iterator(); it.hasNext();) {
          long onum = it.next();
          ReadPrepareResult extendResult =
              extendReadLock(workerIdentity.principal, resultObj, onum,
                  commitTime, true, false, true);
          if (ENABLE_WARRANTY_REFRESHES) {
            if (extendResult.status == ExtendReadLockStatus.NEW) {
              try {
                newWarranties.add(extendResult.warranty.new Binding(onum,
                    getVersion(onum)));
              } catch (AccessException e) {
                throw new InternalError(e);
              }
            }
          }
        }
      }

      scheduleCommit(tid, commitTime, workerIdentity, sm);
    } finally {
      sm.notifyNewWarranties(newWarranties, workerIdentity.node);
    }
  }

  /**
   * Schedules a transaction for commit.
   *
   * @param tid
   *          the transaction id
   * @param commitTime
   *          the time after which the commit should take effect.
   * @param workerIdentity
   *          the remote worker that is performing the commit
   */
  protected abstract void scheduleCommit(long tid, long commitTime,
      RemoteIdentity<RemoteWorker> workerIdentity, SubscriptionManager sm);

  /**
   * Causes the objects prepared in transaction [tid] to be discarded.
   *
   * @param tid
   *          the transaction id
   * @param worker
   *          the principal requesting the rollback
   * @throws AccessException
   *           if the principal differs from the caller of prepare()
   */
  public final void abort(long tid, Principal worker) throws AccessException {
    rollback(tid, worker);
    removeWrittenOnumsByTid(tid, worker);
  }

  protected abstract void rollback(long tid, Principal worker)
      throws AccessException;

  /**
   * Returns the object stored at a particular onum.
   *
   * @param onum
   *          the identifier
   * @return the object or null if no object exists at the given onum
   */
  public abstract SerializedObject read(long onum);

  /**
   * Returns a GroupContainer for the object stored at a particular onum.
   */
  public final GroupContainer readGroup(long onum) {
    return objectGrouper.getGroup(onum);
  }

  /**
   * Returns the RWLease for the object stored at the given onum.
   *
   * @return the lease. If no lease has been issued, an expired unowned lease
   * will be returned.
   */
  public final RWLease getLease(long onum) {
    return tokenIssuer.getLease(onum);
  }

  /**
   * Returns the version warranty for the object stored at the given onum.
   *
   * @return the version warranty. If no warranty has been issued, a really old
   *       warranty will be returned.
   */
  public final VersionWarranty getWarranty(long onum) {
    return tokenIssuer.getWarranty(onum);
  }

  private void updateLongestExpiry(long newExpiry) {
    synchronized (longestExpiry) {
      if (newExpiry > longestExpiry[0]) {
        // Fudge longestExpiry so we don't continually touch disk when we create
        // a sequence of warranties whose expiries increase with real time.
        longestExpiry[0] = newExpiry + 30 * 1000;
        saveLongestExpiry();
      }
    }
  }

  /**
   * Saves the expiry in <code>longestExpiry</code> to stable storage. On
   * recovery, this value will be used as the default expiry.
   */
  protected abstract void saveLongestExpiry();

  /**
   * Extends the version warranty of an object, if necessary and possible. The
   * object's resulting warranty is returned.
   *
   * @param worker the worker trying to read lock the object, null if this is
   *          not a worker's request.
   * @param onum the onum of the object whose warranty is to be extended.
   * @param minExpiry if the existing warranty already extends beyond this time,
   *          just return it without extending it.
   * @param minExpiryStrict whether to use strict comparisons when comparing the
   *          existing warranty with minExpiry. If this is false, clock skew
   *          will be taken into account.
   * @param extendBeyondMinExpiry if this is true and the existing warranty
   *          isn't sufficiently long to cover minExpiry, then the warranty will
   *          be extended beyond minExpiry, if possible, according to what the
   *          warrantyIssuer gives us.
   * @param ignoreWriteLocks if true, then write locks will be ignored when
   *          determining whether it is possible to extend the warranty.
   *
   * @return the resulting warranty, and whether it was extended. If the current
   *          warranty does not meet minExpiry and could not be renewed,
   *          EXTEND_WARRANTY_DENIE is returned.
   */
  private ReadPrepareResult extendReadLock(Principal worker,
      ReadPrepareResult result, long onum, long minExpiry,
      boolean minExpiryStrict, boolean extendBeyondMinExpiry,
      boolean ignoreWriteLocks) {
    while (true) {
      // Get the object's current warranty and determine whether it needs to be
      // extended.
      VersionWarranty curWarranty = tokenIssuer.getWarranty(onum);
      RWLease curLease = tokenIssuer.getLease(onum);
      boolean workerOwnsLease =
          worker != null && curLease.ownedByPrincipal(worker);

      if (minExpiryStrict) {
        if (curWarranty.expiresAfterStrict(minExpiry)
            || (workerOwnsLease && curLease.expiresAfterStrict(minExpiry))) {
          result.status = ExtendReadLockStatus.OLD;
          result.warranty = curWarranty;
          result.lease = curLease;
          return result;
        }
      } else {
        if (curWarranty.expiresAfter(minExpiry, false)
            || (workerOwnsLease && curLease.expiresAfter(minExpiry, false))) {
          result.status = ExtendReadLockStatus.OLD;
          result.warranty = curWarranty;
          result.lease = curLease;
          return result;
        }
      }

      // Need to extend warranty.
      if (!ignoreWriteLocks && isWritten(onum)) {
        // Unable to extend.
        return EXTEND_READ_LOCK_DENIED;
      }

<<<<<<< HEAD
      // Extend the object's warranty or lease.
      long expiry = minExpiry;
      if (extendBeyondMinExpiry && worker != null
          && (curLease.expired(false) || curLease.ownedByPrincipal(worker))) {
        // Only bother with leasing if either the worker owns the lease or their
        // is no lease currently owned.
        long suggestedLeaseExpiry =
            leaseIssuer.suggestLease(worker, onum, minExpiry);

        if (suggestedLeaseExpiry > expiry) {
          // Can issue a lease!
          expiry = suggestedLeaseExpiry;

          RWLease newLease = new RWLease(expiry, new Oid(worker));
          if (expiry > System.currentTimeMillis()) {
            if (!leaseIssuer.replace(onum, curLease, newLease)) continue;

            // If we crash, recover by "upgrading" leases to warranties until the
            // longest lease or warranty has expired.
            updateLongestExpiry(expiry);
          }
=======
      // Extend the warranty
      boolean canLease = false;
      long expiry = minExpiry;
      if (extendBeyondMinExpiry) {
        // Get a suggestion
        CombinedIssuer.Suggestion suggested = tokenIssuer.suggestToken(worker, onum);
        canLease = suggested.leaseAppropriate;
        expiry = suggested.expiry;
      }
      
      if (canLease) {
        // Can lease, use that in place of a warranty.
        RWLease newLease = new RWLease(expiry, worker);
        if (expiry > System.currentTimeMillis()) {
          if (!tokenIssuer.replace(onum, curLease, newLease)) continue;
>>>>>>> d49310b2

          result.status = ExtendReadLockStatus.NEW;
          result.warranty = curWarranty;
          result.lease = newLease;
          return result;
        }
<<<<<<< HEAD
=======
      
        // We are using a _new_ lease, are we being masked by a pre-existing
        // warranty?
        if (!curWarranty.expired(true) && !newLease.expired(true)) {
          long now = System.currentTimeMillis();
          long maskTime = Math.min(newLease.expiry(), curWarranty.expiry()) -
            now;
          //fabric.lang.Object._Impl obj =
            //read(onum).deserialize(Worker.getWorker().getStore(getName()),
                //curWarranty, newLease);
          HOTOS_LOGGER.info("New lease for " + onum //obj.$getOnum()
              + " masked by warranty for " + maskTime + "ms."
              + "\n\tMin Expiry: " + minExpiry
              + "\n\tWarranty Expiry: " + curWarranty.expiry()
              + "\n\tLease Expiry: " + newLease.expiry()
              + "\n\tLease Owner: " + (newLease.getOwnerStore().name() + "://" + newLease.getOwnerOnum())
              + "\n\tRequester: " + new Oid(worker)
              + "\n\t" + accessMetrics.getMetrics(onum));
        }

        result.status = ExtendReadLockStatus.NEW;
        result.warranty = curWarranty;
        result.lease = newLease;
        return result;
>>>>>>> d49310b2
      }

      // No lease, lock for the requested amount of time
      VersionWarranty newWarranty = new VersionWarranty(expiry);
      if (expiry > System.currentTimeMillis()) {
        if (!tokenIssuer.replace(onum, curWarranty, newWarranty)) continue;

        updateLongestExpiry(expiry);
      }
      
<<<<<<< HEAD
      // Did we mask a lease for another client?
      if (curLease.getOwner() != null && !curLease.expired(false) &&
          !newWarranty.expired(false)) {
=======
      // We are using a _new_ warranty, did we mask a lease for another client?
      if (curLease.getOwnerStore() != null && !curLease.expired(true) &&
          !newWarranty.expired(true)) {
>>>>>>> d49310b2
        long now = System.currentTimeMillis();
        long maskTime = Math.min(newWarranty.expiry(), curLease.expiry()) - now;
        //fabric.lang.Object._Impl obj =
          //read(onum).deserialize(Worker.getWorker().getStore(getName()),
              //newWarranty, curLease);
        HOTOS_LOGGER.info("Old lease for " + onum //obj.$getOnum()
            + " masked by warranty for " + maskTime + "ms."
            + "\n\tMin Expiry: " + minExpiry
            + "\n\tWarranty Expiry: " + newWarranty.expiry()
            + "\n\tLease Expiry: " + curLease.expiry()
            + "\n\tLease Owner: " + (curLease.getOwnerStore().name() + "://" + curLease.getOwnerOnum())
            + "\n\tRequester: " + new Oid(worker)
            + "\n\t" + accessMetrics.getMetrics(onum));
      }

      result.status = ExtendReadLockStatus.NEW;
      result.warranty = newWarranty;
      result.lease = curLease;
      return result;
    }
  }

  /**
   * Returns a ReadPrepareResult, refreshing the read results for the object
   * stored at the given onum.  This will attempt to refresh warranties on that
   * object, if possible.
   */
  public ReadPrepareResult refreshRead(Principal worker,
      ReadPrepareResult resultObj, long onum) {
    ReadPrepareResult result =
        extendReadLock(worker, resultObj, onum, System.currentTimeMillis(),
            false, true, false);
    if (result == EXTEND_READ_LOCK_DENIED) {
      return new ReadPrepareResult(ExtendReadLockStatus.OLD,
          tokenIssuer.getWarranty(onum), tokenIssuer.getLease(onum));
    }

    return result;
  }

  /**
   * Returns the version number on the object stored at a particular onum.
   *
   * @throws AccessException
   *           if no object exists at the given onum.
   */
  public int getVersion(long onum) throws AccessException {
    SerializedObject obj = read(onum);
    if (obj == null) throw new AccessException(name, onum);

    return obj.getVersion();
  }

  /**
   * Performs operations in response to a committed object update. Removes from
   * cache the glob associated with the onum and notifies the subscription
   * manager of the update.
   *
   * @param onum
   *          the onum of the object that was updated.
   * @param worker
   *          the worker that performed the update.
   */
  protected final void notifyCommittedUpdate(SubscriptionManager sm, long onum,
      RemoteWorker worker) {
    // Remove from the glob table the glob associated with the onum.
    LongSet groupOnums = objectGrouper.removeGroup(onum);

    // Notify the warranty issuer.
    accessMetrics.notifyWriteCommit(onum);

    if (SubscriptionManager.ENABLE_OBJECT_UPDATES) {
      LongSet updatedOnums = new LongHashSet();
      updatedOnums.add(onum);
      if (groupOnums != null) {
        for (LongIterator onumIt = groupOnums.iterator(); onumIt.hasNext();) {
          long relatedOnum = onumIt.next();
          if (relatedOnum == onum) continue;

          updatedOnums.add(relatedOnum);
        }
      }

      // Notify the subscription manager that the group has been updated.
      sm.notifyUpdate(updatedOnums, worker);
    }
  }

  /**
   * Determines whether an onum has outstanding uncommitted changes.
   *
   * @param onum
   *          the object number in question
   * @return true if the object has been changed by a transaction that hasn't
   *         been committed or rolled back.
   */
  public final boolean isWritten(long onum) {
    return writeLocks.get(onum) != null;
  }

  /**
   * Adjusts writeLocks to account for the fact that the given transaction is
   * about to be committed or aborted.
   */
  protected final void unpin(PendingTransaction tx) {
    for (SerializedObject update : SysUtil.chain(tx.creates, tx.writes)) {
      long onum = update.getOnum();
      writeLocks.remove(onum, tx.tid);
    }
  }

  /**
   * <p>
   * Returns a set of onums that aren't currently occupied. The ObjectDB may
   * return the same onum more than once from this method, althogh doing so
   * would encourage collisions. There is no assumption of unpredictability or
   * randomness about the returned ids.
   * </p>
   * <p>
   * The returned onums should be packed in the lower 48 bits. We assume that
   * the object database is never full, and can always provide new onums
   * </p>
   *
   * @param num
   *          the number of onums to return
   * @return num fresh onums
   */
  public abstract long[] newOnums(int num);

  /**
   * Checks whether an object with the corresponding onum exists, in either
   * prepared or committed form.
   *
   * @param onum
   *          the onum of to check
   * @return true if an object exists for onum
   */
  public abstract boolean exists(long onum);

  /**
   * Returns the name of this store.
   */
  public final String getName() {
    return name;
  }

  /**
   * Gracefully shuts down the object database.
   *
   * @throws IOException
   */
  public abstract void close() throws IOException;

  /**
   * Determines whether the object database has been initialized.
   */
  protected abstract boolean isInitialized();

  /**
   * Sets a flag to indicate that the object database has been initialized.
   */
  protected abstract void setInitialized();

  /**
   * Ensures that the object database has been properly initialized. This
   * creates, for example, the name-service map and the store's principal, if
   * they do not already exist in the database.
   */
  public final void ensureInit(TransactionManager tm) {
    if (isInitialized()) {
      recoverState(tm);
      return;
    }

    final Store store = Worker.getWorker().getStore(name);

    Worker.runInSubTransaction(new Worker.Code<Void>() {
      @SuppressWarnings("deprecation")
      @Override
      public Void run() {
        // No need to initialize global constants here, as those objects will be
        // supplied by the workers' local store.
        String principalName = new X500Principal("CN=" + name).getName();
        NodePrincipal._Impl principal =
            (NodePrincipal._Impl) new NodePrincipal._Impl(store)
                .fabric$lang$security$NodePrincipal$(principalName).fetch();
        principal.$forceRenumber(ONumConstants.STORE_PRINCIPAL);

        // Create the label {store->_; store<-_} for the root map.
        // XXX above not done. HashMap needs to be parameterized on labels.
        fabric.util.HashMap._Impl map =
            (fabric.util.HashMap._Impl) new fabric.util.HashMap._Impl(store)
                .fabric$util$HashMap$().fetch();
        map.$forceRenumber(ONumConstants.ROOT_MAP);

        return null;
      }
    });

    setInitialized();
  }

  /**
   * Recovers the object database's in-memory state from stable storage.
   */
  protected abstract void recoverState(TransactionManager tm);
}<|MERGE_RESOLUTION|>--- conflicted
+++ resolved
@@ -811,29 +811,6 @@
         return EXTEND_READ_LOCK_DENIED;
       }
 
-<<<<<<< HEAD
-      // Extend the object's warranty or lease.
-      long expiry = minExpiry;
-      if (extendBeyondMinExpiry && worker != null
-          && (curLease.expired(false) || curLease.ownedByPrincipal(worker))) {
-        // Only bother with leasing if either the worker owns the lease or their
-        // is no lease currently owned.
-        long suggestedLeaseExpiry =
-            leaseIssuer.suggestLease(worker, onum, minExpiry);
-
-        if (suggestedLeaseExpiry > expiry) {
-          // Can issue a lease!
-          expiry = suggestedLeaseExpiry;
-
-          RWLease newLease = new RWLease(expiry, new Oid(worker));
-          if (expiry > System.currentTimeMillis()) {
-            if (!leaseIssuer.replace(onum, curLease, newLease)) continue;
-
-            // If we crash, recover by "upgrading" leases to warranties until the
-            // longest lease or warranty has expired.
-            updateLongestExpiry(expiry);
-          }
-=======
       // Extend the warranty
       boolean canLease = false;
       long expiry = minExpiry;
@@ -849,40 +826,12 @@
         RWLease newLease = new RWLease(expiry, worker);
         if (expiry > System.currentTimeMillis()) {
           if (!tokenIssuer.replace(onum, curLease, newLease)) continue;
->>>>>>> d49310b2
 
           result.status = ExtendReadLockStatus.NEW;
           result.warranty = curWarranty;
           result.lease = newLease;
           return result;
         }
-<<<<<<< HEAD
-=======
-      
-        // We are using a _new_ lease, are we being masked by a pre-existing
-        // warranty?
-        if (!curWarranty.expired(true) && !newLease.expired(true)) {
-          long now = System.currentTimeMillis();
-          long maskTime = Math.min(newLease.expiry(), curWarranty.expiry()) -
-            now;
-          //fabric.lang.Object._Impl obj =
-            //read(onum).deserialize(Worker.getWorker().getStore(getName()),
-                //curWarranty, newLease);
-          HOTOS_LOGGER.info("New lease for " + onum //obj.$getOnum()
-              + " masked by warranty for " + maskTime + "ms."
-              + "\n\tMin Expiry: " + minExpiry
-              + "\n\tWarranty Expiry: " + curWarranty.expiry()
-              + "\n\tLease Expiry: " + newLease.expiry()
-              + "\n\tLease Owner: " + (newLease.getOwnerStore().name() + "://" + newLease.getOwnerOnum())
-              + "\n\tRequester: " + new Oid(worker)
-              + "\n\t" + accessMetrics.getMetrics(onum));
-        }
-
-        result.status = ExtendReadLockStatus.NEW;
-        result.warranty = curWarranty;
-        result.lease = newLease;
-        return result;
->>>>>>> d49310b2
       }
 
       // No lease, lock for the requested amount of time
@@ -893,15 +842,9 @@
         updateLongestExpiry(expiry);
       }
       
-<<<<<<< HEAD
-      // Did we mask a lease for another client?
-      if (curLease.getOwner() != null && !curLease.expired(false) &&
-          !newWarranty.expired(false)) {
-=======
       // We are using a _new_ warranty, did we mask a lease for another client?
       if (curLease.getOwnerStore() != null && !curLease.expired(true) &&
           !newWarranty.expired(true)) {
->>>>>>> d49310b2
         long now = System.currentTimeMillis();
         long maskTime = Math.min(newWarranty.expiry(), curLease.expiry()) - now;
         //fabric.lang.Object._Impl obj =
