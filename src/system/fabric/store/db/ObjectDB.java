package fabric.store.db;

import static fabric.common.Logging.HOTOS_LOGGER;

import java.io.DataOutput;
import java.io.IOException;
import java.io.ObjectInputStream;
import java.security.PrivateKey;
import java.util.ArrayList;
import java.util.Collection;
import java.util.Iterator;
import java.util.List;
import java.util.logging.Level;

import javax.security.auth.x500.X500Principal;

import fabric.common.FastSerializable;
import fabric.common.Logging;
import fabric.common.ONumConstants;
import fabric.common.SerializedObject;
import fabric.common.SysUtil;
import fabric.common.VersionWarranty;
import fabric.common.exceptions.AccessException;
import fabric.common.exceptions.InternalError;
import fabric.common.net.RemoteIdentity;
import fabric.common.util.ConcurrentLongKeyHashMap;
import fabric.common.util.ConcurrentLongKeyMap;
import fabric.common.util.LongHashSet;
import fabric.common.util.LongIterator;
import fabric.common.util.LongKeyMap;
import fabric.common.util.LongSet;
import fabric.common.util.OidKeyHashMap;
import fabric.common.util.Pair;
import fabric.lang.security.NodePrincipal;
import fabric.lang.security.Principal;
import fabric.store.SubscriptionManager;
import fabric.store.TransactionManager;
import fabric.worker.Store;
import fabric.worker.TransactionPrepareFailedException;
import fabric.worker.Worker;
import fabric.worker.remote.RemoteWorker;

/**
 * <p>
 * An ObjectDB encapsulates the persistent state of the Store. It is responsible
 * for storing and retrieving objects, and also for checking permissions.
 * </p>
 * <p>
 * The ObjectDB interface is designed to support a three-phase commit protocol.
 * Consequently to insert or modify an object, users must first call the
 * beginPrepareWrites() method, registerUpdate() for each inserted or modified
 * object, followed by finishPrepareWrites(). These objects will be stored, but
 * will remain unavailable until after the commit() method is called.
 * </p>
 * <p>
 * In general, implementations of ObjectDB are not thread-safe. Only
 * TransactionManager should be interacting directly with ObjectDB
 * implementations; it is responsible for ensuring safe use of ObjectDB.
 * </p>
 * <p>
 * All ObjectDB implementations should provide a constructor which takes the
 * name of the store and its private key, and opens the appropriate back-end
 * database if it exists, or creates it if it doesn't exist.
 * </p>
 */
public abstract class ObjectDB {
  private static final int INITIAL_OBJECT_VERSION_NUMBER = 1;

  // Hack hack hack
  private static final boolean ENABLE_WARRANTY_REFRESHES = false;

  @SuppressWarnings("all")
  private static class Ugh {
    static {
      if (ObjectDB.ENABLE_WARRANTY_REFRESHES != SubscriptionManager.ENABLE_WARRANTY_REFRESHES) {
        throw new InternalError();
      }
    }
  }

  /**
   * The store's name.
   */
  protected final String name;

  /**
   * The store's object grouper.
   */
  private final ObjectGrouper objectGrouper;

  public static enum UpdateType {
    CREATE, WRITE
  }

  /**
   * The data stored for a partially prepared transaction.
   */
  protected static final class PendingTransaction implements FastSerializable,
      Iterable<Long> {
    public final long tid;
    public final Principal owner;

    /**
     * Objects that have been created.
     */
    public final Collection<SerializedObject> creates;

    /**
     * Objects that have been modified.
     */
    public final Collection<SerializedObject> writes;

    PendingTransaction(long tid, Principal owner) {
      this.tid = tid;
      this.owner = owner;
      this.creates = new ArrayList<>();
      this.writes = new ArrayList<>();
    }

    /**
     * Deserialization constructor.
     */
    public PendingTransaction(ObjectInputStream in) throws IOException {
      this.tid = in.readLong();

      if (in.readBoolean()) {
        Store store = Worker.getWorker().getStore(in.readUTF());
        this.owner = new Principal._Proxy(store, in.readLong());
      } else {
        this.owner = null;
      }

<<<<<<< HEAD
=======
      int size = in.readInt();
      this.reads = new ArrayList<>(size);
      for (int i = 0; i < size; i++)
        reads.add(in.readLong());

>>>>>>> 870d1adb
      int createsSize = in.readInt();
      this.creates = new ArrayList<>(createsSize);

      int writesSize = in.readInt();
      this.writes = new ArrayList<>(writesSize);

      if (in.readBoolean()) {
        for (int i = 0; i < createsSize; i++)
          creates.add(new SerializedObject(in));

        for (int i = 0; i < writesSize; i++)
          writes.add(new SerializedObject(in));
      }
    }

    /**
     * Returns an iterator of onums involved in this transaction.
     */
    @Override
    public Iterator<Long> iterator() {
      return new Iterator<Long>() {
        private Iterator<SerializedObject> createIt = creates.iterator();
        private Iterator<SerializedObject> writeIt = writes.iterator();

        @Override
        public boolean hasNext() {
          return createIt.hasNext() || writeIt.hasNext();
        }

        @Override
        public Long next() {
          if (createIt.hasNext()) return createIt.next().getOnum();
          return writeIt.next().getOnum();
        }

        @Override
        public void remove() {
          throw new UnsupportedOperationException();
        }
      };
    }

    /**
     * Serializes this object out to the given output stream.
     */
    @Override
    public void write(DataOutput out) throws IOException {
      writeCommon(out);

      // Indicate that contents of modData will follow.
      out.writeBoolean(true);

      for (SerializedObject obj : SysUtil.chain(creates, writes))
        obj.write(out);
    }

    /**
     * Serializes this PendingTransaction out to the given output stream, whilst
     * omitting data about the objects that have been modified or created.
     */
    void writeNoModData(DataOutput out) throws IOException {
      writeCommon(out);

      // Indicate that contents of modData will not follow.
      out.writeBoolean(false);
    }

    /**
     * Writes everything but contents of modData.
     */
    private void writeCommon(DataOutput out) throws IOException {
      out.writeLong(tid);

      out.writeBoolean(owner != null);
      if (owner != null) {
        out.writeUTF(owner.$getStore().name());
        out.writeLong(owner.$getOnum());
      }

      out.writeInt(creates.size());
      out.writeInt(writes.size());
    }
  }

  /**
   * <p>
   * The table of partially prepared transactions. Note that this does not need
   * to be saved to stable storage, since we only need to persist transactions
   * that are fully prepared.
   * </p>
   * <p>
   * Maps tids to principal oids to PendingTransactions.
   * </p>
   */
  protected final ConcurrentLongKeyMap<OidKeyHashMap<PendingTransaction>> pendingByTid;

  /**
   * <p>
   * A ref cell containing a warranty that will expire after all warranties
   * issued thus far. The ref cell is used as a mutex for accessing its value.
   * </p>
   * <p>
   * This should be saved to stable storage and restored when starting up.
   * </p>
   */
  protected final VersionWarranty[] longestWarranty;

  /**
   * The table containing the version warranties that we've issued.
   */
  protected final LongKeyWarrantyIssuer<VersionWarranty> warrantyIssuer;

  /**
   * <p>
   * Tracks the write locks for each onum. Maps each onum to the tid for the
   * lock holder.
   * </p>
   * <p>
   * This should be recomputed from the set of prepared transactions when
   * restoring from stable storage.
   * </p>
   */
  protected final ConcurrentLongKeyMap<Long> writeLocks;

  /**
   * <p>
   * Tracks the set of onums written by each transaction that has been prepared,
   * but for which a commit message has yet to be received.
   * </p>
   * <p>
   * Maps TIDs to principal oids to sets of onums.
   * </p>
   * <p>
   * This should be recomputed from the set of prepared transactions when
   * restoring from stable storage.
   * </p>
   */
  protected final ConcurrentLongKeyMap<OidKeyHashMap<LongSet>> writtenOnumsByTid;

  protected ObjectDB(String name, PrivateKey privateKey) {
    this.name = name;
<<<<<<< HEAD
    this.pendingByTid =
        new ConcurrentLongKeyHashMap<OidKeyHashMap<PendingTransaction>>();
    this.writeLocks = new ConcurrentLongKeyHashMap<Long>();
    this.writtenOnumsByTid =
        new ConcurrentLongKeyHashMap<OidKeyHashMap<LongSet>>();
=======
    this.pendingByTid = new ConcurrentLongKeyHashMap<>();
    this.rwLocks = new ConcurrentLongKeyHashMap<>();
>>>>>>> 870d1adb
    this.objectGrouper = new ObjectGrouper(this, privateKey);
    this.longestWarranty = new VersionWarranty[] { new VersionWarranty(0) };
    this.warrantyIssuer =
        new LongKeyWarrantyIssuer<VersionWarranty>(new VersionWarranty(0));
  }

  /**
<<<<<<< HEAD
   * Opens a transaction so it can be write-prepared.
   * 
=======
   * Opens a new transaction.
   *
>>>>>>> 870d1adb
   * @param worker
   *          the worker under whose authority the transaction is running.
   */
  public final void beginPrepareWrites(long tid, Principal worker) {
    // Ensure pendingByTid has a submap for the given TID.
    while (true) {
      OidKeyHashMap<PendingTransaction> submap = new OidKeyHashMap<>();
      OidKeyHashMap<PendingTransaction> existingSubmap =
          pendingByTid.putIfAbsent(tid, submap);
      if (existingSubmap != null) submap = existingSubmap;

      synchronized (submap) {
        submap.put(worker, new PendingTransaction(tid, worker));
      }

      // Ensure the submap wasn't removed out from under us.
      if (pendingByTid.get(tid) == submap) return;
    }
  }

  public static enum ExtendWarrantyStatus {
    /**
     * Indicates that a new warranty was created to satisfy an extend-warranty
     * request.
     */
    NEW,

    /**
     * Indicates that the existing warranty satisfied an extend-warranty
     * request.
     */
    OLD,

    /**
     * Indicates that the object version in an extend-warranty request is
     * out-of-date.
     */
    BAD_VERSION,

    /**
     * Indicates that an extend-warranty request was denied.
     */
    DENIED
  }

  /**
<<<<<<< HEAD
   * Attempts to extend the warranty on a particular version of an object, owing
   * to a read prepare.
   * 
   * @return a result status and the new warranty (if the status is OK).
   * @throws AccessException if no object exists at the given onum.
=======
   * Prepares a read against the database.
   *
   * @param tid
   *          the identifier for the transaction preparing the read.
   * @param worker
   *          the worker preparing the read.
   * @param onum
   *          the object number that was read.
   * @param version
   *          the version that was read.
   * @param versionConflicts
   *          a map containing the transaction's version-conflict information.
   *          If the object read was out of date, then a new entry will be added
   *          to this map, binding the object's onum to its current version.
>>>>>>> 870d1adb
   */
  public final Pair<ExtendWarrantyStatus, VersionWarranty> extendWarrantyForReadPrepare(
      Pair<ExtendWarrantyStatus, VersionWarranty> resultObj, Principal worker,
      long onum, int version, long commitTime) throws AccessException {
    // First, check the object's popularity status. If it is too
    // unpopular, don't bother notifying the warranty issuer about the read
    // prepare, and don't extend beyond the requested commit time.
    SerializedObject obj = read(onum);
    if (obj == null) throw new AccessException(name, onum);
    boolean unpopular = obj.getUnpopularity() > 2;
    if (unpopular) {
      obj.incrementUnpopularity(warrantyIssuer);
    } else {
      warrantyIssuer.notifyReadPrepare(onum);
    }

    final boolean extendBeyondCommitTime = !unpopular;
    Pair<ExtendWarrantyStatus, VersionWarranty> newWarranty =
        extendWarranty(resultObj, onum, commitTime, true,
            extendBeyondCommitTime, false);

    if (newWarranty == EXTEND_WARRANTY_DENIED) return EXTEND_WARRANTY_DENIED;
    if (version != getVersion(onum)) return EXTEND_WARRANTY_BAD_VERSION;
    return newWarranty;
  }

  private static Pair<ExtendWarrantyStatus, VersionWarranty> EXTEND_WARRANTY_DENIED =
      new Pair<ExtendWarrantyStatus, VersionWarranty>(
          ExtendWarrantyStatus.DENIED, null);

  private static Pair<ExtendWarrantyStatus, VersionWarranty> EXTEND_WARRANTY_BAD_VERSION =
      new Pair<ExtendWarrantyStatus, VersionWarranty>(
          ExtendWarrantyStatus.BAD_VERSION, null);

  /**
<<<<<<< HEAD
   * Registers that a transaction has created or written to an object. This
   * update will not become visible in the store until after commit() is called
   * for the transaction.
   * 
=======
   * Prepares a create/write against the database.
   *
>>>>>>> 870d1adb
   * @param tid
   *          the identifier for the transaction preparing the create/write.
   * @param worker
   *          the worker preparing the create/write.
   * @param obj
   *          the modified object.
   * @param versionConflicts
   *          a map containing the transaction's version-conflict information.
   *          If the object modified was out of date, then a new entry will be
   *          added to this map, binding the object's onum to its current
   *          version.
   * @param create
   *          whether the object was newly created by the transaction.
   *          
   * @return the object's existing warranty.
   */
  public final VersionWarranty registerUpdate(
      Pair<ExtendWarrantyStatus, VersionWarranty> scratchObj, long tid,
      Principal worker, SerializedObject obj,
      LongKeyMap<Pair<SerializedObject, VersionWarranty>> versionConflicts,
      UpdateType updateType) throws TransactionPrepareFailedException {
    long onum = obj.getOnum();

    // First, lock the object.
    try {
      lockForWrite(onum, tid);
    } catch (UnableToLockException e) {
      throw new TransactionPrepareFailedException(versionConflicts, "Object "
          + onum + " has been locked by an uncommitted transaction.");
    }

    // Record the updated object. Doing so will also register that the
    // transaction has updated the object.
    OidKeyHashMap<PendingTransaction> submap = pendingByTid.get(tid);

    switch (updateType) {
    case CREATE:
      synchronized (submap) {
        submap.get(worker).creates.add(obj);
      }

      // Make sure the onum doesn't already exist in the database.
      if (exists(onum)) {
        throw new TransactionPrepareFailedException(versionConflicts, "Object "
            + onum + " already exists.");
      }

      // Set the object's initial version number.
      obj.setVersion(INITIAL_OBJECT_VERSION_NUMBER);
      return VersionWarranty.EXPIRED_WARRANTY;

    case WRITE:
      synchronized (submap) {
        submap.get(worker).writes.add(obj);
      }

      // Notify the warranty issuer.
      warrantyIssuer.notifyWritePrepare(onum);

      // Register the update.
      addWrittenOnumByTid(tid, worker, onum);

      // Read the old copy from the database.
      SerializedObject storeCopy = read(onum);

      // Check version numbers.
      int storeVersion = storeCopy.getVersion();
      int workerVersion = obj.getVersion();
      if (storeVersion != workerVersion) {
        Pair<ExtendWarrantyStatus, VersionWarranty> refreshWarrantyResult =
            refreshWarranty(scratchObj, onum);
        versionConflicts.put(onum, new Pair<SerializedObject, VersionWarranty>(
            storeCopy, refreshWarrantyResult.second));
        return VersionWarranty.EXPIRED_WARRANTY;
      }

      // Obtain existing warranty.
      VersionWarranty warranty = getWarranty(onum);

      if (HOTOS_LOGGER.isLoggable(Level.FINE)) {
        Logging.log(HOTOS_LOGGER, Level.FINE,
            "writing {0}, warranty expires in {1} ms", onum, warranty.expiry()
                - System.currentTimeMillis());
      }

      // Update the version number on the prepared copy of the object.
      obj.setVersion(storeVersion + 1);

      return warranty;
    }

    throw new fabric.common.exceptions.InternalError("Unknown update type: "
        + updateType);
  }

  protected void addWrittenOnumByTid(long tid, Principal worker, long onum) {
    // Get the submap corresponding to the given TID, creating the submap if
    // necessary.
    OidKeyHashMap<LongSet> submap = new OidKeyHashMap<LongSet>();
    OidKeyHashMap<LongSet> existingSubmap =
        writtenOnumsByTid.putIfAbsent(tid, submap);
    if (existingSubmap != null) submap = existingSubmap;

    LongSet set;
    synchronized (submap) {
      set = submap.get(worker);
      if (set == null) {
        set = new LongHashSet();
        submap.put(worker, set);
      }
    }

    synchronized (set) {
      set.add(onum);
    }
  }

  private LongSet removeWrittenOnumsByTid(long tid, Principal worker) {
    OidKeyHashMap<LongSet> writtenOnumsSubmap = writtenOnumsByTid.get(tid);
    if (writtenOnumsSubmap == null) return null;

    LongSet result;
    synchronized (writtenOnumsSubmap) {
      result = writtenOnumsSubmap.remove(worker);
      if (writtenOnumsSubmap.isEmpty()) {
        writtenOnumsByTid.remove(tid, writtenOnumsSubmap);
      }
    }

    return result;
  }

  /**
   * Registers a write lock for the given TID.
   * 
   * @throws UnableToLockException
   *          when a conflicting lock is held.
   */
  private void lockForWrite(long onum, long tid) throws UnableToLockException {
    if (writeLocks.putIfAbsent(onum, tid) != null) {
      throw new UnableToLockException();
    }
  }

  /**
   * Rolls back a partially prepared transaction. (i.e., one for which
   * finishPrepareWrites() has yet to be called.)
   */
  public final void abortPrepareWrites(long tid, Principal worker) {
    OidKeyHashMap<PendingTransaction> submap = pendingByTid.get(tid);

    synchronized (submap) {
      unpin(submap.remove(worker));
      if (submap.isEmpty()) pendingByTid.remove(tid, submap);
    }

    removeWrittenOnumsByTid(tid, worker);
  }

  /**
   * <p>
   * Notifies the database that the given transaction is finished preparing. The
   * transaction is not considered to be prepared until this is called. After
   * calling this method, there should not be any further calls to
   * registerUpdate() for the given transaction. This method
   * MUST be called before calling commit().
   * </p>
   * <p>
   * Upon receiving this call, the object database should save the prepared
   * transaction to stable storage so that it can be recovered in case of
   * failure.
   * </p>
   */
  public abstract void finishPrepareWrites(long tid, Principal worker);

  /**
   * Causes the objects prepared in transaction [tid] to be committed. The
<<<<<<< HEAD
   * changes will be visible to read after the given commit time.
   * 
=======
   * changes will hereafter be visible to read.
   *
>>>>>>> 870d1adb
   * @param tid
   *          the transaction id
   * @param commitTime
   *          the time after which the commit should take effect. 
   * @param workerIdentity
   *          the remote worker that is performing the commit
   */
  public final void commit(long tid, long commitTime,
      RemoteIdentity<RemoteWorker> workerIdentity, SubscriptionManager sm) {
    // Extend the version warranties for the updated objects.
    List<VersionWarranty.Binding> newWarranties =
        ENABLE_WARRANTY_REFRESHES ? new ArrayList<VersionWarranty.Binding>()
            : null;
    try {
      LongSet onums = removeWrittenOnumsByTid(tid, workerIdentity.principal);
      if (onums != null) {
        Pair<ExtendWarrantyStatus, VersionWarranty> resultObj =
            new Pair<ExtendWarrantyStatus, VersionWarranty>(null, null);
        for (LongIterator it = onums.iterator(); it.hasNext();) {
          long onum = it.next();
          Pair<ExtendWarrantyStatus, VersionWarranty> extendResult =
              extendWarranty(resultObj, onum, commitTime, true, false, true);
          if (ENABLE_WARRANTY_REFRESHES) {
            if (extendResult.first == ExtendWarrantyStatus.NEW) {
              try {
                newWarranties.add(extendResult.second.new Binding(onum,
                    getVersion(onum)));
              } catch (AccessException e) {
                throw new InternalError(e);
              }
            }
          }
        }
      }

      scheduleCommit(tid, commitTime, workerIdentity, sm);
    } finally {
      sm.notifyNewWarranties(newWarranties, workerIdentity.node);
    }
  }

  /**
   * Schedules a transaction for commit.
   * 
   * @param tid
   *          the transaction id
   * @param commitTime
   *          the time after which the commit should take effect. 
   * @param workerIdentity
   *          the remote worker that is performing the commit
   */
  protected abstract void scheduleCommit(long tid, long commitTime,
      RemoteIdentity<RemoteWorker> workerIdentity, SubscriptionManager sm);

  /**
   * Causes the objects prepared in transaction [tid] to be discarded.
   *
   * @param tid
   *          the transaction id
   * @param worker
   *          the principal requesting the rollback
   * @throws AccessException
   *           if the principal differs from the caller of prepare()
   */
  public final void abort(long tid, Principal worker) throws AccessException {
    rollback(tid, worker);
    removeWrittenOnumsByTid(tid, worker);
  }

  protected abstract void rollback(long tid, Principal worker)
      throws AccessException;

  /**
   * Returns the object stored at a particular onum.
   *
   * @param onum
   *          the identifier
   * @return the object or null if no object exists at the given onum
   */
  public abstract SerializedObject read(long onum);

  /**
   * Returns a GroupContainer for the object stored at a particular onum.
   */
  public final GroupContainer readGroup(long onum) {
    return objectGrouper.getGroup(onum);
  }

  /**
   * Returns the version warranty for the object stored at the given onum.
   * 
   * @return the version warranty. If no warranty has been issued, a really old
   *       warranty will be returned.
   */
  public final VersionWarranty getWarranty(long onum) {
    return warrantyIssuer.get(onum);
  }

  private void updateLongestWarranty(VersionWarranty warranty) {
    synchronized (longestWarranty) {
      if (warranty.expiresAfter(longestWarranty[0])) {
        // Fudge longestWarranty so we don't continually touch disk when we create
        // a sequence of warranties whose expiries increase with real time.
        longestWarranty[0] = new VersionWarranty(warranty.expiry() + 30 * 1000);
        saveLongestWarranty();
      }
    }
  }

  /**
   * Saves the warranty in <code>longestWarranty</code> to stable storage. On
   * recovery, this value will be used as the default warranty.
   */
  protected abstract void saveLongestWarranty();

  /**
   * Extends the version warranty of an object, if necessary and possible. The
   * object's resulting warranty is returned.
   * 
   * @param onum the onum of the object whose warranty is to be extended.
   * @param minExpiry if the existing warranty already extends beyond this time,
   *          just return it without extending it.
   * @param minExpiryStrict whether to use strict comparisons when comparing the
   *          existing warranty with minExpiry. If this is false, clock skew
   *          will be taken into account.
   * @param extendBeyondMinExpiry if this is true and the existing warranty
   *          isn't sufficiently long to cover minExpiry, then the warranty will
   *          be extended beyond minExpiry, if possible, according to what the
   *          warrantyIssuer gives us.
   * @param ignoreWriteLocks if true, then write locks will be ignored when
   *          determining whether it is possible to extend the warranty.
   *          
   * @return the resulting warranty, and whether it was extended. If the current
   *          warranty does not meet minExpiry and could not be renewed,
   *          EXTEND_WARRANTY_DENIED is returned.
   */
  private Pair<ExtendWarrantyStatus, VersionWarranty> extendWarranty(
      Pair<ExtendWarrantyStatus, VersionWarranty> result, long onum,
      long minExpiry, boolean minExpiryStrict, boolean extendBeyondMinExpiry,
      boolean ignoreWriteLocks) {
    while (true) {
      // Get the object's current warranty and determine whether it needs to be
      // extended.
      VersionWarranty curWarranty = warrantyIssuer.get(onum);
      if (minExpiryStrict) {
        if (curWarranty.expiresAfterStrict(minExpiry)) {
          result.first = ExtendWarrantyStatus.OLD;
          result.second = curWarranty;
          return result;
        }
      } else {
        if (curWarranty.expiresAfter(minExpiry, false)) {
          result.first = ExtendWarrantyStatus.OLD;
          result.second = curWarranty;
          return result;
        }
      }

      // Need to extend warranty.
      if (!ignoreWriteLocks && isWritten(onum)) {
        // Unable to extend.
        return EXTEND_WARRANTY_DENIED;
      }

      // Extend the object's warranty.
      long expiry = minExpiry;
      if (extendBeyondMinExpiry) {
        expiry = warrantyIssuer.suggestWarranty(onum, minExpiry);
      }
      VersionWarranty newWarranty = new VersionWarranty(expiry);
      if (expiry > System.currentTimeMillis()) {
        if (!warrantyIssuer.replace(onum, curWarranty, newWarranty)) continue;

        updateLongestWarranty(newWarranty);
      }

      result.first = ExtendWarrantyStatus.NEW;
      result.second = newWarranty;
      return result;
    }
  }

  /**
   * Returns any existing version warranty on the object stored at the given
   * onum, if the warranty is still valid. Otherwise, attempts to create and
   * return a new version warranty for the object. If the object is
   * write-locked, then a new warranty cannot be created, and the existing one
   * is returned.
   */
  public Pair<ExtendWarrantyStatus, VersionWarranty> refreshWarranty(
      Pair<ExtendWarrantyStatus, VersionWarranty> resultObj, long onum) {
    Pair<ExtendWarrantyStatus, VersionWarranty> result =
        extendWarranty(resultObj, onum, System.currentTimeMillis(), false,
            true, false);
    if (result == EXTEND_WARRANTY_DENIED) {
      return new Pair<ExtendWarrantyStatus, VersionWarranty>(
          ExtendWarrantyStatus.OLD, warrantyIssuer.get(onum));
    }

    return result;
  }

  /**
   * Returns the version number on the object stored at a particular onum.
   *
   * @throws AccessException
   *           if no object exists at the given onum.
   */
  public int getVersion(long onum) throws AccessException {
    SerializedObject obj = read(onum);
    if (obj == null) throw new AccessException(name, onum);

    return obj.getVersion();
  }

  /**
   * Performs operations in response to a committed object update. Removes from
   * cache the glob associated with the onum and notifies the subscription
   * manager of the update.
   *
   * @param onum
   *          the onum of the object that was updated.
   * @param worker
   *          the worker that performed the update.
   */
  protected final void notifyCommittedUpdate(SubscriptionManager sm, long onum,
      RemoteWorker worker) {
    // Remove from the glob table the glob associated with the onum.
    LongSet groupOnums = objectGrouper.removeGroup(onum);

    // Notify the warranty issuer.
    warrantyIssuer.notifyWriteCommit(onum);

    if (SubscriptionManager.ENABLE_OBJECT_UPDATES) {
      LongSet updatedOnums = new LongHashSet();
      updatedOnums.add(onum);
      if (groupOnums != null) {
        for (LongIterator onumIt = groupOnums.iterator(); onumIt.hasNext();) {
          long relatedOnum = onumIt.next();
          if (relatedOnum == onum) continue;

          updatedOnums.add(relatedOnum);
        }
      }

      // Notify the subscription manager that the group has been updated.
      sm.notifyUpdate(updatedOnums, worker);
    }
  }

  /**
<<<<<<< HEAD
=======
   * Determines whether an onum has an outstanding uncommitted conflicting
   * change or read. Outstanding uncommitted changes are always considered
   * conflicting. Outstanding uncommitted reads are considered conflicting if
   * they are by transactions whose tid is different from the one given.
   *
   * @param onum
   *          the object number in question
   */
  public final boolean isPrepared(long onum, long tid) {
    ObjectLocks locks = rwLocks.get(onum);

    if (locks == null) return false;

    synchronized (locks) {
      if (locks.writeLock != null) return true;

      if (locks.readLocks.isEmpty()) return false;
      if (locks.readLocks.size() > 1) return true;
      return !locks.readLocks.containsKey(tid);
    }
  }

  /**
>>>>>>> 870d1adb
   * Determines whether an onum has outstanding uncommitted changes.
   *
   * @param onum
   *          the object number in question
   * @return true if the object has been changed by a transaction that hasn't
   *         been committed or rolled back.
   */
  public final boolean isWritten(long onum) {
    return writeLocks.get(onum) != null;
  }

  /**
   * Adjusts writeLocks to account for the fact that the given transaction is
   * about to be committed or aborted.
   */
  protected final void unpin(PendingTransaction tx) {
    for (SerializedObject update : SysUtil.chain(tx.creates, tx.writes)) {
      long onum = update.getOnum();
      writeLocks.remove(onum, tx.tid);
    }
  }

  /**
   * <p>
   * Returns a set of onums that aren't currently occupied. The ObjectDB may
   * return the same onum more than once from this method, althogh doing so
   * would encourage collisions. There is no assumption of unpredictability or
   * randomness about the returned ids.
   * </p>
   * <p>
   * The returned onums should be packed in the lower 48 bits. We assume that
   * the object database is never full, and can always provide new onums
   * </p>
   *
   * @param num
   *          the number of onums to return
   * @return num fresh onums
   */
  public abstract long[] newOnums(int num);

  /**
   * Checks whether an object with the corresponding onum exists, in either
   * prepared or committed form.
   *
   * @param onum
   *          the onum of to check
   * @return true if an object exists for onum
   */
  public abstract boolean exists(long onum);

  /**
   * Returns the name of this store.
   */
  public final String getName() {
    return name;
  }

  /**
   * Gracefully shuts down the object database.
   *
   * @throws IOException
   */
  public abstract void close() throws IOException;

  /**
   * Determines whether the object database has been initialized.
   */
  protected abstract boolean isInitialized();

  /**
   * Sets a flag to indicate that the object database has been initialized.
   */
  protected abstract void setInitialized();

  /**
   * Ensures that the object database has been properly initialized. This
   * creates, for example, the name-service map and the store's principal, if
   * they do not already exist in the database.
   */
  public final void ensureInit(TransactionManager tm) {
    if (isInitialized()) {
      recoverState(tm);
      return;
    }

    final Store store = Worker.getWorker().getStore(name);

    Worker.runInSubTransaction(new Worker.Code<Void>() {
      @SuppressWarnings("deprecation")
      @Override
      public Void run() {
        // No need to initialize global constants here, as those objects will be
        // supplied by the workers' local store.
        String principalName = new X500Principal("CN=" + name).getName();
        NodePrincipal._Impl principal =
            (NodePrincipal._Impl) new NodePrincipal._Impl(store)
                .fabric$lang$security$NodePrincipal$(principalName).fetch();
        principal.$forceRenumber(ONumConstants.STORE_PRINCIPAL);

        // Create the label {store->_; store<-_} for the root map.
        // XXX above not done. HashMap needs to be parameterized on labels.
        fabric.util.HashMap._Impl map =
            (fabric.util.HashMap._Impl) new fabric.util.HashMap._Impl(store)
                .fabric$util$HashMap$().fetch();
        map.$forceRenumber(ONumConstants.ROOT_MAP);

        return null;
      }
    });

    setInitialized();
  }

  /**
   * Recovers the object database's in-memory state from stable storage.
   */
  protected abstract void recoverState(TransactionManager tm);
}<|MERGE_RESOLUTION|>--- conflicted
+++ resolved
@@ -130,14 +130,6 @@
         this.owner = null;
       }
 
-<<<<<<< HEAD
-=======
-      int size = in.readInt();
-      this.reads = new ArrayList<>(size);
-      for (int i = 0; i < size; i++)
-        reads.add(in.readLong());
-
->>>>>>> 870d1adb
       int createsSize = in.readInt();
       this.creates = new ArrayList<>(createsSize);
 
@@ -279,30 +271,17 @@
 
   protected ObjectDB(String name, PrivateKey privateKey) {
     this.name = name;
-<<<<<<< HEAD
-    this.pendingByTid =
-        new ConcurrentLongKeyHashMap<OidKeyHashMap<PendingTransaction>>();
-    this.writeLocks = new ConcurrentLongKeyHashMap<Long>();
-    this.writtenOnumsByTid =
-        new ConcurrentLongKeyHashMap<OidKeyHashMap<LongSet>>();
-=======
     this.pendingByTid = new ConcurrentLongKeyHashMap<>();
-    this.rwLocks = new ConcurrentLongKeyHashMap<>();
->>>>>>> 870d1adb
+    this.writeLocks = new ConcurrentLongKeyHashMap<>();
+    this.writtenOnumsByTid = new ConcurrentLongKeyHashMap<>();
     this.objectGrouper = new ObjectGrouper(this, privateKey);
     this.longestWarranty = new VersionWarranty[] { new VersionWarranty(0) };
-    this.warrantyIssuer =
-        new LongKeyWarrantyIssuer<VersionWarranty>(new VersionWarranty(0));
-  }
-
-  /**
-<<<<<<< HEAD
+    this.warrantyIssuer = new LongKeyWarrantyIssuer<>(new VersionWarranty(0));
+  }
+
+  /**
    * Opens a transaction so it can be write-prepared.
    * 
-=======
-   * Opens a new transaction.
-   *
->>>>>>> 870d1adb
    * @param worker
    *          the worker under whose authority the transaction is running.
    */
@@ -349,28 +328,11 @@
   }
 
   /**
-<<<<<<< HEAD
    * Attempts to extend the warranty on a particular version of an object, owing
    * to a read prepare.
    * 
    * @return a result status and the new warranty (if the status is OK).
    * @throws AccessException if no object exists at the given onum.
-=======
-   * Prepares a read against the database.
-   *
-   * @param tid
-   *          the identifier for the transaction preparing the read.
-   * @param worker
-   *          the worker preparing the read.
-   * @param onum
-   *          the object number that was read.
-   * @param version
-   *          the version that was read.
-   * @param versionConflicts
-   *          a map containing the transaction's version-conflict information.
-   *          If the object read was out of date, then a new entry will be added
-   *          to this map, binding the object's onum to its current version.
->>>>>>> 870d1adb
    */
   public final Pair<ExtendWarrantyStatus, VersionWarranty> extendWarrantyForReadPrepare(
       Pair<ExtendWarrantyStatus, VersionWarranty> resultObj, Principal worker,
@@ -406,15 +368,10 @@
           ExtendWarrantyStatus.BAD_VERSION, null);
 
   /**
-<<<<<<< HEAD
    * Registers that a transaction has created or written to an object. This
    * update will not become visible in the store until after commit() is called
    * for the transaction.
    * 
-=======
-   * Prepares a create/write against the database.
-   *
->>>>>>> 870d1adb
    * @param tid
    *          the identifier for the transaction preparing the create/write.
    * @param worker
@@ -592,13 +549,8 @@
 
   /**
    * Causes the objects prepared in transaction [tid] to be committed. The
-<<<<<<< HEAD
    * changes will be visible to read after the given commit time.
    * 
-=======
-   * changes will hereafter be visible to read.
-   *
->>>>>>> 870d1adb
    * @param tid
    *          the transaction id
    * @param commitTime
@@ -850,32 +802,6 @@
   }
 
   /**
-<<<<<<< HEAD
-=======
-   * Determines whether an onum has an outstanding uncommitted conflicting
-   * change or read. Outstanding uncommitted changes are always considered
-   * conflicting. Outstanding uncommitted reads are considered conflicting if
-   * they are by transactions whose tid is different from the one given.
-   *
-   * @param onum
-   *          the object number in question
-   */
-  public final boolean isPrepared(long onum, long tid) {
-    ObjectLocks locks = rwLocks.get(onum);
-
-    if (locks == null) return false;
-
-    synchronized (locks) {
-      if (locks.writeLock != null) return true;
-
-      if (locks.readLocks.isEmpty()) return false;
-      if (locks.readLocks.size() > 1) return true;
-      return !locks.readLocks.containsKey(tid);
-    }
-  }
-
-  /**
->>>>>>> 870d1adb
    * Determines whether an onum has outstanding uncommitted changes.
    *
    * @param onum
