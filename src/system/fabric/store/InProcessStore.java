--- conflicted
+++ resolved
@@ -102,19 +102,14 @@
   }
 
   @Override
-<<<<<<< HEAD
-  public void prepareTransactionReads(long tid, LongKeyMap<Integer> reads,
-      Set<CallInstance> calls, long commitTime) throws
+  public LongKeyMap<VersionWarranty> prepareTransactionReads(long tid,
+      LongKeyMap<Integer> reads, Set<CallInstance> calls, long commitTime) throws
   TransactionPrepareFailedException {
-    tm.prepareReads(Worker.getWorker().getPrincipal(), tid, reads, commitTime);
+    LongKeyMap<VersionWarranty> updates =
+	tm.prepareReads(Worker.getWorker().getPrincipal(), tid, reads,
+                        commitTime);
     tm.prepareCalls(Worker.getWorker().getPrincipal(), tid, calls, commitTime);
-=======
-  public LongKeyMap<VersionWarranty> prepareTransactionReads(long tid,
-      LongKeyMap<Integer> reads, long commitTime)
-      throws TransactionPrepareFailedException {
-    return tm.prepareReads(Worker.getWorker().getPrincipal(), tid, reads,
-        commitTime);
->>>>>>> af8ba366
+    return updates;
   }
 
   @Override
