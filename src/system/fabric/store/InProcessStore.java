--- conflicted
+++ resolved
@@ -128,15 +128,10 @@
   }
 
   @Override
-<<<<<<< HEAD
   public Pair<ObjectGroup, WarrantyGroup> readObjectFromStore(long onum)
       throws AccessException {
     // First, create an object group containing just the requested object.
-    LongKeyMap<SerializedObject> map = new LongKeyHashMap<SerializedObject>();
-=======
-  public ObjectGroup readObjectFromStore(long onum) throws AccessException {
     LongKeyMap<SerializedObject> map = new LongKeyHashMap<>();
->>>>>>> 870d1adb
     SerializedObject obj = tm.read(onum);
     if (obj == null) throw new AccessException(this, onum);
     map.put(onum, obj);
