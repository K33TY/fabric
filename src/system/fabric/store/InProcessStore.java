--- conflicted
+++ resolved
@@ -11,20 +11,20 @@
 import fabric.common.SerializedObject;
 import fabric.common.TransactionID;
 import fabric.common.VersionWarranty;
+import fabric.common.WarrantyGroup;
 import fabric.common.exceptions.AccessException;
 import fabric.common.exceptions.InternalError;
 import fabric.common.net.RemoteIdentity;
 import fabric.common.util.LongKeyHashMap;
 import fabric.common.util.LongKeyMap;
-<<<<<<< HEAD
 import fabric.common.util.Pair;
-=======
 import fabric.dissemination.ObjectGlob;
->>>>>>> 255dfc1d
+import fabric.dissemination.WarrantyGlob;
 import fabric.lang.Object._Impl;
 import fabric.worker.memoize.CallInstance;
 import fabric.worker.memoize.SemanticWarrantyRequest;
 import fabric.worker.memoize.WarrantiedCallResult;
+import fabric.store.db.GroupContainer;
 import fabric.worker.RemoteStore;
 import fabric.worker.TransactionCommitFailedException;
 import fabric.worker.TransactionPrepareFailedException;
@@ -53,22 +53,12 @@
     localWorkerIdentity = null;
   }
 
-<<<<<<< HEAD
-  private RemoteIdentity localWorkerIdentity() {
-    if (localWorkerIdentity == null) {
-      Worker worker = Worker.getWorker();
-      localWorkerIdentity =
-          new RemoteIdentity(worker.getLocalWorker(), worker.getPrincipal());
-    }
-=======
-  private RemoteIdentity<RemoteWorker> getLocalWorkerIdentity() {
+  private RemoteIdentity<RemoteWorker> localWorkerIdentity() {
     if (localWorkerIdentity == null) {
       Worker worker = Worker.getWorker();
       localWorkerIdentity =
           new RemoteIdentity<>(worker.getLocalWorker(), worker.getPrincipal());
     }
-
->>>>>>> 255dfc1d
     return localWorkerIdentity;
   }
 
@@ -82,7 +72,6 @@
   }
 
   @Override
-<<<<<<< HEAD
   public Map<CallInstance, SemanticWarranty> commitTransaction(long transactionID,
       long commitTime, Set<SemanticWarrantyRequest> requests, boolean readOnly)
   throws TransactionCommitFailedException {
@@ -93,11 +82,6 @@
       tm.commitTransaction(localWorkerIdentity(), transactionID,
           commitTime);
     return replies;
-=======
-  public void commitTransaction(long transactionID)
-      throws TransactionCommitFailedException {
-    tm.commitTransaction(getLocalWorkerIdentity(), transactionID);
->>>>>>> 255dfc1d
   }
 
   @Override
@@ -154,28 +138,32 @@
   }
 
   @Override
-  public ObjectGroup readObjectFromStore(long onum) throws AccessException {
+  public Pair<ObjectGroup, WarrantyGroup> readObjectFromStore(long onum)
+      throws AccessException {
+    // First, create an object group containing just the requested object.
     LongKeyMap<SerializedObject> map = new LongKeyHashMap<SerializedObject>();
     SerializedObject obj = tm.read(onum);
     if (obj == null) throw new AccessException(this, onum);
     map.put(onum, obj);
 
-    return new ObjectGroup(map);
+    ObjectGroup objectGroup = new ObjectGroup(map);
+
+    // Next, get a warranty group for the onum.
+    GroupContainer groupContainer = tm.getGroupContainer(onum);
+    WarrantyGroup warrantyGroup = groupContainer.getWarranties();
+
+    return new Pair<>(objectGroup, warrantyGroup);
   }
 
   @Override
-<<<<<<< HEAD
-  protected List<Pair<SerializedObject, VersionWarranty>> getStaleObjects(
-      LongKeyMap<Integer> reads) {
-=======
-  public ObjectGlob readEncryptedObjectFromStore(long onum)
+  public Pair<ObjectGlob, WarrantyGlob> readEncryptedObjectFromStore(long onum)
       throws AccessException {
-    return tm.getGlob(onum, getLocalWorkerIdentity().node);
+    return tm.getGlobs(onum, localWorkerIdentity().node);
   }
 
   @Override
-  protected List<SerializedObject> getStaleObjects(LongKeyMap<Integer> reads) {
->>>>>>> 255dfc1d
+  protected List<Pair<SerializedObject, VersionWarranty>> getStaleObjects(
+      LongKeyMap<Integer> reads) {
     try {
       return tm.checkForStaleObjects(localWorkerIdentity(), reads);
     } catch (AccessException e) {
