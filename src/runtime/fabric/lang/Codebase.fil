--- conflicted
+++ resolved
@@ -17,19 +17,15 @@
 	
   /** All of the classes in the codebase **/
   private Map/*String, FClass*/ classes;
-<<<<<<< HEAD
   /** All of the explicit codebases referred to in this codebase **/
   private Map/*String, Codebase*/ codebases;
 
-=======
-  
   /**
    * @param  name
    *    a fabric name
    * @return
    *    the associated FClass, or null if there is none
    */
->>>>>>> 4799d092
   FClass resolveClassName(String name) {
     return (FClass)classes.get(name);
   }
