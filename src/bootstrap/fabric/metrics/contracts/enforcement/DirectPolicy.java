package fabric.metrics.contracts.enforcement;

import fabric.lang.*;
import fabric.lang.security.*;
import fabric.worker.*;
import fabric.worker.remote.*;
import java.lang.*;
import fabric.metrics.Metric;
import fabric.metrics.contracts.Bound;
import fabric.metrics.contracts.MetricContract;

/**
 * An {@link EnforcementPolicy} for enforcing a {@link MetricContract}s by
 * checking every update to the associated {@link Metric}.
 */
public interface DirectPolicy
  extends fabric.metrics.contracts.enforcement.EnforcementPolicy {
    public fabric.metrics.Metric get$metric();
    
    public fabric.metrics.Metric set$metric(fabric.metrics.Metric val);
    
    public fabric.metrics.contracts.Bound get$bound();
    
    public fabric.metrics.contracts.Bound set$bound(
      fabric.metrics.contracts.Bound val);
    
    public long get$expiry();
    
    public long set$expiry(long val);
    
    public long postInc$expiry();
    
    public long postDec$expiry();
    
    public boolean get$activated();
    
    public boolean set$activated(boolean val);
    
    /**
   * @param metric
   *            the Metric the associated contract is bounding.
   * @param bound
   *            the bound enforced by the associated contract.
   */
    public fabric.metrics.contracts.enforcement.DirectPolicy
      fabric$metrics$contracts$enforcement$DirectPolicy$(
      fabric.metrics.Metric metric, fabric.metrics.contracts.Bound bound);
    
    public void activate();
    
    public void refresh();
    
    public long expiry();
    
    public void apply(fabric.metrics.contracts.MetricContract mc);
    
    public void unapply(fabric.metrics.contracts.MetricContract mc);
    
    public java.lang.String toString();
    
    public boolean equals(fabric.lang.Object other);
    
    public static class _Proxy
    extends fabric.metrics.contracts.enforcement.EnforcementPolicy._Proxy
      implements fabric.metrics.contracts.enforcement.DirectPolicy {
        public fabric.metrics.Metric get$metric() {
            return ((fabric.metrics.contracts.enforcement.DirectPolicy._Impl)
                      fetch()).get$metric();
        }
        
        public fabric.metrics.Metric set$metric(fabric.metrics.Metric val) {
            return ((fabric.metrics.contracts.enforcement.DirectPolicy._Impl)
                      fetch()).set$metric(val);
        }
        
        public fabric.metrics.contracts.Bound get$bound() {
            return ((fabric.metrics.contracts.enforcement.DirectPolicy._Impl)
                      fetch()).get$bound();
        }
        
        public fabric.metrics.contracts.Bound set$bound(
          fabric.metrics.contracts.Bound val) {
            return ((fabric.metrics.contracts.enforcement.DirectPolicy._Impl)
                      fetch()).set$bound(val);
        }
        
        public long get$expiry() {
            return ((fabric.metrics.contracts.enforcement.DirectPolicy._Impl)
                      fetch()).get$expiry();
        }
        
        public long set$expiry(long val) {
            return ((fabric.metrics.contracts.enforcement.DirectPolicy._Impl)
                      fetch()).set$expiry(val);
        }
        
        public long postInc$expiry() {
            return ((fabric.metrics.contracts.enforcement.DirectPolicy._Impl)
                      fetch()).postInc$expiry();
        }
        
        public long postDec$expiry() {
            return ((fabric.metrics.contracts.enforcement.DirectPolicy._Impl)
                      fetch()).postDec$expiry();
        }
        
        public boolean get$activated() {
            return ((fabric.metrics.contracts.enforcement.DirectPolicy._Impl)
                      fetch()).get$activated();
        }
        
        public boolean set$activated(boolean val) {
            return ((fabric.metrics.contracts.enforcement.DirectPolicy._Impl)
                      fetch()).set$activated(val);
        }
        
        public fabric.metrics.contracts.enforcement.DirectPolicy
          fabric$metrics$contracts$enforcement$DirectPolicy$(
          fabric.metrics.Metric arg1, fabric.metrics.contracts.Bound arg2) {
            return ((fabric.metrics.contracts.enforcement.DirectPolicy)
                      fetch()).
              fabric$metrics$contracts$enforcement$DirectPolicy$(arg1, arg2);
        }
        
        public void refresh() {
            ((fabric.metrics.contracts.enforcement.DirectPolicy) fetch()).
              refresh();
        }
        
        public _Proxy(DirectPolicy._Impl impl) { super(impl); }
        
        public _Proxy(fabric.worker.Store store, long onum) {
            super(store, onum);
        }
    }
    
    public static class _Impl
    extends fabric.metrics.contracts.enforcement.EnforcementPolicy._Impl
      implements fabric.metrics.contracts.enforcement.DirectPolicy {
        public fabric.metrics.Metric get$metric() { return this.metric; }
        
        public fabric.metrics.Metric set$metric(fabric.metrics.Metric val) {
            fabric.worker.transaction.TransactionManager tm =
              fabric.worker.transaction.TransactionManager.getInstance();
            boolean transactionCreated = tm.registerWrite(this);
            this.metric = val;
            if (transactionCreated) tm.commitTransaction();
            return val;
        }
        
        public fabric.metrics.Metric metric;
        
        public fabric.metrics.contracts.Bound get$bound() { return this.bound; }
        
        public fabric.metrics.contracts.Bound set$bound(
          fabric.metrics.contracts.Bound val) {
            fabric.worker.transaction.TransactionManager tm =
              fabric.worker.transaction.TransactionManager.getInstance();
            boolean transactionCreated = tm.registerWrite(this);
            this.bound = val;
            if (transactionCreated) tm.commitTransaction();
            return val;
        }
        
        public fabric.metrics.contracts.Bound bound;
        
        public long get$expiry() {
            fabric.worker.transaction.TransactionManager.getInstance().
              registerRead(this);
            return this.expiry;
        }
        
        public long set$expiry(long val) {
            fabric.worker.transaction.TransactionManager tm =
              fabric.worker.transaction.TransactionManager.getInstance();
            boolean transactionCreated = tm.registerWrite(this);
            this.expiry = val;
            if (transactionCreated) tm.commitTransaction();
            return val;
        }
        
        public long postInc$expiry() {
            long tmp = this.get$expiry();
            this.set$expiry((long) (tmp + 1));
            return tmp;
        }
        
        public long postDec$expiry() {
            long tmp = this.get$expiry();
            this.set$expiry((long) (tmp - 1));
            return tmp;
        }
        
        /** The currently calculated expiration time to use for the contract. */
        private long expiry;
        
        public boolean get$activated() {
            fabric.worker.transaction.TransactionManager.getInstance().
              registerRead(this);
            return this.activated;
        }
        
        public boolean set$activated(boolean val) {
            fabric.worker.transaction.TransactionManager tm =
              fabric.worker.transaction.TransactionManager.getInstance();
            boolean transactionCreated = tm.registerWrite(this);
            this.activated = val;
            if (transactionCreated) tm.commitTransaction();
            return val;
        }
        
        /** Is this policy active and being enforced? */
        private boolean activated;
        
        /**
   * @param metric
   *            the Metric the associated contract is bounding.
   * @param bound
   *            the bound enforced by the associated contract.
   */
        public fabric.metrics.contracts.enforcement.DirectPolicy
          fabric$metrics$contracts$enforcement$DirectPolicy$(
          fabric.metrics.Metric metric, fabric.metrics.contracts.Bound bound) {
            this.set$metric(metric);
            this.set$bound(bound);
            fabric$metrics$contracts$enforcement$EnforcementPolicy$();
            this.set$expiry((long) -1);
            this.set$activated(false);
            return (fabric.metrics.contracts.enforcement.DirectPolicy)
                     this.$getProxy();
        }
        
        public void activate() {
            {
<<<<<<< HEAD
                fabric.worker.transaction.TransactionManager $tm55 =
                  fabric.worker.transaction.TransactionManager.getInstance();
                boolean $backoffEnabled58 =
                  fabric.worker.Worker.getWorker().config.txRetryBackoff;
                int $backoff56 = 1;
                boolean $doBackoff57 = true;
                $label51: for (boolean $commit52 = false; !$commit52; ) {
                    if ($backoffEnabled58) {
                        if ($doBackoff57) {
                            if ($backoff56 > 32) {
                                while (true) {
                                    try {
                                        java.lang.Thread.sleep($backoff56);
                                        break;
                                    }
                                    catch (java.lang.
                                             InterruptedException $e53) {
                                        
                                    }
                                }
                            }
                            if ($backoff56 < 5000) $backoff56 *= 2;
                        }
                        $doBackoff57 = $backoff56 <= 32 || !$doBackoff57;
                    }
                    $commit52 = true;
                    fabric.worker.transaction.TransactionManager.getInstance().
                      startTransaction();
                    try { if (this.get$activated()) return; }
                    catch (final fabric.worker.RetryException $e53) {
                        $commit52 = false;
                        continue $label51;
                    }
                    catch (final fabric.worker.
                             TransactionRestartingException $e53) {
                        $commit52 = false;
                        fabric.common.TransactionID $currentTid54 =
                          $tm55.getCurrentTid();
                        if ($e53.tid.isDescendantOf($currentTid54))
                            continue $label51;
                        if ($currentTid54.parent != null) throw $e53;
=======
                fabric.worker.transaction.TransactionManager $tm416 =
                  fabric.worker.transaction.TransactionManager.getInstance();
                boolean $backoffEnabled419 =
                  fabric.worker.Worker.getWorker().config.txRetryBackoff;
                int $backoff417 = 1;
                boolean $doBackoff418 = true;
                $label412: for (boolean $commit413 = false; !$commit413; ) {
                    if ($backoffEnabled419) {
                        if ($doBackoff418) {
                            if ($backoff417 > 32) {
                                while (true) {
                                    try {
                                        java.lang.Thread.sleep($backoff417);
                                        break;
                                    }
                                    catch (java.lang.
                                             InterruptedException $e414) {
                                        
                                    }
                                }
                            }
                            if ($backoff417 < 5000) $backoff417 *= 2;
                        }
                        $doBackoff418 = $backoff417 <= 32 || !$doBackoff418;
                    }
                    $commit413 = true;
                    fabric.worker.transaction.TransactionManager.getInstance().
                      startTransaction();
                    try { if (this.get$activated()) return; }
                    catch (final fabric.worker.RetryException $e414) {
                        $commit413 = false;
                        continue $label412;
                    }
                    catch (final fabric.worker.
                             TransactionRestartingException $e414) {
                        $commit413 = false;
                        fabric.common.TransactionID $currentTid415 =
                          $tm416.getCurrentTid();
                        if ($e414.tid.isDescendantOf($currentTid415))
                            continue $label412;
                        if ($currentTid415.parent != null) throw $e414;
>>>>>>> 4f046111
                        throw new InternalError(
                                "Something is broken with " +
                                    "transaction management. Got a signal to restart a " +
                                    "different transaction than the one being managed.");
                    }
<<<<<<< HEAD
                    catch (final Throwable $e53) {
                        $commit52 = false;
                        if ($tm55.checkForStaleObjects()) continue $label51;
                        throw new fabric.worker.AbortException($e53);
                    }
                    finally {
                        if ($commit52) {
=======
                    catch (final Throwable $e414) {
                        $commit413 = false;
                        if ($tm416.checkForStaleObjects()) continue $label412;
                        throw new fabric.worker.AbortException($e414);
                    }
                    finally {
                        if ($commit413) {
>>>>>>> 4f046111
                            try {
                                fabric.worker.transaction.TransactionManager.
                                  getInstance().commitTransaction();
                            }
<<<<<<< HEAD
                            catch (final fabric.worker.AbortException $e53) {
                                $commit52 = false;
                            }
                            catch (final fabric.worker.
                                     TransactionRestartingException $e53) {
                                $commit52 = false;
                                fabric.common.TransactionID $currentTid54 =
                                  $tm55.getCurrentTid();
                                if ($currentTid54 != null) {
                                    if ($e53.tid.equals($currentTid54) ||
                                          !$e53.tid.isDescendantOf(
                                                      $currentTid54)) {
                                        throw $e53;
=======
                            catch (final fabric.worker.AbortException $e414) {
                                $commit413 = false;
                            }
                            catch (final fabric.worker.
                                     TransactionRestartingException $e414) {
                                $commit413 = false;
                                fabric.common.TransactionID $currentTid415 =
                                  $tm416.getCurrentTid();
                                if ($currentTid415 != null) {
                                    if ($e414.tid.equals($currentTid415) ||
                                          !$e414.tid.isDescendantOf(
                                                       $currentTid415)) {
                                        throw $e414;
>>>>>>> 4f046111
                                    }
                                }
                            }
                        }
                        else {
                            fabric.worker.transaction.TransactionManager.
                              getInstance().abortTransaction();
                        }
<<<<<<< HEAD
                        if (!$commit52) {
                            {  }
                            continue $label51;
=======
                        if (!$commit413) {
                            {  }
                            continue $label412;
>>>>>>> 4f046111
                        }
                    }
                }
            }
        }
        
        public void refresh() {
            {
<<<<<<< HEAD
                fabric.worker.transaction.TransactionManager $tm63 =
                  fabric.worker.transaction.TransactionManager.getInstance();
                boolean $backoffEnabled66 =
                  fabric.worker.Worker.getWorker().config.txRetryBackoff;
                int $backoff64 = 1;
                boolean $doBackoff65 = true;
                $label59: for (boolean $commit60 = false; !$commit60; ) {
                    if ($backoffEnabled66) {
                        if ($doBackoff65) {
                            if ($backoff64 > 32) {
                                while (true) {
                                    try {
                                        java.lang.Thread.sleep($backoff64);
                                        break;
                                    }
                                    catch (java.lang.
                                             InterruptedException $e61) {
                                        
                                    }
                                }
                            }
                            if ($backoff64 < 5000) $backoff64 *= 2;
                        }
                        $doBackoff65 = $backoff64 <= 32 || !$doBackoff65;
                    }
                    $commit60 = true;
=======
                fabric.worker.transaction.TransactionManager $tm424 =
                  fabric.worker.transaction.TransactionManager.getInstance();
                boolean $backoffEnabled427 =
                  fabric.worker.Worker.getWorker().config.txRetryBackoff;
                int $backoff425 = 1;
                boolean $doBackoff426 = true;
                $label420: for (boolean $commit421 = false; !$commit421; ) {
                    if ($backoffEnabled427) {
                        if ($doBackoff426) {
                            if ($backoff425 > 32) {
                                while (true) {
                                    try {
                                        java.lang.Thread.sleep($backoff425);
                                        break;
                                    }
                                    catch (java.lang.
                                             InterruptedException $e422) {
                                        
                                    }
                                }
                            }
                            if ($backoff425 < 5000) $backoff425 *= 2;
                        }
                        $doBackoff426 = $backoff425 <= 32 || !$doBackoff426;
                    }
                    $commit421 = true;
>>>>>>> 4f046111
                    fabric.worker.transaction.TransactionManager.getInstance().
                      startTransaction();
                    try {
                        long currentTime = java.lang.System.currentTimeMillis();
                        long trueTime =
                          this.get$bound().trueExpiry(this.get$metric(),
                                                      currentTime);
                        if (trueTime < currentTime && currentTime <=
                              this.get$expiry()) {
                            this.set$expiry((long) 0);
                        }
                        else {
                            long hedgedTime =
                              ((fabric.metrics.contracts.enforcement.DirectPolicy._Impl)
                                 this.fetch()).hedged(currentTime);
                            if (this.get$expiry() <= trueTime) {
                                hedgedTime =
                                  java.lang.Math.max(this.get$expiry(),
                                                     hedgedTime);
                            }
                            this.set$expiry((long) hedgedTime);
                        }
                        this.set$activated(true);
                    }
<<<<<<< HEAD
                    catch (final fabric.worker.RetryException $e61) {
                        $commit60 = false;
                        continue $label59;
                    }
                    catch (final fabric.worker.
                             TransactionRestartingException $e61) {
                        $commit60 = false;
                        fabric.common.TransactionID $currentTid62 =
                          $tm63.getCurrentTid();
                        if ($e61.tid.isDescendantOf($currentTid62))
                            continue $label59;
                        if ($currentTid62.parent != null) throw $e61;
=======
                    catch (final fabric.worker.RetryException $e422) {
                        $commit421 = false;
                        continue $label420;
                    }
                    catch (final fabric.worker.
                             TransactionRestartingException $e422) {
                        $commit421 = false;
                        fabric.common.TransactionID $currentTid423 =
                          $tm424.getCurrentTid();
                        if ($e422.tid.isDescendantOf($currentTid423))
                            continue $label420;
                        if ($currentTid423.parent != null) throw $e422;
>>>>>>> 4f046111
                        throw new InternalError(
                                "Something is broken with " +
                                    "transaction management. Got a signal to restart a " +
                                    "different transaction than the one being managed.");
                    }
<<<<<<< HEAD
                    catch (final Throwable $e61) {
                        $commit60 = false;
                        if ($tm63.checkForStaleObjects()) continue $label59;
                        throw new fabric.worker.AbortException($e61);
                    }
                    finally {
                        if ($commit60) {
=======
                    catch (final Throwable $e422) {
                        $commit421 = false;
                        if ($tm424.checkForStaleObjects()) continue $label420;
                        throw new fabric.worker.AbortException($e422);
                    }
                    finally {
                        if ($commit421) {
>>>>>>> 4f046111
                            try {
                                fabric.worker.transaction.TransactionManager.
                                  getInstance().commitTransaction();
                            }
<<<<<<< HEAD
                            catch (final fabric.worker.AbortException $e61) {
                                $commit60 = false;
                            }
                            catch (final fabric.worker.
                                     TransactionRestartingException $e61) {
                                $commit60 = false;
                                fabric.common.TransactionID $currentTid62 =
                                  $tm63.getCurrentTid();
                                if ($currentTid62 != null) {
                                    if ($e61.tid.equals($currentTid62) ||
                                          !$e61.tid.isDescendantOf(
                                                      $currentTid62)) {
                                        throw $e61;
=======
                            catch (final fabric.worker.AbortException $e422) {
                                $commit421 = false;
                            }
                            catch (final fabric.worker.
                                     TransactionRestartingException $e422) {
                                $commit421 = false;
                                fabric.common.TransactionID $currentTid423 =
                                  $tm424.getCurrentTid();
                                if ($currentTid423 != null) {
                                    if ($e422.tid.equals($currentTid423) ||
                                          !$e422.tid.isDescendantOf(
                                                       $currentTid423)) {
                                        throw $e422;
>>>>>>> 4f046111
                                    }
                                }
                            }
                        }
                        else {
                            fabric.worker.transaction.TransactionManager.
                              getInstance().abortTransaction();
                        }
<<<<<<< HEAD
                        if (!$commit60) {
                            {  }
                            continue $label59;
=======
                        if (!$commit421) {
                            {  }
                            continue $label420;
>>>>>>> 4f046111
                        }
                    }
                }
            }
        }
        
        /**
   * Using the associated {@link Metric's} statistics and some tuning
   * constants, figure out a time to advertise given the current time.
   *
   * @param time
   *        the current time we're calculating this hedged expiration at
   * @return an appropriately conservative (unlikely to be retracted again)
   *         time to advertise to other nodes in the system for this contract.
   */
        private long hedged(long time) {
            double r = this.get$bound().get$rate();
            double b = this.get$bound().value(time);
            double x = this.get$metric().value();
            double v = this.get$metric().velocity(true);
            double n = this.get$metric().noise(true);
            long hedgedResult = this.get$bound().trueExpiry(this.get$metric(),
                                                            time);
            if (r <= 0) { return hedgedResult; }
            n *=
              fabric.metrics.contracts.enforcement.DirectPolicy._Static._Proxy.$instance.
                get$HEDGE_FACTOR() *
                fabric.metrics.contracts.enforcement.DirectPolicy._Static._Proxy.$instance.
                get$HEDGE_FACTOR();
            if (hedgedResult < java.lang.Long.MAX_VALUE) {
                n = java.lang.Math.max(n, 4 * (v - r) * (x - b));
            }
            double minYs = 0.0;
            long min = -1;
            if (v > 0) {
                minYs = x - n / (4 * v);
                min = this.get$bound().trueExpiry(minYs, time);
                if (minYs < x && this.get$bound().test(minYs, time)) {
                    hedgedResult = java.lang.Math.min(min, hedgedResult);
                    return hedgedResult;
                }
            }
            double mb = x - b;
            double vr = v - r;
            long intersect = -1;
            if (vr != 0) {
                double factor = 1.0 / (2.0 * vr * vr);
                double constant = n - 2 * mb * vr;
                double discriminant = java.lang.Math.sqrt(n) *
                  java.lang.Math.sqrt(n - 4.0 * mb * vr);
                if (!java.lang.Double.isNaN(discriminant)) {
                    double first = factor * (constant + discriminant) + time;
                    double second = factor * (constant - discriminant) + time;
                    if (first > 0 || second > 0) {
                        if (first < 0) {
                            intersect = (long) second;
                        } else if (second < 0) {
                            intersect = (long) first;
                        } else {
                            intersect = (long)
                                          java.lang.Math.min(first, second);
                        }
                        hedgedResult = java.lang.Math.min(intersect,
                                                          hedgedResult);
                    }
                }
            } else if (n > 0) {
                hedgedResult = java.lang.Math.min(hedgedResult,
                                                  (long) (mb * mb / n));
            }
            return hedgedResult;
        }
        
        public long expiry() {
            refresh();
            return this.get$expiry();
        }
        
        public void apply(fabric.metrics.contracts.MetricContract mc) {
            {
<<<<<<< HEAD
                fabric.worker.transaction.TransactionManager $tm71 =
                  fabric.worker.transaction.TransactionManager.getInstance();
                boolean $backoffEnabled74 =
                  fabric.worker.Worker.getWorker().config.txRetryBackoff;
                int $backoff72 = 1;
                boolean $doBackoff73 = true;
                $label67: for (boolean $commit68 = false; !$commit68; ) {
                    if ($backoffEnabled74) {
                        if ($doBackoff73) {
                            if ($backoff72 > 32) {
                                while (true) {
                                    try {
                                        java.lang.Thread.sleep($backoff72);
                                        break;
                                    }
                                    catch (java.lang.
                                             InterruptedException $e69) {
                                        
                                    }
                                }
                            }
                            if ($backoff72 < 5000) $backoff72 *= 2;
                        }
                        $doBackoff73 = $backoff72 <= 32 || !$doBackoff73;
                    }
                    $commit68 = true;
=======
                fabric.worker.transaction.TransactionManager $tm432 =
                  fabric.worker.transaction.TransactionManager.getInstance();
                boolean $backoffEnabled435 =
                  fabric.worker.Worker.getWorker().config.txRetryBackoff;
                int $backoff433 = 1;
                boolean $doBackoff434 = true;
                $label428: for (boolean $commit429 = false; !$commit429; ) {
                    if ($backoffEnabled435) {
                        if ($doBackoff434) {
                            if ($backoff433 > 32) {
                                while (true) {
                                    try {
                                        java.lang.Thread.sleep($backoff433);
                                        break;
                                    }
                                    catch (java.lang.
                                             InterruptedException $e430) {
                                        
                                    }
                                }
                            }
                            if ($backoff433 < 5000) $backoff433 *= 2;
                        }
                        $doBackoff434 = $backoff433 <= 32 || !$doBackoff434;
                    }
                    $commit429 = true;
>>>>>>> 4f046111
                    fabric.worker.transaction.TransactionManager.getInstance().
                      startTransaction();
                    try {
                        if (!this.get$activated()) activate();
                        this.get$metric().addObserver(mc);
                    }
<<<<<<< HEAD
                    catch (final fabric.worker.RetryException $e69) {
                        $commit68 = false;
                        continue $label67;
                    }
                    catch (final fabric.worker.
                             TransactionRestartingException $e69) {
                        $commit68 = false;
                        fabric.common.TransactionID $currentTid70 =
                          $tm71.getCurrentTid();
                        if ($e69.tid.isDescendantOf($currentTid70))
                            continue $label67;
                        if ($currentTid70.parent != null) throw $e69;
=======
                    catch (final fabric.worker.RetryException $e430) {
                        $commit429 = false;
                        continue $label428;
                    }
                    catch (final fabric.worker.
                             TransactionRestartingException $e430) {
                        $commit429 = false;
                        fabric.common.TransactionID $currentTid431 =
                          $tm432.getCurrentTid();
                        if ($e430.tid.isDescendantOf($currentTid431))
                            continue $label428;
                        if ($currentTid431.parent != null) throw $e430;
>>>>>>> 4f046111
                        throw new InternalError(
                                "Something is broken with " +
                                    "transaction management. Got a signal to restart a " +
                                    "different transaction than the one being managed.");
                    }
<<<<<<< HEAD
                    catch (final Throwable $e69) {
                        $commit68 = false;
                        if ($tm71.checkForStaleObjects()) continue $label67;
                        throw new fabric.worker.AbortException($e69);
                    }
                    finally {
                        if ($commit68) {
=======
                    catch (final Throwable $e430) {
                        $commit429 = false;
                        if ($tm432.checkForStaleObjects()) continue $label428;
                        throw new fabric.worker.AbortException($e430);
                    }
                    finally {
                        if ($commit429) {
>>>>>>> 4f046111
                            try {
                                fabric.worker.transaction.TransactionManager.
                                  getInstance().commitTransaction();
                            }
<<<<<<< HEAD
                            catch (final fabric.worker.AbortException $e69) {
                                $commit68 = false;
                            }
                            catch (final fabric.worker.
                                     TransactionRestartingException $e69) {
                                $commit68 = false;
                                fabric.common.TransactionID $currentTid70 =
                                  $tm71.getCurrentTid();
                                if ($currentTid70 != null) {
                                    if ($e69.tid.equals($currentTid70) ||
                                          !$e69.tid.isDescendantOf(
                                                      $currentTid70)) {
                                        throw $e69;
=======
                            catch (final fabric.worker.AbortException $e430) {
                                $commit429 = false;
                            }
                            catch (final fabric.worker.
                                     TransactionRestartingException $e430) {
                                $commit429 = false;
                                fabric.common.TransactionID $currentTid431 =
                                  $tm432.getCurrentTid();
                                if ($currentTid431 != null) {
                                    if ($e430.tid.equals($currentTid431) ||
                                          !$e430.tid.isDescendantOf(
                                                       $currentTid431)) {
                                        throw $e430;
>>>>>>> 4f046111
                                    }
                                }
                            }
                        }
                        else {
                            fabric.worker.transaction.TransactionManager.
                              getInstance().abortTransaction();
                        }
<<<<<<< HEAD
                        if (!$commit68) {
                            {  }
                            continue $label67;
=======
                        if (!$commit429) {
                            {  }
                            continue $label428;
>>>>>>> 4f046111
                        }
                    }
                }
            }
            fabric.common.Logging.METRICS_LOGGER.
              finer(
                "DEFENDING " +
                  java.lang.String.
                    valueOf(fabric.lang.WrappedJavaInlineable.$unwrap(mc)) +
                  " WITH " +
                  java.lang.String.
                    valueOf(
                      fabric.lang.WrappedJavaInlineable.
                          $unwrap(
                            (fabric.metrics.contracts.enforcement.DirectPolicy)
                              this.$getProxy())));
        }
        
        public void unapply(fabric.metrics.contracts.MetricContract mc) {
            this.get$metric().removeObserver(mc);
        }
        
        public java.lang.String toString() {
            return "Directly watching " +
            java.lang.String.
              valueOf(
                fabric.lang.WrappedJavaInlineable.$unwrap(this.get$metric())) +
            " " +
            java.lang.String.
              valueOf(
                fabric.lang.WrappedJavaInlineable.$unwrap(this.get$bound()));
        }
        
        public boolean equals(fabric.lang.Object other) {
            if (!(fabric.lang.Object._Proxy.
                    $getProxy((java.lang.Object)
                                fabric.lang.WrappedJavaInlineable.$unwrap(other)) instanceof fabric.metrics.contracts.enforcement.DirectPolicy))
                return false;
            fabric.metrics.contracts.enforcement.DirectPolicy that =
              (fabric.metrics.contracts.enforcement.DirectPolicy)
                fabric.lang.Object._Proxy.$getProxy(other);
            return this.get$metric().equals(that.get$metric()) &&
              this.get$bound().equals(that.get$bound());
        }
        
        public _Impl(fabric.worker.Store $location) { super($location); }
        
        protected fabric.lang.Object._Proxy $makeProxy() {
            return new fabric.metrics.contracts.enforcement.DirectPolicy._Proxy(
                     this);
        }
        
        public void $serialize(java.io.ObjectOutput out,
                               java.util.List refTypes,
                               java.util.List intraStoreRefs,
                               java.util.List interStoreRefs)
              throws java.io.IOException {
            super.$serialize(out, refTypes, intraStoreRefs, interStoreRefs);
            $writeRef($getStore(), this.metric, refTypes, out, intraStoreRefs,
                      interStoreRefs);
            $writeRef($getStore(), this.bound, refTypes, out, intraStoreRefs,
                      interStoreRefs);
            out.writeLong(this.expiry);
            out.writeBoolean(this.activated);
        }
        
        public _Impl(fabric.worker.Store store, long onum, int version,
                     long expiry, fabric.worker.Store labelStore,
                     long labelOnum, fabric.worker.Store accessPolicyStore,
                     long accessPolicyOnum, java.io.ObjectInput in,
                     java.util.Iterator refTypes,
                     java.util.Iterator intraStoreRefs,
                     java.util.Iterator interStoreRefs)
              throws java.io.IOException,
            java.lang.ClassNotFoundException {
            super(store, onum, version, expiry, labelStore, labelOnum,
                  accessPolicyStore, accessPolicyOnum, in, refTypes,
                  intraStoreRefs, interStoreRefs);
            this.metric = (fabric.metrics.Metric)
                            $readRef(fabric.metrics.Metric._Proxy.class,
                                     (fabric.common.RefTypeEnum)
                                       refTypes.next(), in, store,
                                     intraStoreRefs, interStoreRefs);
            this.bound = (fabric.metrics.contracts.Bound)
                           $readRef(fabric.metrics.contracts.Bound._Proxy.class,
                                    (fabric.common.RefTypeEnum) refTypes.next(),
                                    in, store, intraStoreRefs, interStoreRefs);
            this.expiry = in.readLong();
            this.activated = in.readBoolean();
        }
        
        public void $copyAppStateFrom(fabric.lang.Object._Impl other) {
            super.$copyAppStateFrom(other);
            fabric.metrics.contracts.enforcement.DirectPolicy._Impl src =
              (fabric.metrics.contracts.enforcement.DirectPolicy._Impl) other;
            this.metric = src.metric;
            this.bound = src.bound;
            this.expiry = src.expiry;
            this.activated = src.activated;
        }
    }
    
    interface _Static extends fabric.lang.Object, Cloneable {
        public double get$HEDGE_FACTOR();
        
        public double set$HEDGE_FACTOR(double val);
        
        public double postInc$HEDGE_FACTOR();
        
        public double postDec$HEDGE_FACTOR();
        
        final class _Proxy extends fabric.lang.Object._Proxy
          implements fabric.metrics.contracts.enforcement.DirectPolicy._Static {
            public double get$HEDGE_FACTOR() {
                return ((fabric.metrics.contracts.enforcement.DirectPolicy.
                          _Static._Impl) fetch()).get$HEDGE_FACTOR();
            }
            
            public double set$HEDGE_FACTOR(double val) {
                return ((fabric.metrics.contracts.enforcement.DirectPolicy.
                          _Static._Impl) fetch()).set$HEDGE_FACTOR(val);
            }
            
            public double postInc$HEDGE_FACTOR() {
                return ((fabric.metrics.contracts.enforcement.DirectPolicy.
                          _Static._Impl) fetch()).postInc$HEDGE_FACTOR();
            }
            
            public double postDec$HEDGE_FACTOR() {
                return ((fabric.metrics.contracts.enforcement.DirectPolicy.
                          _Static._Impl) fetch()).postDec$HEDGE_FACTOR();
            }
            
            public _Proxy(fabric.metrics.contracts.enforcement.DirectPolicy.
                            _Static._Impl impl) { super(impl); }
            
            public _Proxy(fabric.worker.Store store, long onum) {
                super(store, onum);
            }
            
            public static final fabric.metrics.contracts.enforcement.
              DirectPolicy._Static $instance;
            
            static {
                fabric.
                  metrics.
                  contracts.
                  enforcement.
                  DirectPolicy.
                  _Static.
                  _Impl
                  impl =
                  (fabric.
                    metrics.
                    contracts.
                    enforcement.
                    DirectPolicy.
                    _Static.
                    _Impl)
                    fabric.lang.Object._Static._Proxy.
                    $makeStaticInstance(
                      fabric.metrics.contracts.enforcement.DirectPolicy._Static.
                        _Impl.class);
                $instance =
                  (fabric.metrics.contracts.enforcement.DirectPolicy._Static)
                    impl.$getProxy();
                impl.$init();
            }
        }
        
        class _Impl extends fabric.lang.Object._Impl
          implements fabric.metrics.contracts.enforcement.DirectPolicy._Static {
            public double get$HEDGE_FACTOR() { return this.HEDGE_FACTOR; }
            
            public double set$HEDGE_FACTOR(double val) {
                fabric.worker.transaction.TransactionManager tm =
                  fabric.worker.transaction.TransactionManager.getInstance();
                boolean transactionCreated = tm.registerWrite(this);
                this.HEDGE_FACTOR = val;
                if (transactionCreated) tm.commitTransaction();
                return val;
            }
            
            public double postInc$HEDGE_FACTOR() {
                double tmp = this.get$HEDGE_FACTOR();
                this.set$HEDGE_FACTOR((double) (tmp + 1));
                return tmp;
            }
            
            public double postDec$HEDGE_FACTOR() {
                double tmp = this.get$HEDGE_FACTOR();
                this.set$HEDGE_FACTOR((double) (tmp - 1));
                return tmp;
            }
            
            private double HEDGE_FACTOR;
            
            public void $serialize(java.io.ObjectOutput out,
                                   java.util.List refTypes,
                                   java.util.List intraStoreRefs,
                                   java.util.List interStoreRefs)
                  throws java.io.IOException {
                super.$serialize(out, refTypes, intraStoreRefs, interStoreRefs);
                out.writeDouble(this.HEDGE_FACTOR);
            }
            
            public _Impl(fabric.worker.Store store, long onum, int version,
                         long expiry, fabric.worker.Store labelStore,
                         long labelOnum, fabric.worker.Store accessPolicyStore,
                         long accessPolicyOnum, java.io.ObjectInput in,
                         java.util.Iterator refTypes,
                         java.util.Iterator intraStoreRefs,
                         java.util.Iterator interStoreRefs)
                  throws java.io.IOException,
                java.lang.ClassNotFoundException {
                super(store, onum, version, expiry, labelStore, labelOnum,
                      accessPolicyStore, accessPolicyOnum, in, refTypes,
                      intraStoreRefs, interStoreRefs);
                this.HEDGE_FACTOR = in.readDouble();
            }
            
            public _Impl(fabric.worker.Store store) { super(store); }
            
            protected fabric.lang.Object._Proxy $makeProxy() {
                return new fabric.metrics.contracts.enforcement.DirectPolicy.
                         _Static._Proxy(this);
            }
            
            private void $init() {
                {
                    {
<<<<<<< HEAD
                        fabric.worker.transaction.TransactionManager $tm79 =
                          fabric.worker.transaction.TransactionManager.
                          getInstance();
                        boolean $backoffEnabled82 =
                          fabric.worker.Worker.getWorker(
                                                 ).config.txRetryBackoff;
                        int $backoff80 = 1;
                        boolean $doBackoff81 = true;
                        $label75: for (boolean $commit76 = false; !$commit76;
                                       ) {
                            if ($backoffEnabled82) {
                                if ($doBackoff81) {
                                    if ($backoff80 > 32) {
                                        while (true) {
                                            try {
                                                java.lang.Thread.sleep(
                                                                   $backoff80);
                                                break;
                                            }
                                            catch (java.lang.
                                                     InterruptedException $e77) {
                                                
                                            }
                                        }
                                    }
                                    if ($backoff80 < 5000) $backoff80 *= 2;
                                }
                                $doBackoff81 = $backoff80 <= 32 ||
                                                 !$doBackoff81;
                            }
                            $commit76 = true;
=======
                        fabric.worker.transaction.TransactionManager $tm440 =
                          fabric.worker.transaction.TransactionManager.
                          getInstance();
                        boolean $backoffEnabled443 =
                          fabric.worker.Worker.getWorker(
                                                 ).config.txRetryBackoff;
                        int $backoff441 = 1;
                        boolean $doBackoff442 = true;
                        $label436: for (boolean $commit437 = false; !$commit437;
                                        ) {
                            if ($backoffEnabled443) {
                                if ($doBackoff442) {
                                    if ($backoff441 > 32) {
                                        while (true) {
                                            try {
                                                java.lang.Thread.sleep(
                                                                   $backoff441);
                                                break;
                                            }
                                            catch (java.lang.
                                                     InterruptedException $e438) {
                                                
                                            }
                                        }
                                    }
                                    if ($backoff441 < 5000) $backoff441 *= 2;
                                }
                                $doBackoff442 = $backoff441 <= 32 ||
                                                  !$doBackoff442;
                            }
                            $commit437 = true;
>>>>>>> 4f046111
                            fabric.worker.transaction.TransactionManager.
                              getInstance().startTransaction();
                            try {
                                fabric.metrics.contracts.enforcement.DirectPolicy.
                                  _Static.
                                  _Proxy.
                                  $instance.
                                  set$HEDGE_FACTOR((double) 3);
                            }
<<<<<<< HEAD
                            catch (final fabric.worker.RetryException $e77) {
                                $commit76 = false;
                                continue $label75;
                            }
                            catch (final fabric.worker.
                                     TransactionRestartingException $e77) {
                                $commit76 = false;
                                fabric.common.TransactionID $currentTid78 =
                                  $tm79.getCurrentTid();
                                if ($e77.tid.isDescendantOf($currentTid78))
                                    continue $label75;
                                if ($currentTid78.parent != null) throw $e77;
=======
                            catch (final fabric.worker.RetryException $e438) {
                                $commit437 = false;
                                continue $label436;
                            }
                            catch (final fabric.worker.
                                     TransactionRestartingException $e438) {
                                $commit437 = false;
                                fabric.common.TransactionID $currentTid439 =
                                  $tm440.getCurrentTid();
                                if ($e438.tid.isDescendantOf($currentTid439))
                                    continue $label436;
                                if ($currentTid439.parent != null) throw $e438;
>>>>>>> 4f046111
                                throw new InternalError(
                                        "Something is broken with " +
                                            "transaction management. Got a signal to restart a " +
                                            "different transaction than the one being managed.");
                            }
<<<<<<< HEAD
                            catch (final Throwable $e77) {
                                $commit76 = false;
                                if ($tm79.checkForStaleObjects())
                                    continue $label75;
                                throw new fabric.worker.AbortException($e77);
                            }
                            finally {
                                if ($commit76) {
=======
                            catch (final Throwable $e438) {
                                $commit437 = false;
                                if ($tm440.checkForStaleObjects())
                                    continue $label436;
                                throw new fabric.worker.AbortException($e438);
                            }
                            finally {
                                if ($commit437) {
>>>>>>> 4f046111
                                    try {
                                        fabric.worker.transaction.TransactionManager.
                                          getInstance().commitTransaction();
                                    }
                                    catch (final fabric.worker.
<<<<<<< HEAD
                                             AbortException $e77) {
                                        $commit76 = false;
                                    }
                                    catch (final fabric.worker.
                                             TransactionRestartingException $e77) {
                                        $commit76 = false;
                                        fabric.common.TransactionID
                                          $currentTid78 = $tm79.getCurrentTid();
                                        if ($currentTid78 != null) {
                                            if ($e77.tid.equals(
                                                           $currentTid78) ||
                                                  !$e77.tid.isDescendantOf(
                                                              $currentTid78)) {
                                                throw $e77;
=======
                                             AbortException $e438) {
                                        $commit437 = false;
                                    }
                                    catch (final fabric.worker.
                                             TransactionRestartingException $e438) {
                                        $commit437 = false;
                                        fabric.common.TransactionID
                                          $currentTid439 =
                                          $tm440.getCurrentTid();
                                        if ($currentTid439 != null) {
                                            if ($e438.tid.equals(
                                                            $currentTid439) ||
                                                  !$e438.tid.
                                                  isDescendantOf(
                                                    $currentTid439)) {
                                                throw $e438;
>>>>>>> 4f046111
                                            }
                                        }
                                    }
                                } else {
                                    fabric.worker.transaction.TransactionManager.getInstance().abortTransaction();
                                }
<<<<<<< HEAD
                                if (!$commit76) {
                                    {  }
                                    continue $label75;
=======
                                if (!$commit437) {
                                    {  }
                                    continue $label436;
>>>>>>> 4f046111
                                }
                            }
                        }
                    }
                }
            }
        }
        
    }
    
    public static final byte[] $classHash = new byte[] { 116, -72, 90, -110,
    -21, 61, 104, 3, 68, 110, -120, -88, 9, 86, -85, 119, 61, -27, -9, 125,
    -121, -65, -81, -115, 114, 122, 93, 36, -48, -47, -39, -118 };
    public static final java.lang.String jlc$CompilerVersion$fabil = "0.3.0";
<<<<<<< HEAD
    public static final long jlc$SourceLastModified$fabil = 1506967531000L;
    public static final java.lang.String jlc$ClassType$fabil =
      "H4sIAAAAAAAAAL1YfWwUxxWfO5uzzxhszLcBY8yFFkLuBKkigUsUOGy45lwcbGhrRMze7py9YW932Z2zzwRH9AOZRC1VE6BJlfifgEiDASlq2lQIlVZpmjRVm1Rtk1RNi5qipqL8EfUj/aNt+t7s3O3eeu9i/9OTZt7czntv3rx57zcfU7fJHNsiHVkpo2pxNmZSO94tZVLpXsmyqZLUJNvuh6+D8tza1Nn3LyhtYRJOk0ZZ0g1dlSVtULcZmZ9+SBqREjpliX17U50HSFRGwd2SPcxI+MCOgkXaTUMbG9IMJgaZpv/MnYnT33yw+YUa0jRAmlS9j0lMlZOGzmiBDZDGHM1lqGVvVxSqDJAFOqVKH7VUSVOPAqOhD5AWWx3SJZa3qL2X2oY2gowtdt6kFh+z+BHNN8BsKy8zwwLzmx3z80zVEmnVZp1pEsmqVFPsI+QRUpsmc7KaNASMS9LFWSS4xkQ3fgf2BhXMtLKSTIsitYdVXWFktV+iNOPY/cAAonU5yoaN0lC1ugQfSItjkibpQ4k+Zqn6ELDOMfIwCiOtFZUCU70pyYelITrIyDI/X6/TBVxR7hYUYWSxn41rgjVr9a2ZZ7Vuf/bTpx7Wd+thEgKbFSpraH89CLX5hPbSLLWoLlNHsHFD+qy05NrJMCHAvNjH7PB879gH921su/6qw7MigGdP5iEqs0H5XGb+myuT67fUoBn1pmGrGAplM+er2it6OgsmRPuSkkbsjBc7r+995QvHn6e3wqQhRSKyoeVzEFULZCNnqhq1dlGdWhKjSopEqa4keX+K1EE7rerU+bonm7UpS5FajX+KGPw/uCgLKtBFddBW9axRbJsSG+btgkkIqYNCQlBeIWT5BqBz4e9WRg4lho0cTWS0PB2F8E5AoZIlDycgby1VTtiWnLDyOlOBSXyCKAJiJyDUmSXJzE5QGNaSaY7qLLFTtcCBvYamymNxsM38P4xRwHk2j4ZCsASrZUOhGcmG9RSxtaNXg/TZbWgKtQZl7dS1FFl47SkeX1HMCRvimnswBDGx0o8mXtnT+R1dH1wefN2JTZQVDmZkk2N4XBgeLxke9xge9xoOtjZiKsYB3OIAblOhQjw5mbrIIy5i89QsqW8E9VtNTWKgK1cgoRCf6yIuz0MNAuUwABBgTOP6voOfOXSyowZi3BytxWUH1pg/41ycSkFLgjQalJsm3v/nlbPjhpt7jMSmQcJ0SUzpDr/jLEOmCkCmq35Du/Ti4LXxWBjhKIoekiCWAXba/GOUpXZnESbRG3PSZC76QNKwq4htDWzYMkbdLzwg5mPV4sQGOstnIEfYbX3mM2///C93872nCMZNHtTuo6zTAwCorImn+gLX9/0WpcD37pO9T5y5PXGAOx441gYNGMM6CYkvQcYb1olXj7zzh9+f+1XYXSxGImY+AxFS4HNZ8BH8QlD+iwWzGD8gBSxPCgRpL0GIiSOvc20DMNEg5MB0O7ZPzxmKmlWljEYxUv7ddMemF/96qtlZbg2+OM6zyMaPV+B+X76DHH/9wQ/buJqQjJuZ6z+XzUHIha7m7ZYljaEdhS/+ctVTP5GegcgHfLPVo5RDFuH+IHwBN3Nf3MXrTb6+T2HV4XhrJf+OBw//btGN264biwOJqadbk/fecmCgFIuoY00ADOyXPGmy+fncP8IdkR+HSd0AaeY7vqSz/RLgG4TBAOzZdlJ8TJN5Zf3l+6+z2XSWcm2lPw88w/qzwIUfaCM3thucwHcCBxzRhE5aBWU+BNZVQS9h70IT60WFEOGNrVxkLa/XYbWeOzKMzQ2MRNVcLs9w2fkAd0KMCqDDv4thp/fBX4/bu9yPXk5CYn1PuaEroDTDoE2C1gQYurOaoVjdW7RwTsbI60rRwLaK+LyjxDYjSxvQ0iVQWvioDqUBlvYEWwr5XWda6ggka6GkNIxKo0KZIuhBj1JwOCSFao0FRHavpeYAnEbEOYiePP3YR/FTp52sdg6La6ed17wyzoGRz3Yed14BRllTbRQu0f3nK+NXnxufcA5TLeVHny49n7v0m//8LP7kjdcCtstazXB2t0D3roSyCDzwQ0GvBLj3gONerHqn+xGlLgt6ocyPUVh07n1nzfvFhJF8DpYmYxgalfQg05ai8gSUbkLq3xD0pQDT5OCV5+H8AMO9HS8gZcHauLtr566uwe7tyf49e4MMiygGbArcgc2FCpHFc8ANKv6LiKPeFkHv9tjrQUyCS76q0qmcL/e5L52eVPac3xQWsPt58CUzzLs0OkI1j6ooBs+0W18Pv4u4GHrj1qotycM3h5zgWe0b2c/97Z6p13atkx8Pk5oSWE67AJULdZZDZINF4f6m95cBZXvJVxgzRHFCr+YtQY9519aNCB5zufKYqxciDwua97vZ3brCLmDdh1WKqz5WZYN7BKtRRjY7GBYTGBYrYVjMc8aMec+YMddqVj7XZVDWEVJ7VdCp2c0VRS4Ker7yXL2zOFGlbwKr44zUF5MzKAVqRwxVCZoLJmYcdv0OQRfNbi4oslDQeTObyzeq9D2B1VcBSiyahZsOv4M96jObo1w7lAegfUJQo4rZARCHIrqgQ5XNDrnYsJ9r/VYV25/G6gygzTBVhqjChYI8jvvfeSAJQTtm53EUWSPoipl5/NkqfTwAJ0tbZEWrIVgJBO2Srwtqzc5qFDki6OGPdXjx4PGJigcP54yULP5H/mknEG7WVJW5v4DVBTjtSKapjQXFGp/6J6F8FzLlWUG/Mrupo8iXBR2fUaxd4lq/X8Xyq1h9B/Ikr1e3vRUKwNTSvwv63uxsR5E/Cvq7mQXbj6r0vYzVNYAqZjjPZ8WFbuY3GzzXxz0d01Y0aIZ3QLkOmKwK2jO7GaJIWtDuGQdmiwhMbrFzE6kSg7+o4pJfY/VTzL8jeck5ChwqgBbvToR3vxUBTzPiSVFOvkzP3bx/4+IKzzLLpj3yCrnLk031Syf3vcXfFErPhVG4smfzmua9I3naEROwWeW2R50bk8nJbxmJzeQdh5G5nn98wm87Gt5lZFklDcy5Z/K2V+YGI/PLZRh/u8WWl+898LDDh//+xNe41VcVF/eeGT1Hdblt8SZVOQBa8xY+uE/9bem/IvX9N/iDBW5i7KWBx29tG67ZqZ98Lrr/4ui2mx+OT/zgytesowdjb7z5zmP/A8ImGS0IGAAA";
=======
    public static final long jlc$SourceLastModified$fabil = 1507151216000L;
    public static final java.lang.String jlc$ClassType$fabil =
      "H4sIAAAAAAAAAL1YfWwUxxWfO3+eMdiYb2MMmAsthNwJUkUClyj4sOGao7i2oaopcfZ25+yN93aX3Tn7THCVNEVYkULUlFASJVRVQCHBAakVTSRKS6U0DUrVJlFUmqpJUSvUVJQ/on6kf7RN35udu91b713sf3rSzJubee/Nmzfv/WZmp2+TGtsiHRkprWoxNmFSO9YjpZOpXsmyqZLQJNsegN4heV518uRHLyrtYRJOkUZZ0g1dlSVtSLcZWZB6SBqT4jpl8X19yc4DJCKj4G7JHmEkfKArb5E1pqFNDGsGE5PM0P/0nfET332g+QdVpGmQNKl6P5OYKicMndE8GySNWZpNU8veoShUGSQLdUqVfmqpkqYeBkZDHyQttjqsSyxnUbuP2oY2howtds6kFp+z0InmG2C2lZOZYYH5zY75OaZq8ZRqs84Uqc2oVFPsQ+QbpDpFajKaNAyMS1OFVcS5xngP9gN7gwpmWhlJpgWR6lFVVxhZ7Zcorjh6PzCAaF2WshGjOFW1LkEHaXFM0iR9ON7PLFUfBtYaIwezMNJaVikw1ZuSPCoN0yFGlvv5ep0h4Ipwt6AII0v8bFwT7Fmrb888u3X7y188/rC+Ww+TENisUFlD++tBqN0n1Ecz1KK6TB3Bxo2pk9LSK1NhQoB5iY/Z4Xn1yMf3bWq/+qbDszKAZ2/6ISqzIflMesE7bYkNW6vQjHrTsFUMhZKV813tFSOdeROifWlRIw7GCoNX+9742iMv01th0pAktbKh5bIQVQtlI2uqGrV2UZ1aEqNKkkSoriT4eJLUQTul6tTp3ZvJ2JQlSbXGu2oN/h9clAEV6KI6aKt6xii0TYmN8HbeJITUQSEhKG8QsmIj0HnwdxsjD8ZHjCyNp7UcHYfwjkOhkiWPxCFvLVWO25Yct3I6U4FJdEEUAbHjEOrMkmRmxylMa8k0S3UW36la4MBeQ1PliRjYZv4f5sjjOpvHQyHYgtWyodC0ZMN+itjq6tUgfXYbmkKtIVk7fiVJFl15hsdXBHPChrjmHgxBTLT50cQreyLX1f3xhaG3nNhEWeFgRjY7hseE4bGi4TGP4TGv4WBrI6ZiDMAtBuA2HcrHEqeT53nE1do8NYvqG0H9NlOTGOjK5kkoxNe6mMvzUINAGQUAAoxp3NB/8EsPTnVUQYyb49W47cAa9Weci1NJaEmQRkNy07GP/nnx5KTh5h4j0RmQMFMSU7rD7zjLkKkCkOmq37hGujR0ZTIaRjiKoIckiGWAnXb/HCWp3VmASfRGTYrMQx9IGg4VsK2BjVjGuNvDA2IBVi1ObKCzfAZyhN3ebz7/21/95W5+9hTAuMmD2v2UdXoAAJU18VRf6Pp+wKIU+D441fudp28fO8AdDxzrgiaMYp2AxJcg4w3r6JuH3v/Dh2feC7ubxUitmUtDhOT5WhZ+Cr8QlP9iwSzGDqSA5QmBIGuKEGLizOtd2wBMNAg5MN2O7tOzhqJmVCmtUYyUfzfdsfnSX483O9utQY/jPIts+mwFbv+KLvLIWw980s7VhGQ8zFz/uWwOQi5yNe+wLGkC7cg/+u6qZ34hPQ+RD/hmq4cphyzC/UH4Bm7hvriL15t9Y1/AqsPxVhvvx4uH/7TowWPXjcXB+PRzrYl7bzkwUIxF1LE2AAb2S5402fJy9h/hjtqfh0ndIGnmJ76ks/0S4BuEwSCc2XZCdKbI/JLx0vPXOWw6i7nW5s8Dz7T+LHDhB9rIje0GJ/CdwAFHNKGTVkFZAIF1WdBXcHSRifXifIjwxjYuso7X67HawB0ZxuZGRiJqNptjuO18gjshRgXQ4d8lcNL74G8PpzjY6uQf1veU2rUSSjPM0SRoVYBdXZXswuregkE1aSOnKwV72svCcReylTWsAQ1bCqWFT+JQGmBYMtgwyN4601LHIBXzRaVhVBoRyhRBD3qUgjsh5FVrIiBuey01C9AzJm45dOrE45/Gjp9wcta5Cq6bcRvzyjjXQe6m+dxXeZhlbaVZuETPny9OXj43ecy5KrWUXmy69Vz2ld/855exUzeuBRyG1ZrhnF2B7m2Dshg88DNBLwa496uOe7FKzfQjSl0Q9MUSP0Zgj7n3nUjoFQtG0g9bkzYMjUp6kGnLUHkcSg8h9W8L+lqAaUPBO8+jdw/DkxufFyWx2bi7e+eu7qGeHYmBvX1BhtUqBkA+d2Bzvkxk8ZB3g4r/asVFbqugd3vs9eAhwS1fVe7Ozbf7zDdPnFb2nt0cFqA6AL5khnmXRseo5lEVweCZ8abbw18aLkLeuLVqa2L05rATPKt9M/u5X9ozfW3XevmpMKkqQuGM502pUGcpADZYFF5n+kAJDK4p+gpjhihO6FVdF/SId2/diOAxp5bGXL0QeVjQnN/N7sEUdvHpPqx2cdX5CsfXYazg1rHFgayogKxoEbKinhtk1HuDjLpWm6VrXQ5lPSHVlwWdnttaUeS8oGfLr9W7ikcrjD2G1RFG6gvJGZQC1WOGqgStBRMzBmd6h6CL57YWFFkk6PzZreWJCmNPYjUFUGLRDLxj+AvrqM9sjnJroHwF2kcFNSqYHQBxKKILOlze7JCLDX1c68kKtp/C6tuANiNUGab8EOwL8jief2eBxAXtmJvHUWStoCtn5/HvVRj7PlbPFo/IslZDsBII2qVPCmrNzWoUOSTo6Gc6vHDP+FzZe4ZzA0qI/8jeyq04V2GpPE1fgLuMZJraRFBo8ZV+HsqPIDFeEPRbc1spijwm6OSsQuslrvWHFSy/hNUFSIucXtn2ViiASsv+Luif5mY7ivxR0N/PLrZ+XGHsJ1i9CsjEDOdbWGFfm/kzBS/pMc/ACv9DPGiFd0C5ChCsCrpnbitEkZSgPbOOwxYRh9xi51kRbDG34FoFl/waq9cx3Q7lJOfk/3oetHgPHnzIrQz4ziK+D8qJ1+mZm/dvWlLmG8vyGV9shdyF0031y07vu84/EBS//UXg/Z3JaZr3weNp15oAxSq3PeI8f0xO3mMkOpuPMozM8/zjC37X0XCdkeXlNDDn0cjbXpnfMbKgVIbxD7HY8vJ9AB52+PDfh3yPW31VYXPvmdW3pW637eySizmtOQs/lk//bdm/ausHbvCPDXhEsdcGn7q1faRqpz51LrL//Pj2m59MHvvpxSeswwejb7/z/uP/A7cwEfjEFwAA";
>>>>>>> 4f046111
}<|MERGE_RESOLUTION|>--- conflicted
+++ resolved
@@ -60,6 +60,8 @@
     
     public boolean equals(fabric.lang.Object other);
     
+    public void acquireReconfigLocks();
+    
     public static class _Proxy
     extends fabric.metrics.contracts.enforcement.EnforcementPolicy._Proxy
       implements fabric.metrics.contracts.enforcement.DirectPolicy {
@@ -232,49 +234,6 @@
         
         public void activate() {
             {
-<<<<<<< HEAD
-                fabric.worker.transaction.TransactionManager $tm55 =
-                  fabric.worker.transaction.TransactionManager.getInstance();
-                boolean $backoffEnabled58 =
-                  fabric.worker.Worker.getWorker().config.txRetryBackoff;
-                int $backoff56 = 1;
-                boolean $doBackoff57 = true;
-                $label51: for (boolean $commit52 = false; !$commit52; ) {
-                    if ($backoffEnabled58) {
-                        if ($doBackoff57) {
-                            if ($backoff56 > 32) {
-                                while (true) {
-                                    try {
-                                        java.lang.Thread.sleep($backoff56);
-                                        break;
-                                    }
-                                    catch (java.lang.
-                                             InterruptedException $e53) {
-                                        
-                                    }
-                                }
-                            }
-                            if ($backoff56 < 5000) $backoff56 *= 2;
-                        }
-                        $doBackoff57 = $backoff56 <= 32 || !$doBackoff57;
-                    }
-                    $commit52 = true;
-                    fabric.worker.transaction.TransactionManager.getInstance().
-                      startTransaction();
-                    try { if (this.get$activated()) return; }
-                    catch (final fabric.worker.RetryException $e53) {
-                        $commit52 = false;
-                        continue $label51;
-                    }
-                    catch (final fabric.worker.
-                             TransactionRestartingException $e53) {
-                        $commit52 = false;
-                        fabric.common.TransactionID $currentTid54 =
-                          $tm55.getCurrentTid();
-                        if ($e53.tid.isDescendantOf($currentTid54))
-                            continue $label51;
-                        if ($currentTid54.parent != null) throw $e53;
-=======
                 fabric.worker.transaction.TransactionManager $tm416 =
                   fabric.worker.transaction.TransactionManager.getInstance();
                 boolean $backoffEnabled419 =
@@ -316,21 +275,11 @@
                         if ($e414.tid.isDescendantOf($currentTid415))
                             continue $label412;
                         if ($currentTid415.parent != null) throw $e414;
->>>>>>> 4f046111
                         throw new InternalError(
                                 "Something is broken with " +
                                     "transaction management. Got a signal to restart a " +
                                     "different transaction than the one being managed.");
                     }
-<<<<<<< HEAD
-                    catch (final Throwable $e53) {
-                        $commit52 = false;
-                        if ($tm55.checkForStaleObjects()) continue $label51;
-                        throw new fabric.worker.AbortException($e53);
-                    }
-                    finally {
-                        if ($commit52) {
-=======
                     catch (final Throwable $e414) {
                         $commit413 = false;
                         if ($tm416.checkForStaleObjects()) continue $label412;
@@ -338,26 +287,10 @@
                     }
                     finally {
                         if ($commit413) {
->>>>>>> 4f046111
                             try {
                                 fabric.worker.transaction.TransactionManager.
                                   getInstance().commitTransaction();
                             }
-<<<<<<< HEAD
-                            catch (final fabric.worker.AbortException $e53) {
-                                $commit52 = false;
-                            }
-                            catch (final fabric.worker.
-                                     TransactionRestartingException $e53) {
-                                $commit52 = false;
-                                fabric.common.TransactionID $currentTid54 =
-                                  $tm55.getCurrentTid();
-                                if ($currentTid54 != null) {
-                                    if ($e53.tid.equals($currentTid54) ||
-                                          !$e53.tid.isDescendantOf(
-                                                      $currentTid54)) {
-                                        throw $e53;
-=======
                             catch (final fabric.worker.AbortException $e414) {
                                 $commit413 = false;
                             }
@@ -371,7 +304,6 @@
                                           !$e414.tid.isDescendantOf(
                                                        $currentTid415)) {
                                         throw $e414;
->>>>>>> 4f046111
                                     }
                                 }
                             }
@@ -380,15 +312,9 @@
                             fabric.worker.transaction.TransactionManager.
                               getInstance().abortTransaction();
                         }
-<<<<<<< HEAD
-                        if (!$commit52) {
-                            {  }
-                            continue $label51;
-=======
                         if (!$commit413) {
                             {  }
                             continue $label412;
->>>>>>> 4f046111
                         }
                     }
                 }
@@ -397,34 +323,6 @@
         
         public void refresh() {
             {
-<<<<<<< HEAD
-                fabric.worker.transaction.TransactionManager $tm63 =
-                  fabric.worker.transaction.TransactionManager.getInstance();
-                boolean $backoffEnabled66 =
-                  fabric.worker.Worker.getWorker().config.txRetryBackoff;
-                int $backoff64 = 1;
-                boolean $doBackoff65 = true;
-                $label59: for (boolean $commit60 = false; !$commit60; ) {
-                    if ($backoffEnabled66) {
-                        if ($doBackoff65) {
-                            if ($backoff64 > 32) {
-                                while (true) {
-                                    try {
-                                        java.lang.Thread.sleep($backoff64);
-                                        break;
-                                    }
-                                    catch (java.lang.
-                                             InterruptedException $e61) {
-                                        
-                                    }
-                                }
-                            }
-                            if ($backoff64 < 5000) $backoff64 *= 2;
-                        }
-                        $doBackoff65 = $backoff64 <= 32 || !$doBackoff65;
-                    }
-                    $commit60 = true;
-=======
                 fabric.worker.transaction.TransactionManager $tm424 =
                   fabric.worker.transaction.TransactionManager.getInstance();
                 boolean $backoffEnabled427 =
@@ -451,7 +349,6 @@
                         $doBackoff426 = $backoff425 <= 32 || !$doBackoff426;
                     }
                     $commit421 = true;
->>>>>>> 4f046111
                     fabric.worker.transaction.TransactionManager.getInstance().
                       startTransaction();
                     try {
@@ -476,20 +373,6 @@
                         }
                         this.set$activated(true);
                     }
-<<<<<<< HEAD
-                    catch (final fabric.worker.RetryException $e61) {
-                        $commit60 = false;
-                        continue $label59;
-                    }
-                    catch (final fabric.worker.
-                             TransactionRestartingException $e61) {
-                        $commit60 = false;
-                        fabric.common.TransactionID $currentTid62 =
-                          $tm63.getCurrentTid();
-                        if ($e61.tid.isDescendantOf($currentTid62))
-                            continue $label59;
-                        if ($currentTid62.parent != null) throw $e61;
-=======
                     catch (final fabric.worker.RetryException $e422) {
                         $commit421 = false;
                         continue $label420;
@@ -502,21 +385,11 @@
                         if ($e422.tid.isDescendantOf($currentTid423))
                             continue $label420;
                         if ($currentTid423.parent != null) throw $e422;
->>>>>>> 4f046111
                         throw new InternalError(
                                 "Something is broken with " +
                                     "transaction management. Got a signal to restart a " +
                                     "different transaction than the one being managed.");
                     }
-<<<<<<< HEAD
-                    catch (final Throwable $e61) {
-                        $commit60 = false;
-                        if ($tm63.checkForStaleObjects()) continue $label59;
-                        throw new fabric.worker.AbortException($e61);
-                    }
-                    finally {
-                        if ($commit60) {
-=======
                     catch (final Throwable $e422) {
                         $commit421 = false;
                         if ($tm424.checkForStaleObjects()) continue $label420;
@@ -524,26 +397,10 @@
                     }
                     finally {
                         if ($commit421) {
->>>>>>> 4f046111
                             try {
                                 fabric.worker.transaction.TransactionManager.
                                   getInstance().commitTransaction();
                             }
-<<<<<<< HEAD
-                            catch (final fabric.worker.AbortException $e61) {
-                                $commit60 = false;
-                            }
-                            catch (final fabric.worker.
-                                     TransactionRestartingException $e61) {
-                                $commit60 = false;
-                                fabric.common.TransactionID $currentTid62 =
-                                  $tm63.getCurrentTid();
-                                if ($currentTid62 != null) {
-                                    if ($e61.tid.equals($currentTid62) ||
-                                          !$e61.tid.isDescendantOf(
-                                                      $currentTid62)) {
-                                        throw $e61;
-=======
                             catch (final fabric.worker.AbortException $e422) {
                                 $commit421 = false;
                             }
@@ -557,7 +414,6 @@
                                           !$e422.tid.isDescendantOf(
                                                        $currentTid423)) {
                                         throw $e422;
->>>>>>> 4f046111
                                     }
                                 }
                             }
@@ -566,15 +422,9 @@
                             fabric.worker.transaction.TransactionManager.
                               getInstance().abortTransaction();
                         }
-<<<<<<< HEAD
-                        if (!$commit60) {
-                            {  }
-                            continue $label59;
-=======
                         if (!$commit421) {
                             {  }
                             continue $label420;
->>>>>>> 4f046111
                         }
                     }
                 }
@@ -655,34 +505,6 @@
         
         public void apply(fabric.metrics.contracts.MetricContract mc) {
             {
-<<<<<<< HEAD
-                fabric.worker.transaction.TransactionManager $tm71 =
-                  fabric.worker.transaction.TransactionManager.getInstance();
-                boolean $backoffEnabled74 =
-                  fabric.worker.Worker.getWorker().config.txRetryBackoff;
-                int $backoff72 = 1;
-                boolean $doBackoff73 = true;
-                $label67: for (boolean $commit68 = false; !$commit68; ) {
-                    if ($backoffEnabled74) {
-                        if ($doBackoff73) {
-                            if ($backoff72 > 32) {
-                                while (true) {
-                                    try {
-                                        java.lang.Thread.sleep($backoff72);
-                                        break;
-                                    }
-                                    catch (java.lang.
-                                             InterruptedException $e69) {
-                                        
-                                    }
-                                }
-                            }
-                            if ($backoff72 < 5000) $backoff72 *= 2;
-                        }
-                        $doBackoff73 = $backoff72 <= 32 || !$doBackoff73;
-                    }
-                    $commit68 = true;
-=======
                 fabric.worker.transaction.TransactionManager $tm432 =
                   fabric.worker.transaction.TransactionManager.getInstance();
                 boolean $backoffEnabled435 =
@@ -709,27 +531,12 @@
                         $doBackoff434 = $backoff433 <= 32 || !$doBackoff434;
                     }
                     $commit429 = true;
->>>>>>> 4f046111
                     fabric.worker.transaction.TransactionManager.getInstance().
                       startTransaction();
                     try {
                         if (!this.get$activated()) activate();
                         this.get$metric().addObserver(mc);
                     }
-<<<<<<< HEAD
-                    catch (final fabric.worker.RetryException $e69) {
-                        $commit68 = false;
-                        continue $label67;
-                    }
-                    catch (final fabric.worker.
-                             TransactionRestartingException $e69) {
-                        $commit68 = false;
-                        fabric.common.TransactionID $currentTid70 =
-                          $tm71.getCurrentTid();
-                        if ($e69.tid.isDescendantOf($currentTid70))
-                            continue $label67;
-                        if ($currentTid70.parent != null) throw $e69;
-=======
                     catch (final fabric.worker.RetryException $e430) {
                         $commit429 = false;
                         continue $label428;
@@ -742,21 +549,11 @@
                         if ($e430.tid.isDescendantOf($currentTid431))
                             continue $label428;
                         if ($currentTid431.parent != null) throw $e430;
->>>>>>> 4f046111
                         throw new InternalError(
                                 "Something is broken with " +
                                     "transaction management. Got a signal to restart a " +
                                     "different transaction than the one being managed.");
                     }
-<<<<<<< HEAD
-                    catch (final Throwable $e69) {
-                        $commit68 = false;
-                        if ($tm71.checkForStaleObjects()) continue $label67;
-                        throw new fabric.worker.AbortException($e69);
-                    }
-                    finally {
-                        if ($commit68) {
-=======
                     catch (final Throwable $e430) {
                         $commit429 = false;
                         if ($tm432.checkForStaleObjects()) continue $label428;
@@ -764,26 +561,10 @@
                     }
                     finally {
                         if ($commit429) {
->>>>>>> 4f046111
                             try {
                                 fabric.worker.transaction.TransactionManager.
                                   getInstance().commitTransaction();
                             }
-<<<<<<< HEAD
-                            catch (final fabric.worker.AbortException $e69) {
-                                $commit68 = false;
-                            }
-                            catch (final fabric.worker.
-                                     TransactionRestartingException $e69) {
-                                $commit68 = false;
-                                fabric.common.TransactionID $currentTid70 =
-                                  $tm71.getCurrentTid();
-                                if ($currentTid70 != null) {
-                                    if ($e69.tid.equals($currentTid70) ||
-                                          !$e69.tid.isDescendantOf(
-                                                      $currentTid70)) {
-                                        throw $e69;
-=======
                             catch (final fabric.worker.AbortException $e430) {
                                 $commit429 = false;
                             }
@@ -797,7 +578,6 @@
                                           !$e430.tid.isDescendantOf(
                                                        $currentTid431)) {
                                         throw $e430;
->>>>>>> 4f046111
                                     }
                                 }
                             }
@@ -806,15 +586,9 @@
                             fabric.worker.transaction.TransactionManager.
                               getInstance().abortTransaction();
                         }
-<<<<<<< HEAD
-                        if (!$commit68) {
-                            {  }
-                            continue $label67;
-=======
                         if (!$commit429) {
                             {  }
                             continue $label428;
->>>>>>> 4f046111
                         }
                     }
                 }
@@ -859,6 +633,8 @@
             return this.get$metric().equals(that.get$metric()) &&
               this.get$bound().equals(that.get$bound());
         }
+        
+        public void acquireReconfigLocks() {  }
         
         public _Impl(fabric.worker.Store $location) { super($location); }
         
@@ -1046,39 +822,6 @@
             private void $init() {
                 {
                     {
-<<<<<<< HEAD
-                        fabric.worker.transaction.TransactionManager $tm79 =
-                          fabric.worker.transaction.TransactionManager.
-                          getInstance();
-                        boolean $backoffEnabled82 =
-                          fabric.worker.Worker.getWorker(
-                                                 ).config.txRetryBackoff;
-                        int $backoff80 = 1;
-                        boolean $doBackoff81 = true;
-                        $label75: for (boolean $commit76 = false; !$commit76;
-                                       ) {
-                            if ($backoffEnabled82) {
-                                if ($doBackoff81) {
-                                    if ($backoff80 > 32) {
-                                        while (true) {
-                                            try {
-                                                java.lang.Thread.sleep(
-                                                                   $backoff80);
-                                                break;
-                                            }
-                                            catch (java.lang.
-                                                     InterruptedException $e77) {
-                                                
-                                            }
-                                        }
-                                    }
-                                    if ($backoff80 < 5000) $backoff80 *= 2;
-                                }
-                                $doBackoff81 = $backoff80 <= 32 ||
-                                                 !$doBackoff81;
-                            }
-                            $commit76 = true;
-=======
                         fabric.worker.transaction.TransactionManager $tm440 =
                           fabric.worker.transaction.TransactionManager.
                           getInstance();
@@ -1110,7 +853,6 @@
                                                   !$doBackoff442;
                             }
                             $commit437 = true;
->>>>>>> 4f046111
                             fabric.worker.transaction.TransactionManager.
                               getInstance().startTransaction();
                             try {
@@ -1120,20 +862,6 @@
                                   $instance.
                                   set$HEDGE_FACTOR((double) 3);
                             }
-<<<<<<< HEAD
-                            catch (final fabric.worker.RetryException $e77) {
-                                $commit76 = false;
-                                continue $label75;
-                            }
-                            catch (final fabric.worker.
-                                     TransactionRestartingException $e77) {
-                                $commit76 = false;
-                                fabric.common.TransactionID $currentTid78 =
-                                  $tm79.getCurrentTid();
-                                if ($e77.tid.isDescendantOf($currentTid78))
-                                    continue $label75;
-                                if ($currentTid78.parent != null) throw $e77;
-=======
                             catch (final fabric.worker.RetryException $e438) {
                                 $commit437 = false;
                                 continue $label436;
@@ -1146,22 +874,11 @@
                                 if ($e438.tid.isDescendantOf($currentTid439))
                                     continue $label436;
                                 if ($currentTid439.parent != null) throw $e438;
->>>>>>> 4f046111
                                 throw new InternalError(
                                         "Something is broken with " +
                                             "transaction management. Got a signal to restart a " +
                                             "different transaction than the one being managed.");
                             }
-<<<<<<< HEAD
-                            catch (final Throwable $e77) {
-                                $commit76 = false;
-                                if ($tm79.checkForStaleObjects())
-                                    continue $label75;
-                                throw new fabric.worker.AbortException($e77);
-                            }
-                            finally {
-                                if ($commit76) {
-=======
                             catch (final Throwable $e438) {
                                 $commit437 = false;
                                 if ($tm440.checkForStaleObjects())
@@ -1170,28 +887,11 @@
                             }
                             finally {
                                 if ($commit437) {
->>>>>>> 4f046111
                                     try {
                                         fabric.worker.transaction.TransactionManager.
                                           getInstance().commitTransaction();
                                     }
                                     catch (final fabric.worker.
-<<<<<<< HEAD
-                                             AbortException $e77) {
-                                        $commit76 = false;
-                                    }
-                                    catch (final fabric.worker.
-                                             TransactionRestartingException $e77) {
-                                        $commit76 = false;
-                                        fabric.common.TransactionID
-                                          $currentTid78 = $tm79.getCurrentTid();
-                                        if ($currentTid78 != null) {
-                                            if ($e77.tid.equals(
-                                                           $currentTid78) ||
-                                                  !$e77.tid.isDescendantOf(
-                                                              $currentTid78)) {
-                                                throw $e77;
-=======
                                              AbortException $e438) {
                                         $commit437 = false;
                                     }
@@ -1208,22 +908,15 @@
                                                   isDescendantOf(
                                                     $currentTid439)) {
                                                 throw $e438;
->>>>>>> 4f046111
                                             }
                                         }
                                     }
                                 } else {
                                     fabric.worker.transaction.TransactionManager.getInstance().abortTransaction();
                                 }
-<<<<<<< HEAD
-                                if (!$commit76) {
-                                    {  }
-                                    continue $label75;
-=======
                                 if (!$commit437) {
                                     {  }
                                     continue $label436;
->>>>>>> 4f046111
                                 }
                             }
                         }
@@ -1234,17 +927,11 @@
         
     }
     
-    public static final byte[] $classHash = new byte[] { 116, -72, 90, -110,
-    -21, 61, 104, 3, 68, 110, -120, -88, 9, 86, -85, 119, 61, -27, -9, 125,
-    -121, -65, -81, -115, 114, 122, 93, 36, -48, -47, -39, -118 };
+    public static final byte[] $classHash = new byte[] { 14, -114, 29, 25, -53,
+    -13, 114, -71, 124, 85, 15, 99, 88, 118, 85, 10, 41, -15, -107, 70, 41, 1,
+    110, -85, 43, 103, 102, -15, 83, -63, -112, -76 };
     public static final java.lang.String jlc$CompilerVersion$fabil = "0.3.0";
-<<<<<<< HEAD
-    public static final long jlc$SourceLastModified$fabil = 1506967531000L;
+    public static final long jlc$SourceLastModified$fabil = 1507217540000L;
     public static final java.lang.String jlc$ClassType$fabil =
-      "H4sIAAAAAAAAAL1YfWwUxxWfO5uzzxhszLcBY8yFFkLuBKkigUsUOGy45lwcbGhrRMze7py9YW932Z2zzwRH9AOZRC1VE6BJlfifgEiDASlq2lQIlVZpmjRVm1Rtk1RNi5qipqL8EfUj/aNt+t7s3O3eeu9i/9OTZt7czntv3rx57zcfU7fJHNsiHVkpo2pxNmZSO94tZVLpXsmyqZLUJNvuh6+D8tza1Nn3LyhtYRJOk0ZZ0g1dlSVtULcZmZ9+SBqREjpliX17U50HSFRGwd2SPcxI+MCOgkXaTUMbG9IMJgaZpv/MnYnT33yw+YUa0jRAmlS9j0lMlZOGzmiBDZDGHM1lqGVvVxSqDJAFOqVKH7VUSVOPAqOhD5AWWx3SJZa3qL2X2oY2gowtdt6kFh+z+BHNN8BsKy8zwwLzmx3z80zVEmnVZp1pEsmqVFPsI+QRUpsmc7KaNASMS9LFWSS4xkQ3fgf2BhXMtLKSTIsitYdVXWFktV+iNOPY/cAAonU5yoaN0lC1ugQfSItjkibpQ4k+Zqn6ELDOMfIwCiOtFZUCU70pyYelITrIyDI/X6/TBVxR7hYUYWSxn41rgjVr9a2ZZ7Vuf/bTpx7Wd+thEgKbFSpraH89CLX5hPbSLLWoLlNHsHFD+qy05NrJMCHAvNjH7PB879gH921su/6qw7MigGdP5iEqs0H5XGb+myuT67fUoBn1pmGrGAplM+er2it6OgsmRPuSkkbsjBc7r+995QvHn6e3wqQhRSKyoeVzEFULZCNnqhq1dlGdWhKjSopEqa4keX+K1EE7rerU+bonm7UpS5FajX+KGPw/uCgLKtBFddBW9axRbJsSG+btgkkIqYNCQlBeIWT5BqBz4e9WRg4lho0cTWS0PB2F8E5AoZIlDycgby1VTtiWnLDyOlOBSXyCKAJiJyDUmSXJzE5QGNaSaY7qLLFTtcCBvYamymNxsM38P4xRwHk2j4ZCsASrZUOhGcmG9RSxtaNXg/TZbWgKtQZl7dS1FFl47SkeX1HMCRvimnswBDGx0o8mXtnT+R1dH1wefN2JTZQVDmZkk2N4XBgeLxke9xge9xoOtjZiKsYB3OIAblOhQjw5mbrIIy5i89QsqW8E9VtNTWKgK1cgoRCf6yIuz0MNAuUwABBgTOP6voOfOXSyowZi3BytxWUH1pg/41ycSkFLgjQalJsm3v/nlbPjhpt7jMSmQcJ0SUzpDr/jLEOmCkCmq35Du/Ti4LXxWBjhKIoekiCWAXba/GOUpXZnESbRG3PSZC76QNKwq4htDWzYMkbdLzwg5mPV4sQGOstnIEfYbX3mM2///C93872nCMZNHtTuo6zTAwCorImn+gLX9/0WpcD37pO9T5y5PXGAOx441gYNGMM6CYkvQcYb1olXj7zzh9+f+1XYXSxGImY+AxFS4HNZ8BH8QlD+iwWzGD8gBSxPCgRpL0GIiSOvc20DMNEg5MB0O7ZPzxmKmlWljEYxUv7ddMemF/96qtlZbg2+OM6zyMaPV+B+X76DHH/9wQ/buJqQjJuZ6z+XzUHIha7m7ZYljaEdhS/+ctVTP5GegcgHfLPVo5RDFuH+IHwBN3Nf3MXrTb6+T2HV4XhrJf+OBw//btGN264biwOJqadbk/fecmCgFIuoY00ADOyXPGmy+fncP8IdkR+HSd0AaeY7vqSz/RLgG4TBAOzZdlJ8TJN5Zf3l+6+z2XSWcm2lPw88w/qzwIUfaCM3thucwHcCBxzRhE5aBWU+BNZVQS9h70IT60WFEOGNrVxkLa/XYbWeOzKMzQ2MRNVcLs9w2fkAd0KMCqDDv4thp/fBX4/bu9yPXk5CYn1PuaEroDTDoE2C1gQYurOaoVjdW7RwTsbI60rRwLaK+LyjxDYjSxvQ0iVQWvioDqUBlvYEWwr5XWda6ggka6GkNIxKo0KZIuhBj1JwOCSFao0FRHavpeYAnEbEOYiePP3YR/FTp52sdg6La6ed17wyzoGRz3Yed14BRllTbRQu0f3nK+NXnxufcA5TLeVHny49n7v0m//8LP7kjdcCtstazXB2t0D3roSyCDzwQ0GvBLj3gONerHqn+xGlLgt6ocyPUVh07n1nzfvFhJF8DpYmYxgalfQg05ai8gSUbkLq3xD0pQDT5OCV5+H8AMO9HS8gZcHauLtr566uwe7tyf49e4MMiygGbArcgc2FCpHFc8ANKv6LiKPeFkHv9tjrQUyCS76q0qmcL/e5L52eVPac3xQWsPt58CUzzLs0OkI1j6ooBs+0W18Pv4u4GHrj1qotycM3h5zgWe0b2c/97Z6p13atkx8Pk5oSWE67AJULdZZDZINF4f6m95cBZXvJVxgzRHFCr+YtQY9519aNCB5zufKYqxciDwua97vZ3brCLmDdh1WKqz5WZYN7BKtRRjY7GBYTGBYrYVjMc8aMec+YMddqVj7XZVDWEVJ7VdCp2c0VRS4Ker7yXL2zOFGlbwKr44zUF5MzKAVqRwxVCZoLJmYcdv0OQRfNbi4oslDQeTObyzeq9D2B1VcBSiyahZsOv4M96jObo1w7lAegfUJQo4rZARCHIrqgQ5XNDrnYsJ9r/VYV25/G6gygzTBVhqjChYI8jvvfeSAJQTtm53EUWSPoipl5/NkqfTwAJ0tbZEWrIVgJBO2Srwtqzc5qFDki6OGPdXjx4PGJigcP54yULP5H/mknEG7WVJW5v4DVBTjtSKapjQXFGp/6J6F8FzLlWUG/Mrupo8iXBR2fUaxd4lq/X8Xyq1h9B/Ikr1e3vRUKwNTSvwv63uxsR5E/Cvq7mQXbj6r0vYzVNYAqZjjPZ8WFbuY3GzzXxz0d01Y0aIZ3QLkOmKwK2jO7GaJIWtDuGQdmiwhMbrFzE6kSg7+o4pJfY/VTzL8jeck5ChwqgBbvToR3vxUBTzPiSVFOvkzP3bx/4+IKzzLLpj3yCrnLk031Syf3vcXfFErPhVG4smfzmua9I3naEROwWeW2R50bk8nJbxmJzeQdh5G5nn98wm87Gt5lZFklDcy5Z/K2V+YGI/PLZRh/u8WWl+898LDDh//+xNe41VcVF/eeGT1Hdblt8SZVOQBa8xY+uE/9bem/IvX9N/iDBW5i7KWBx29tG67ZqZ98Lrr/4ui2mx+OT/zgytesowdjb7z5zmP/A8ImGS0IGAAA";
-=======
-    public static final long jlc$SourceLastModified$fabil = 1507151216000L;
-    public static final java.lang.String jlc$ClassType$fabil =
-      "H4sIAAAAAAAAAL1YfWwUxxWfO3+eMdiYb2MMmAsthNwJUkUClyj4sOGao7i2oaopcfZ25+yN93aX3Tn7THCVNEVYkULUlFASJVRVQCHBAakVTSRKS6U0DUrVJlFUmqpJUSvUVJQ/on6kf7RN35udu91b713sf3rSzJubee/Nmzfv/WZmp2+TGtsiHRkprWoxNmFSO9YjpZOpXsmyqZLQJNsegN4heV518uRHLyrtYRJOkUZZ0g1dlSVtSLcZWZB6SBqT4jpl8X19yc4DJCKj4G7JHmEkfKArb5E1pqFNDGsGE5PM0P/0nfET332g+QdVpGmQNKl6P5OYKicMndE8GySNWZpNU8veoShUGSQLdUqVfmqpkqYeBkZDHyQttjqsSyxnUbuP2oY2howtds6kFp+z0InmG2C2lZOZYYH5zY75OaZq8ZRqs84Uqc2oVFPsQ+QbpDpFajKaNAyMS1OFVcS5xngP9gN7gwpmWhlJpgWR6lFVVxhZ7Zcorjh6PzCAaF2WshGjOFW1LkEHaXFM0iR9ON7PLFUfBtYaIwezMNJaVikw1ZuSPCoN0yFGlvv5ep0h4Ipwt6AII0v8bFwT7Fmrb888u3X7y188/rC+Ww+TENisUFlD++tBqN0n1Ecz1KK6TB3Bxo2pk9LSK1NhQoB5iY/Z4Xn1yMf3bWq/+qbDszKAZ2/6ISqzIflMesE7bYkNW6vQjHrTsFUMhZKV813tFSOdeROifWlRIw7GCoNX+9742iMv01th0pAktbKh5bIQVQtlI2uqGrV2UZ1aEqNKkkSoriT4eJLUQTul6tTp3ZvJ2JQlSbXGu2oN/h9clAEV6KI6aKt6xii0TYmN8HbeJITUQSEhKG8QsmIj0HnwdxsjD8ZHjCyNp7UcHYfwjkOhkiWPxCFvLVWO25Yct3I6U4FJdEEUAbHjEOrMkmRmxylMa8k0S3UW36la4MBeQ1PliRjYZv4f5sjjOpvHQyHYgtWyodC0ZMN+itjq6tUgfXYbmkKtIVk7fiVJFl15hsdXBHPChrjmHgxBTLT50cQreyLX1f3xhaG3nNhEWeFgRjY7hseE4bGi4TGP4TGv4WBrI6ZiDMAtBuA2HcrHEqeT53nE1do8NYvqG0H9NlOTGOjK5kkoxNe6mMvzUINAGQUAAoxp3NB/8EsPTnVUQYyb49W47cAa9Weci1NJaEmQRkNy07GP/nnx5KTh5h4j0RmQMFMSU7rD7zjLkKkCkOmq37hGujR0ZTIaRjiKoIckiGWAnXb/HCWp3VmASfRGTYrMQx9IGg4VsK2BjVjGuNvDA2IBVi1ObKCzfAZyhN3ebz7/21/95W5+9hTAuMmD2v2UdXoAAJU18VRf6Pp+wKIU+D441fudp28fO8AdDxzrgiaMYp2AxJcg4w3r6JuH3v/Dh2feC7ubxUitmUtDhOT5WhZ+Cr8QlP9iwSzGDqSA5QmBIGuKEGLizOtd2wBMNAg5MN2O7tOzhqJmVCmtUYyUfzfdsfnSX483O9utQY/jPIts+mwFbv+KLvLIWw980s7VhGQ8zFz/uWwOQi5yNe+wLGkC7cg/+u6qZ34hPQ+RD/hmq4cphyzC/UH4Bm7hvriL15t9Y1/AqsPxVhvvx4uH/7TowWPXjcXB+PRzrYl7bzkwUIxF1LE2AAb2S5402fJy9h/hjtqfh0ndIGnmJ76ks/0S4BuEwSCc2XZCdKbI/JLx0vPXOWw6i7nW5s8Dz7T+LHDhB9rIje0GJ/CdwAFHNKGTVkFZAIF1WdBXcHSRifXifIjwxjYuso7X67HawB0ZxuZGRiJqNptjuO18gjshRgXQ4d8lcNL74G8PpzjY6uQf1veU2rUSSjPM0SRoVYBdXZXswuregkE1aSOnKwV72svCcReylTWsAQ1bCqWFT+JQGmBYMtgwyN4601LHIBXzRaVhVBoRyhRBD3qUgjsh5FVrIiBuey01C9AzJm45dOrE45/Gjp9wcta5Cq6bcRvzyjjXQe6m+dxXeZhlbaVZuETPny9OXj43ecy5KrWUXmy69Vz2ld/855exUzeuBRyG1ZrhnF2B7m2Dshg88DNBLwa496uOe7FKzfQjSl0Q9MUSP0Zgj7n3nUjoFQtG0g9bkzYMjUp6kGnLUHkcSg8h9W8L+lqAaUPBO8+jdw/DkxufFyWx2bi7e+eu7qGeHYmBvX1BhtUqBkA+d2Bzvkxk8ZB3g4r/asVFbqugd3vs9eAhwS1fVe7Ozbf7zDdPnFb2nt0cFqA6AL5khnmXRseo5lEVweCZ8abbw18aLkLeuLVqa2L05rATPKt9M/u5X9ozfW3XevmpMKkqQuGM502pUGcpADZYFF5n+kAJDK4p+gpjhihO6FVdF/SId2/diOAxp5bGXL0QeVjQnN/N7sEUdvHpPqx2cdX5CsfXYazg1rHFgayogKxoEbKinhtk1HuDjLpWm6VrXQ5lPSHVlwWdnttaUeS8oGfLr9W7ikcrjD2G1RFG6gvJGZQC1WOGqgStBRMzBmd6h6CL57YWFFkk6PzZreWJCmNPYjUFUGLRDLxj+AvrqM9sjnJroHwF2kcFNSqYHQBxKKILOlze7JCLDX1c68kKtp/C6tuANiNUGab8EOwL8jief2eBxAXtmJvHUWStoCtn5/HvVRj7PlbPFo/IslZDsBII2qVPCmrNzWoUOSTo6Gc6vHDP+FzZe4ZzA0qI/8jeyq04V2GpPE1fgLuMZJraRFBo8ZV+HsqPIDFeEPRbc1spijwm6OSsQuslrvWHFSy/hNUFSIucXtn2ViiASsv+Luif5mY7ivxR0N/PLrZ+XGHsJ1i9CsjEDOdbWGFfm/kzBS/pMc/ACv9DPGiFd0C5ChCsCrpnbitEkZSgPbOOwxYRh9xi51kRbDG34FoFl/waq9cx3Q7lJOfk/3oetHgPHnzIrQz4ziK+D8qJ1+mZm/dvWlLmG8vyGV9shdyF0031y07vu84/EBS//UXg/Z3JaZr3weNp15oAxSq3PeI8f0xO3mMkOpuPMozM8/zjC37X0XCdkeXlNDDn0cjbXpnfMbKgVIbxD7HY8vJ9AB52+PDfh3yPW31VYXPvmdW3pW637eySizmtOQs/lk//bdm/ausHbvCPDXhEsdcGn7q1faRqpz51LrL//Pj2m59MHvvpxSeswwejb7/z/uP/A7cwEfjEFwAA";
->>>>>>> 4f046111
+      "H4sIAAAAAAAAAL1YfWwcRxWfO387ju04zoedxHGcayAfvVNSVClxqRpf4+TohRh/FHBo3L3dufPWe7ub3TnnnCaopUSJkEj5cEKKaBBqon7ETSQgFBSCUqlAQhBQhNoiKERUpUUhf0Tl6w+gvDc7d7u33rva/3DSzJubee/Nmze/92ZmZ26RGtsiPWkppWpRNmVSO9ovpRLJAcmyqRLXJNseht4xeUF14uS7zypdYRJOkiZZ0g1dlSVtTLcZaU4+Ik1KMZ2y2MhgoncvaZBRcJdkjzMS3tuXt0i3aWhTGc1gYpJZ+k9sjE1/bV/rt6tIyyhpUfUhJjFVjhs6o3k2SpqyNJuilr1dUagyShbplCpD1FIlTT0IjIY+StpsNaNLLGdRe5DahjaJjG12zqQWn7PQieYbYLaVk5lhgfmtjvk5pmqxpGqz3iSpTatUU+z95LOkOklq0pqUAcalycIqYlxjrB/7gb1RBTOttCTTgkj1hKorjKz2SxRXHHkAGEC0LkvZuFGcqlqXoIO0OSZpkp6JDTFL1TPAWmPkYBZGOssqBaZ6U5InpAwdY2S5n2/AGQKuBu4WFGFkiZ+Na4I96/TtmWe3bn38nuOP6rv0MAmBzQqVNbS/HoS6fEKDNE0tqsvUEWzakDwpLb18LEwIMC/xMTs8Lx26fd+mritXHZ4VATx7Uo9QmY3JZ1LNr66Mr99ahWbUm4atIhRKVs53dUCM9OZNQPvSokYcjBYGrwz+5NOPvUBvhkljgtTKhpbLAqoWyUbWVDVq7aQ6tSRGlQRpoLoS5+MJUgftpKpTp3dPOm1TliDVGu+qNfh/cFEaVKCL6qCt6mmj0DYlNs7beZMQUgeFhKD8jJCONNAF8HcbIw/Hxo0sjaW0HD0A8I5BoZIlj8cgbi1VjtmWHLNyOlOBSXQBioDYMYA6sySZ2TEK01oyzVKdxe5XLXDggKGp8lQUbDP/D3PkcZ2tB0Ih2ILVsqHQlGTDfgps9Q1oED67DE2h1pisHb+cIIsvP8Xx1YAxYQOuuQdDgImV/mzilZ3O9e24fX7suoNNlBUOZmSzY3hUGB4tGh71GB71Gg62NmEoRiG5RSG5zYTy0fjpxDmOuFqbh2ZRfROo32ZqEgNd2TwJhfha27k8hxoAZQISEOSYpvVDD33s4WM9VYBx80A1bjuwRvwR5+apBLQkCKMxueXou/+4cPKw4cYeI5FZKWG2JIZ0j99xliFTBVKmq35Dt3Rx7PLhSBjTUQN6SAIsQ9rp8s9REtq9hTSJ3qhJkgXoA0nDoUJua2TjlnHA7eGAaMaqzcEGOstnIM+wHx0yn37jF3+5i589hWTc4snaQ5T1ehIAKmvhob7I9f2wRSnwvXlq4Ksnbh3dyx0PHGuDJoxgHYfAlyDiDevI1f2//eMfzvwm7G4WI7VmLgUIyfO1LHoffiEo/8WCUYwdSCGXx0UG6S6mEBNnXufaBslEA8iB6XZkRM8aippWpZRGESn/brlj88W/Hm91tluDHsd5Ftn0wQrc/o4+8tj1ff/s4mpCMh5mrv9cNidDLnY1b7csaQrtyD/+61VP/VR6GpAP+c1WD1Kesgj3B+EbuIX74k5eb/aNfQSrHsdbK3k/Xjz8p0U/HrsuFkdjM9/ojN9700kDRSyijjUBaeBByRMmW17I/j3cU/vjMKkbJa38xJd09qAE+Q1gMApnth0XnUmysGS89Px1DpveYqyt9MeBZ1p/FLjpB9rIje1GB/gOcMARLeikVVCaAViXBH0RRxebWLfnQ4Q3tnGRtbxeh9V67sgwNjcw0qBmszmG284n2AgYFYkO/y6Bk96X/nZzioOdTvxhfXepXSugtMIcLYJWBdjVV8kurO4tGFSTMnK6UrCnq2w67kO2soY1omFLobTxSRxKAwxLBBsG0VtnWuokhGK+qDSMShuEMkXQhzxKwZ0AedWaCsDtgKVmIfVMilsOPTb9hfejx6edmHWugmtn3ca8Ms51kLtpIfdVHmZZU2kWLtH/zoXDl547fNS5KrWVXmx26Lnsi6/95+fRUzeuBRyG1ZrhnF2B7l0JpR088LKgFwLc+0nHvVglZ/sRpc4L+myJHxtgj7n3HSQMiAUjGYKtSRmGRiU9yLRlqDwGpZ+Q+l8J+v0A08aCd56jdzfDkxufFyXYbNq14/6dO8b6t8eH9wwGGVarGJDyuQNb82WQxSHvgor/asVFbqugd3ns9eRDglu+qtydm2/3mc9Nn1b2nN0cFkl1GHzJDPNOjU5SzaOqEcEz6023m7803Ax54+aqrfGJtzMOeFb7ZvZzP7975trOdfJXwqSqmApnPW9KhXpLE2CjReF1pg+XpMHuoq8QM0RxoFf1uqCHvHvrIoJjTi3FXL0QeVTQnN/N7sEUdvPTfVjt5KrzFY6vg1jBrWOLk7IiImVFiikr4rlBRrw3yIhrtVm61uVQ1hFSfUnQmfmtFUXOCXq2/Fq9q3i8wtgTWB1ipL4QnEEhUD1pqErQWjAwo3Cm9wjaPr+1oMhiQRfObS1frDD2JFbHIJVYNA3vGP7COuIzm2e5biifgPYRQY0KZgekOBTRBc2UNzvk5oZBrvVkBdtPYfVlyDbjVMlQfggOBnkcz7+zQGKC9szP4yiyRtAVc/P4NyuMfQurrxePyLJWA1gJgHbpk4Ja87MaRfYLOvGBDi/cMz5U9p7h3IDi4j+yd3IrnquwVB6mz8BdRjJNbSoIWnylH4byPQiMZwT9/PxWiiJPCHp4TtB6nmv9TgXLL2J1HsIip1e2vRMKZKVlfxP0rfnZjiJ/EvT3c8PWDyuM/QirlyAzMcP5FlbY11b+TMFLetQz0OF/iAet8A4oVyAFq4Lunt8KUSQpaP+ccdgmcMgtdp4VwRZzC65VcMkvsXoFw21/TnJO/s8ELTMC5SohHfsEjc9vmSjSJ+g9c9vI1yqMvYHVq4y0S/L+HByRgxQiMa1mkoY8wQWO5MET3sMTH6MrAr4ViW+ccvwVeubtBzYtKfOdaPmsr85C7vzplvplp0de5x85it8vG5KkPp3TNO+jzdOuNeE4UflKGpwnnMnJm4xE5vJhiZEFnn98wb9zNNxgZHk5Dcx5+PK2V+YtRppLZRj/mIwtL9+fASUOH/57h29gp68qAPTuOX0f2+G2nV1y82ZnzsIP/jPvLftXbf3wDf7BBI/Z5uOrOq6/Z/3g0EiL/KnJkcb1t0/0rw/p5zZm0reHXv7Sd/8HDNGjb4gYAAA=";
 }