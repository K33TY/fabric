package fabric.metrics;

import fabric.lang.*;
import fabric.lang.security.*;
import fabric.worker.*;
import fabric.worker.remote.*;
import java.lang.*;
import fabric.util.Arrays;
import fabric.util.Iterator;
import fabric.util.LinkedHashMap;
import fabric.util.Map;
import fabric.metrics.contracts.Bound;
import fabric.metrics.contracts.MetricContract;
import fabric.metrics.contracts.enforcement.DirectPolicy;
import fabric.metrics.contracts.enforcement.EnforcementPolicy;
import fabric.metrics.contracts.enforcement.WitnessPolicy;
import fabric.metrics.util.Observer;
import fabric.metrics.util.Subject;
import fabric.worker.Store;

/**
 * A {@link DerivedMetric} for the scaled value of a given metric.
 */
public interface ScaledMetric extends fabric.metrics.DerivedMetric {
    public double get$scalar();
    
    public double set$scalar(double val);
    
    public double postInc$scalar();
    
    public double postDec$scalar();
    
    /**
     * @param store
     *            the {@link Store} that holds this {@link Metric}
     * @param scalar
     *            The coefficient as a double
     * @param term
     *            The {@link Metric} this applies to
     */
    public fabric.metrics.ScaledMetric fabric$metrics$ScaledMetric$(
      double scalar, fabric.metrics.Metric term);
    
    public double computePresetR();
    
    public double computePresetB();
    
    public double computePresetV();
    
    public double computePresetN();
    
    public double computeValue(boolean useWeakCache);
    
    public double computeVelocity(boolean useWeakCache);
    
    public double computeNoise(boolean useWeakCache);
    
    public java.lang.String toString();
    
    public fabric.metrics.DerivedMetric times(double otherScalar);
    
    /**
     * {@inheritDoc}
     * <p>
     * {@link ScaledMetric}s try to consolidate local computations so that there
     * isn't unnecessary nodes in the {@link Subject}-{@link Observer} tree for
     * {@link #handleUpdates()}.
     */
    public fabric.metrics.DerivedMetric plus(fabric.metrics.Metric other);
    
    public fabric.metrics.contracts.enforcement.EnforcementPolicy policy(
      fabric.metrics.contracts.Bound bound, boolean useWeakCache);
    
    public int hashCode();
    
    public boolean equals(fabric.lang.Object other);
    
    public static class _Proxy extends fabric.metrics.DerivedMetric._Proxy
      implements fabric.metrics.ScaledMetric {
        public double get$scalar() {
            return ((fabric.metrics.ScaledMetric._Impl) fetch()).get$scalar();
        }
        
        public double set$scalar(double val) {
            return ((fabric.metrics.ScaledMetric._Impl) fetch()).set$scalar(
                                                                   val);
        }
        
        public double postInc$scalar() {
            return ((fabric.metrics.ScaledMetric._Impl) fetch()).postInc$scalar(
                                                                   );
        }
        
        public double postDec$scalar() {
            return ((fabric.metrics.ScaledMetric._Impl) fetch()).postDec$scalar(
                                                                   );
        }
        
        public fabric.metrics.ScaledMetric fabric$metrics$ScaledMetric$(
          double arg1, fabric.metrics.Metric arg2) {
            return ((fabric.metrics.ScaledMetric) fetch()).
              fabric$metrics$ScaledMetric$(arg1, arg2);
        }
        
        public _Proxy(ScaledMetric._Impl impl) { super(impl); }
        
        public _Proxy(fabric.worker.Store store, long onum) {
            super(store, onum);
        }
    }
    
    public static class _Impl extends fabric.metrics.DerivedMetric._Impl
      implements fabric.metrics.ScaledMetric {
        public double get$scalar() { return this.scalar; }
        
        public double set$scalar(double val) {
            fabric.worker.transaction.TransactionManager tm =
              fabric.worker.transaction.TransactionManager.getInstance();
            boolean transactionCreated = tm.registerWrite(this);
            this.scalar = val;
            if (transactionCreated) tm.commitTransaction();
            return val;
        }
        
        public double postInc$scalar() {
            double tmp = this.get$scalar();
            this.set$scalar((double) (tmp + 1));
            return tmp;
        }
        
        public double postDec$scalar() {
            double tmp = this.get$scalar();
            this.set$scalar((double) (tmp - 1));
            return tmp;
        }
        
        protected double scalar;
        
        private static fabric.lang.arrays.ObjectArray singleton(
          fabric.metrics.Metric term) {
            return fabric.lang.arrays.internal.Compat.
              convert(
                fabric.metrics.ScaledMetric._Static._Proxy.$instance.$getStore(
                                                                       ),
                fabric.metrics.ScaledMetric._Static._Proxy.$instance.
                    get$$updateLabel(),
                fabric.metrics.ScaledMetric._Static._Proxy.$instance.
                    get$$updateLabel().confPolicy(),
                new fabric.lang.Object[] { term });
        }
        
        /**
     * @param store
     *            the {@link Store} that holds this {@link Metric}
     * @param scalar
     *            The coefficient as a double
     * @param term
     *            The {@link Metric} this applies to
     */
        public fabric.metrics.ScaledMetric fabric$metrics$ScaledMetric$(
          double scalar, fabric.metrics.Metric term) {
            this.set$scalar((double) scalar);
            fabric$metrics$DerivedMetric$(
              fabric.metrics.ScaledMetric._Impl.singleton(term));
            initialize();
            return (fabric.metrics.ScaledMetric) this.$getProxy();
        }
        
        public double computePresetR() {
            return this.get$scalar() *
              ((fabric.metrics.Metric) this.get$terms().get(0)).getPresetR();
        }
        
        public double computePresetB() {
            return this.get$scalar() *
              ((fabric.metrics.Metric) this.get$terms().get(0)).getPresetB();
        }
        
        public double computePresetV() {
            return this.get$scalar() *
              ((fabric.metrics.Metric) this.get$terms().get(0)).getPresetV();
        }
        
        public double computePresetN() {
            return this.get$scalar() * this.get$scalar() *
              ((fabric.metrics.Metric) this.get$terms().get(0)).getPresetN();
        }
        
        public double computeValue(boolean useWeakCache) {
            return this.get$scalar() *
              ((fabric.metrics.Metric) this.get$terms().get(0)).value(
                                                                  useWeakCache);
        }
        
        public double computeVelocity(boolean useWeakCache) {
            return this.get$scalar() *
              ((fabric.metrics.Metric) this.get$terms().get(0)).velocity(
                                                                  useWeakCache);
        }
        
        public double computeNoise(boolean useWeakCache) {
            return this.get$scalar() *
              this.get$scalar() *
              ((fabric.metrics.Metric)
                 this.get$terms().get(0)).noise(useWeakCache);
        }
        
        public java.lang.String toString() {
            return "(" +
            this.get$scalar() +
            "*" +
            java.lang.String.
              valueOf(
                fabric.lang.WrappedJavaInlineable.$unwrap(
                                                    (fabric.metrics.Metric)
                                                      this.get$terms().get(
                                                                         0))) +
            ")@" +
            getStore();
        }
        
        public fabric.metrics.DerivedMetric times(double otherScalar) {
            final fabric.worker.Store s = $getStore();
            fabric.metrics.DerivedMetric val = null;
            {
<<<<<<< HEAD
                fabric.metrics.DerivedMetric val$var243 = val;
                fabric.worker.transaction.TransactionManager $tm248 =
                  fabric.worker.transaction.TransactionManager.getInstance();
                boolean $backoffEnabled251 =
                  fabric.worker.Worker.getWorker().config.txRetryBackoff;
                int $backoff249 = 1;
                boolean $doBackoff250 = true;
                $label244: for (boolean $commit245 = false; !$commit245; ) {
                    if ($backoffEnabled251) {
                        if ($doBackoff250) {
                            if ($backoff249 > 32) {
                                while (true) {
                                    try {
                                        java.lang.Thread.sleep($backoff249);
                                        break;
                                    }
                                    catch (java.lang.
                                             InterruptedException $e246) {
                                        
                                    }
                                }
                            }
                            if ($backoff249 < 5000) $backoff249 *= 2;
                        }
                        $doBackoff250 = $backoff249 <= 32 || !$doBackoff250;
                    }
                    $commit245 = true;
=======
                fabric.metrics.DerivedMetric val$var298 = val;
                fabric.worker.transaction.TransactionManager $tm303 =
                  fabric.worker.transaction.TransactionManager.getInstance();
                boolean $backoffEnabled306 =
                  fabric.worker.Worker.getWorker().config.txRetryBackoff;
                int $backoff304 = 1;
                boolean $doBackoff305 = true;
                $label299: for (boolean $commit300 = false; !$commit300; ) {
                    if ($backoffEnabled306) {
                        if ($doBackoff305) {
                            if ($backoff304 > 32) {
                                while (true) {
                                    try {
                                        java.lang.Thread.sleep($backoff304);
                                        break;
                                    }
                                    catch (java.lang.
                                             InterruptedException $e301) {
                                        
                                    }
                                }
                            }
                            if ($backoff304 < 5000) $backoff304 *= 2;
                        }
                        $doBackoff305 = $backoff304 <= 32 || !$doBackoff305;
                    }
                    $commit300 = true;
>>>>>>> 4f046111
                    fabric.worker.transaction.TransactionManager.getInstance().
                      startTransaction();
                    try {
                        val =
                          ((fabric.metrics.ScaledMetric)
                             new fabric.metrics.ScaledMetric._Impl(s).$getProxy(
                                                                        )).
                            fabric$metrics$ScaledMetric$(
                              otherScalar * this.get$scalar(),
                              (fabric.metrics.Metric) this.get$terms().get(0));
                    }
<<<<<<< HEAD
                    catch (final fabric.worker.RetryException $e246) {
                        $commit245 = false;
                        continue $label244;
                    }
                    catch (final fabric.worker.
                             TransactionRestartingException $e246) {
                        $commit245 = false;
                        fabric.common.TransactionID $currentTid247 =
                          $tm248.getCurrentTid();
                        if ($e246.tid.isDescendantOf($currentTid247))
                            continue $label244;
                        if ($currentTid247.parent != null) throw $e246;
=======
                    catch (final fabric.worker.RetryException $e301) {
                        $commit300 = false;
                        continue $label299;
                    }
                    catch (final fabric.worker.
                             TransactionRestartingException $e301) {
                        $commit300 = false;
                        fabric.common.TransactionID $currentTid302 =
                          $tm303.getCurrentTid();
                        if ($e301.tid.isDescendantOf($currentTid302))
                            continue $label299;
                        if ($currentTid302.parent != null) throw $e301;
>>>>>>> 4f046111
                        throw new InternalError(
                                "Something is broken with " +
                                    "transaction management. Got a signal to restart a " +
                                    "different transaction than the one being managed.");
                    }
<<<<<<< HEAD
                    catch (final Throwable $e246) {
                        $commit245 = false;
                        if ($tm248.checkForStaleObjects()) continue $label244;
                        throw new fabric.worker.AbortException($e246);
                    }
                    finally {
                        if ($commit245) {
=======
                    catch (final Throwable $e301) {
                        $commit300 = false;
                        if ($tm303.checkForStaleObjects()) continue $label299;
                        throw new fabric.worker.AbortException($e301);
                    }
                    finally {
                        if ($commit300) {
>>>>>>> 4f046111
                            try {
                                fabric.worker.transaction.TransactionManager.
                                  getInstance().commitTransaction();
                            }
<<<<<<< HEAD
                            catch (final fabric.worker.AbortException $e246) {
                                $commit245 = false;
                            }
                            catch (final fabric.worker.
                                     TransactionRestartingException $e246) {
                                $commit245 = false;
                                fabric.common.TransactionID $currentTid247 =
                                  $tm248.getCurrentTid();
                                if ($currentTid247 != null) {
                                    if ($e246.tid.equals($currentTid247) ||
                                          !$e246.tid.isDescendantOf(
                                                       $currentTid247)) {
                                        throw $e246;
=======
                            catch (final fabric.worker.AbortException $e301) {
                                $commit300 = false;
                            }
                            catch (final fabric.worker.
                                     TransactionRestartingException $e301) {
                                $commit300 = false;
                                fabric.common.TransactionID $currentTid302 =
                                  $tm303.getCurrentTid();
                                if ($currentTid302 != null) {
                                    if ($e301.tid.equals($currentTid302) ||
                                          !$e301.tid.isDescendantOf(
                                                       $currentTid302)) {
                                        throw $e301;
>>>>>>> 4f046111
                                    }
                                }
                            }
                        }
                        else {
                            fabric.worker.transaction.TransactionManager.
                              getInstance().abortTransaction();
                        }
<<<<<<< HEAD
                        if (!$commit245) {
                            { val = val$var243; }
                            continue $label244;
=======
                        if (!$commit300) {
                            { val = val$var298; }
                            continue $label299;
>>>>>>> 4f046111
                        }
                    }
                }
            }
            return fabric.metrics.Metric._Impl.findDerivedMetric(s, val);
        }
        
        /**
     * {@inheritDoc}
     * <p>
     * {@link ScaledMetric}s try to consolidate local computations so that there
     * isn't unnecessary nodes in the {@link Subject}-{@link Observer} tree for
     * {@link #handleUpdates()}.
     */
        public fabric.metrics.DerivedMetric plus(fabric.metrics.Metric other) {
            final fabric.worker.Store s = $getStore();
            if (fabric.lang.Object._Proxy.
                  $getProxy(
                    (java.lang.Object)
                      fabric.lang.WrappedJavaInlineable.
                      $unwrap(other)) instanceof fabric.metrics.ScaledMetric &&
                  other.$getStore().equals(s) &&
                  ((fabric.metrics.Metric)
                     ((fabric.metrics.ScaledMetric)
                        fabric.lang.Object._Proxy.$getProxy(other)).get$terms(
                                                                      ).get(0)).
                  equals((fabric.metrics.Metric) this.get$terms().get(0))) {
                fabric.metrics.ScaledMetric that =
                  (fabric.metrics.ScaledMetric)
                    fabric.lang.Object._Proxy.$getProxy(other);
                fabric.metrics.DerivedMetric val = null;
                {
<<<<<<< HEAD
                    fabric.metrics.DerivedMetric val$var252 = val;
                    fabric.worker.transaction.TransactionManager $tm257 =
                      fabric.worker.transaction.TransactionManager.getInstance(
                                                                     );
                    boolean $backoffEnabled260 =
                      fabric.worker.Worker.getWorker().config.txRetryBackoff;
                    int $backoff258 = 1;
                    boolean $doBackoff259 = true;
                    $label253: for (boolean $commit254 = false; !$commit254; ) {
                        if ($backoffEnabled260) {
                            if ($doBackoff259) {
                                if ($backoff258 > 32) {
                                    while (true) {
                                        try {
                                            java.lang.Thread.sleep($backoff258);
                                            break;
                                        }
                                        catch (java.lang.
                                                 InterruptedException $e255) {
                                            
                                        }
                                    }
                                }
                                if ($backoff258 < 5000) $backoff258 *= 2;
                            }
                            $doBackoff259 = $backoff258 <= 32 || !$doBackoff259;
                        }
                        $commit254 = true;
=======
                    fabric.metrics.DerivedMetric val$var307 = val;
                    fabric.worker.transaction.TransactionManager $tm312 =
                      fabric.worker.transaction.TransactionManager.getInstance(
                                                                     );
                    boolean $backoffEnabled315 =
                      fabric.worker.Worker.getWorker().config.txRetryBackoff;
                    int $backoff313 = 1;
                    boolean $doBackoff314 = true;
                    $label308: for (boolean $commit309 = false; !$commit309; ) {
                        if ($backoffEnabled315) {
                            if ($doBackoff314) {
                                if ($backoff313 > 32) {
                                    while (true) {
                                        try {
                                            java.lang.Thread.sleep($backoff313);
                                            break;
                                        }
                                        catch (java.lang.
                                                 InterruptedException $e310) {
                                            
                                        }
                                    }
                                }
                                if ($backoff313 < 5000) $backoff313 *= 2;
                            }
                            $doBackoff314 = $backoff313 <= 32 || !$doBackoff314;
                        }
                        $commit309 = true;
>>>>>>> 4f046111
                        fabric.worker.transaction.TransactionManager.
                          getInstance().startTransaction();
                        try {
                            val =
                              ((fabric.metrics.ScaledMetric)
                                 new fabric.metrics.ScaledMetric._Impl(s).
                                 $getProxy()).fabric$metrics$ScaledMetric$(
                                                that.get$scalar() +
                                                    this.get$scalar(),
                                                (fabric.metrics.Metric)
                                                  this.get$terms().get(0));
                        }
<<<<<<< HEAD
                        catch (final fabric.worker.RetryException $e255) {
                            $commit254 = false;
                            continue $label253;
                        }
                        catch (final fabric.worker.
                                 TransactionRestartingException $e255) {
                            $commit254 = false;
                            fabric.common.TransactionID $currentTid256 =
                              $tm257.getCurrentTid();
                            if ($e255.tid.isDescendantOf($currentTid256))
                                continue $label253;
                            if ($currentTid256.parent != null) throw $e255;
=======
                        catch (final fabric.worker.RetryException $e310) {
                            $commit309 = false;
                            continue $label308;
                        }
                        catch (final fabric.worker.
                                 TransactionRestartingException $e310) {
                            $commit309 = false;
                            fabric.common.TransactionID $currentTid311 =
                              $tm312.getCurrentTid();
                            if ($e310.tid.isDescendantOf($currentTid311))
                                continue $label308;
                            if ($currentTid311.parent != null) throw $e310;
>>>>>>> 4f046111
                            throw new InternalError(
                                    "Something is broken with " +
                                        "transaction management. Got a signal to restart a " +
                                        "different transaction than the one being managed.");
                        }
<<<<<<< HEAD
                        catch (final Throwable $e255) {
                            $commit254 = false;
                            if ($tm257.checkForStaleObjects())
                                continue $label253;
                            throw new fabric.worker.AbortException($e255);
                        }
                        finally {
                            if ($commit254) {
=======
                        catch (final Throwable $e310) {
                            $commit309 = false;
                            if ($tm312.checkForStaleObjects())
                                continue $label308;
                            throw new fabric.worker.AbortException($e310);
                        }
                        finally {
                            if ($commit309) {
>>>>>>> 4f046111
                                try {
                                    fabric.worker.transaction.TransactionManager.
                                      getInstance().commitTransaction();
                                }
                                catch (final fabric.worker.
<<<<<<< HEAD
                                         AbortException $e255) {
                                    $commit254 = false;
                                }
                                catch (final fabric.worker.
                                         TransactionRestartingException $e255) {
                                    $commit254 = false;
                                    fabric.common.TransactionID $currentTid256 =
                                      $tm257.getCurrentTid();
                                    if ($currentTid256 != null) {
                                        if ($e255.tid.equals($currentTid256) ||
                                              !$e255.tid.isDescendantOf(
                                                           $currentTid256)) {
                                            throw $e255;
=======
                                         AbortException $e310) {
                                    $commit309 = false;
                                }
                                catch (final fabric.worker.
                                         TransactionRestartingException $e310) {
                                    $commit309 = false;
                                    fabric.common.TransactionID $currentTid311 =
                                      $tm312.getCurrentTid();
                                    if ($currentTid311 != null) {
                                        if ($e310.tid.equals($currentTid311) ||
                                              !$e310.tid.isDescendantOf(
                                                           $currentTid311)) {
                                            throw $e310;
>>>>>>> 4f046111
                                        }
                                    }
                                }
                            }
                            else {
                                fabric.worker.transaction.TransactionManager.
                                  getInstance().abortTransaction();
                            }
<<<<<<< HEAD
                            if (!$commit254) {
                                { val = val$var252; }
                                continue $label253;
=======
                            if (!$commit309) {
                                { val = val$var307; }
                                continue $label308;
>>>>>>> 4f046111
                            }
                        }
                    }
                }
                return fabric.metrics.Metric._Impl.findDerivedMetric(s, val);
            }
            return super.plus(other);
        }
        
        public fabric.metrics.contracts.enforcement.EnforcementPolicy policy(
          fabric.metrics.contracts.Bound bound, boolean useWeakCache) {
            if (isSingleStore())
                return ((fabric.metrics.contracts.enforcement.DirectPolicy)
                          new fabric.metrics.contracts.enforcement.DirectPolicy.
                            _Impl(this.$getStore()).
                          $getProxy()).
                  fabric$metrics$contracts$enforcement$DirectPolicy$(
                    (fabric.metrics.ScaledMetric) this.$getProxy(), bound);
            fabric.metrics.contracts.MetricContract witness = null;
            long currentTime = java.lang.System.currentTimeMillis();
            double base = bound.value(currentTime);
            double rate = bound.get$rate();
            fabric.metrics.Metric m = term(0);
            rate = rate / this.get$scalar();
            base = base / this.get$scalar();
            if (this.get$scalar() < 0) {
                m = m.times(-1);
                base = -base;
                rate = -rate;
            }
            fabric.metrics.contracts.Bound witnessBound =
              ((fabric.metrics.contracts.Bound)
                 new fabric.metrics.contracts.Bound._Impl(
                   this.$getStore()).$getProxy()).
              fabric$metrics$contracts$Bound$(rate, base, currentTime);
            witness = m.getContract(witnessBound);
            final fabric.worker.Store bndStore = bound.getStore();
            return ((fabric.metrics.contracts.enforcement.WitnessPolicy)
                      new fabric.metrics.contracts.enforcement.WitnessPolicy.
                        _Impl(bndStore).
                      $getProxy()).
              fabric$metrics$contracts$enforcement$WitnessPolicy$(
                fabric.lang.arrays.internal.Compat.
                    convert(this.$getStore(), this.get$$updateLabel(),
                            this.get$$updateLabel().confPolicy(),
                            new fabric.lang.Object[] { witness }));
        }
        
        public int hashCode() {
            return fabric.util.Arrays._Impl.hashCode(this.get$terms()) * 32 +
              java.lang.Double.hashCode(this.get$scalar());
        }
        
        public boolean equals(fabric.lang.Object other) {
            if (fabric.lang.Object._Proxy.
                  $getProxy(
                    (java.lang.Object)
                      fabric.lang.WrappedJavaInlineable.
                      $unwrap(other)) instanceof fabric.metrics.ScaledMetric) {
                fabric.metrics.ScaledMetric that =
                  (fabric.metrics.ScaledMetric)
                    fabric.lang.Object._Proxy.$getProxy(other);
                return this.get$scalar() ==
                  that.get$scalar() &&
                  fabric.util.Arrays._Impl.deepEquals(this.get$terms(),
                                                      that.get$terms()) &&
                  this.$getStore().equals(that.$getStore());
            }
            return false;
        }
        
        public _Impl(fabric.worker.Store $location) { super($location); }
        
        protected fabric.lang.Object._Proxy $makeProxy() {
            return new fabric.metrics.ScaledMetric._Proxy(this);
        }
        
        public void $serialize(java.io.ObjectOutput out,
                               java.util.List refTypes,
                               java.util.List intraStoreRefs,
                               java.util.List interStoreRefs)
              throws java.io.IOException {
            super.$serialize(out, refTypes, intraStoreRefs, interStoreRefs);
            out.writeDouble(this.scalar);
        }
        
        public _Impl(fabric.worker.Store store, long onum, int version,
                     long expiry, fabric.worker.Store labelStore,
                     long labelOnum, fabric.worker.Store accessPolicyStore,
                     long accessPolicyOnum, java.io.ObjectInput in,
                     java.util.Iterator refTypes,
                     java.util.Iterator intraStoreRefs,
                     java.util.Iterator interStoreRefs)
              throws java.io.IOException,
            java.lang.ClassNotFoundException {
            super(store, onum, version, expiry, labelStore, labelOnum,
                  accessPolicyStore, accessPolicyOnum, in, refTypes,
                  intraStoreRefs, interStoreRefs);
            this.scalar = in.readDouble();
        }
        
        public void $copyAppStateFrom(fabric.lang.Object._Impl other) {
            super.$copyAppStateFrom(other);
            fabric.metrics.ScaledMetric._Impl src =
              (fabric.metrics.ScaledMetric._Impl) other;
            this.scalar = src.scalar;
        }
    }
    
    interface _Static extends fabric.lang.Object, Cloneable {
        final class _Proxy extends fabric.lang.Object._Proxy
          implements fabric.metrics.ScaledMetric._Static {
            public _Proxy(fabric.metrics.ScaledMetric._Static._Impl impl) {
                super(impl);
            }
            
            public _Proxy(fabric.worker.Store store, long onum) {
                super(store, onum);
            }
            
            public static final fabric.metrics.ScaledMetric._Static $instance;
            
            static {
                fabric.
                  metrics.
                  ScaledMetric.
                  _Static.
                  _Impl
                  impl =
                  (fabric.metrics.ScaledMetric._Static._Impl)
                    fabric.lang.Object._Static._Proxy.
                    $makeStaticInstance(
                      fabric.metrics.ScaledMetric._Static._Impl.class);
                $instance = (fabric.metrics.ScaledMetric._Static)
                              impl.$getProxy();
                impl.$init();
            }
        }
        
        class _Impl extends fabric.lang.Object._Impl
          implements fabric.metrics.ScaledMetric._Static {
            public void $serialize(java.io.ObjectOutput out,
                                   java.util.List refTypes,
                                   java.util.List intraStoreRefs,
                                   java.util.List interStoreRefs)
                  throws java.io.IOException {
                super.$serialize(out, refTypes, intraStoreRefs, interStoreRefs);
            }
            
            public _Impl(fabric.worker.Store store, long onum, int version,
                         long expiry, fabric.worker.Store labelStore,
                         long labelOnum, fabric.worker.Store accessPolicyStore,
                         long accessPolicyOnum, java.io.ObjectInput in,
                         java.util.Iterator refTypes,
                         java.util.Iterator intraStoreRefs,
                         java.util.Iterator interStoreRefs)
                  throws java.io.IOException,
                java.lang.ClassNotFoundException {
                super(store, onum, version, expiry, labelStore, labelOnum,
                      accessPolicyStore, accessPolicyOnum, in, refTypes,
                      intraStoreRefs, interStoreRefs);
            }
            
            public _Impl(fabric.worker.Store store) { super(store); }
            
            protected fabric.lang.Object._Proxy $makeProxy() {
                return new fabric.metrics.ScaledMetric._Static._Proxy(this);
            }
            
            private void $init() {  }
        }
        
    }
    
<<<<<<< HEAD
    public static final byte[] $classHash = new byte[] { -99, 81, -49, 65, 98,
    -26, 35, -35, -112, 88, -69, 53, -124, 119, -66, -6, -38, 119, 95, 70, 99,
    66, -40, 26, -62, -77, 102, 15, 110, -34, 109, -88 };
    public static final java.lang.String jlc$CompilerVersion$fabil = "0.3.0";
    public static final long jlc$SourceLastModified$fabil = 1506966071000L;
    public static final java.lang.String jlc$ClassType$fabil =
      "H4sIAAAAAAAAAK0Zf3AUV/nd5XcIJATCjxACDScKoXeCtQ5EGcmVlIMDrgmgDbZxs/cu2bK3u+y+Sy6tdNCpgtoytaYUVNJ/UGhNYVrtwAwGGbU/mHZQO9ZWZ2gZxyIdZJRxrMho6/e9fXe3t7nb5pzezL7v7b7ve+/7/X27N36NVFgmaUtI/YoaZCMGtYJdUn8kGpNMi8bDqmRZ2+BpnzytPHLwyrF4q5/4o6ROljRdU2RJ7dMsRmZE75OGpJBGWWh7d6RjJ6mRkXCDZA0y4t/ZmTbJYkNXRwZUnYlDJu3/eHto9Il7G54rI/W9pF7RepjEFDmsa4ymWS+pS9JkPzWtdfE4jfeSmRql8R5qKpKq3A+IutZLGi1lQJNYyqRWN7V0dQgRG62UQU1+ZuYhsq8D22ZKZroJ7DfY7KeYooaiisU6oqQyoVA1bu0mD5LyKKlIqNIAIM6JZqQI8R1DXfgc0GsVYNNMSDLNkJTvUrQ4I4vcFFmJA5sAAUirkpQN6tmjyjUJHpBGmyVV0gZCPcxUtAFArdBTcAojzUU3BaRqQ5J3SQO0j5F5bryYvQRYNVwtSMJIkxuN7wQ2a3bZzGGta1s+e+ABbYPmJz7gOU5lFfmvBqJWF1E3TVCTajK1CeuWRw9Kcyb2+wkB5CYXso1z6ivXP7+i9dzLNs6CAjhb+++jMuuTj/bP+G1LeNnqMmSj2tAtBV0hT3Ju1ZhY6Ugb4O1zsjviYjCzeK77xbv3Pk2v+klthFTKuppKglfNlPWkoajUvJNq1JQYjUdIDdXiYb4eIVUwjyoatZ9uTSQsyiKkXOWPKnV+DypKwBaooiqYK1pCz8wNiQ3yedoghFTBRXxwHSNk1r8BNhHijzGyMTSoJ2moX03RYXDvEFxUMuXBEMStqcghy5RDZkpjCiCJR+BFAKxQDwQpjW/md0HgwvhId0sj7w3DPh+odZGsx2m/ZIGNhL90xlQIiQ26Gqdmn6wemIiQWROHuc/UoJ9b4KtcKz6wc4s7QzhpR1Od66+f6HvF9jekFUpjZIHNYlCwGHSyCFzVYSAFITUFITWN+9LB8Fjkx9xfKi0eWNmN6mCjNYYqsYRuJtPE5+NSzeb03FHAzLsgfUCGqFvWc8/GL+9vKwMPNYbL0WiAGnDHSy7LRGAmQRD0yfX7rrx38uAePRc5jAQmBfRkSgzINreKTF2mcUh4ue2XL5ae75vYE/BjMqmBPMck8ERIGq3uM/ICsyOT5FAbFVEyDXUgqbiUyUy1bNDUh3NPuOln4NBoewEqy8Ugz4+f6zGOvHnh3U/xypFJpfWOnNtDWYcjfHGzeh6oM3O632ZSCngXD8W++/i1fTu54gFjSaEDAziGIWwliFfd/PrLu//w9ltHf+fPGYuRSiPVrypymssy8wP4+eB6Hy+MQXyAEDJxWMT/4mwCMPDkpTneIBWokI6AdSuwXUvqcSWhSP0qRU/5T/3HVj7/1wMNtrlVeGIrzyQrPnyD3PP5nWTvK/f+q5Vv45OxFOX0l0Oz89us3M7rTFMaQT7SX31t4eGXpCPg+ZCdLOV+yhMO4fog3ICruC5u5eNK19ptOLTZ2mrJOrw713dh0cz5Ym9o/AfN4bVX7YDP+iLucUuBgN8hOcJk1dPJf/rbKl/wk6pe0sDrtaSxHRLkLHCDXqi4Vlg8jJLpeev51dMuFR3ZWGtxx4HjWHcU5BINzBEb57W249uOA4qYjUpqg2se5OpzAj6Hq7MMHGenfYRP1nCSJXxcisMyrkg/IzWGqTPgkkLHUKMkkymG1ufntIOrWpDRoF2arO+YqSQhZIZEbaX7R7/1QfDAqO1rdgOyZFIP4KSxmxB+0HR+WhpOucXrFE7R9ZeTe84c37PPLtCN+eV0vZZKPvP7/74aPHTpfIF0XRnXIfL4fUO6sEZ8OF2ezmqY/ypFNdwqYMShYYdbEpRgYbHGhXN/9GujY/GtP1zpF769HpTOdONWlQ5R1bFVPepiUmO8mbdrOUe9dHXh6vCudwZsXSxynezGfmrz+Pk7l8qP+UlZ1iMn9Yj5RB35flhrUmhxtW153rg4q6tZqINVcC0gpOwzAs5zeqOdq4u5YpVhKkOQ5NDteAeeMwNXb6PYcq6ANW4z5PKHT+QJvG+CNtNVp+0KjYvNnKedHumnD4cesJMFBVulDMIdrOyyDezG050dDBeO3Zg/EXj3hm0XdyvrQPz7+NtXX5u+8ASvmOXYv3C9ut8BJrf4eZ07Z7MuqytUEyYC8knw3IcF/AYjm/7/1usOeNsZcnVyH+V2XIIvFbTe7TjEMY+5bnGiFPElHsQMEqqiSWo2l6lUG2CDHHmdyDgI7mCkDBSMU9kzKXAaHJI48F5BuCgy7bePzricXQixDEAK0DWKWZWvzQdXwm5P1SG1pjPodqun6MHsi6VIVEPpgmqJ2XpwMI0DT0ztHs78oMfaXhweAK3JyG+GsYacHHY5czAVy/rcNNwlBtfHIVafEjBeJPQ5p/mhXStIZAHvKR7a/pyJw9xt+Nbf9BDs2zg8BOXXdsOAcMOAs1sP5PhzSYXlNURIxaCAd5UmFZLEBNxYXConv495rI3i8AgjM/DVEF7JYxh2rJtroxj3t8HRrwt4tjTukWRCwFNT4/77HmtHcDjo5r7Tk/vVkL06BWwvjXskWS5gYGrcH/VY+xEOT7q53+HJ/Vo4+qSAh0rjHkmeEPA7U+P+GY+1kzgcd3O/pRD3M5AIC3iYkKo1As4swn3BZLnWVbqni00aBKwqLo8zy7nSdFW/rqtU0vjxpzxk/RkOzzL82MZl5b15UUlRwg3A1IsCfs/DTj+dLBeSHBbw0Q+VC29P811/6SHACzichVfVjAAUyoXCRjyttZmQ6m4Bl5UmA5J8QsBFJcjwqocMF3B4KWeELbpiFTQCD5YWuID56vMCni4tWJDklIDPTi1YXvdYewOH3zBSzXT7E2iBcuhYmO/+glNIQuyMv0BIzd0CripNQiRZKWB7cQkdJgrzXf/kIeafcbgIJR+7NCsjY4urW85r1xCnuZB47XBBjZy2X8DB0sRDkgEBpSmJZxf+ax7i/Q2HK4yUG2qKI1wuxHgXXCMQBjcF/HlpjCPJWQFPF2fc1R62unSMXyhMSWZWsFNPabxzas6F2XseQt7E4Tp+VdJVRR7JHHB70QOoBi4q0yTVGLwwZ+cxTl7UvPPhgizXuErAQGlaQpIlAi6cUnz6yjzWKvDh+xCfg5I1GNbjPK9ohfiGbpKMwaFnBHyyNL6RZEzAQ8X5dr1vNgrlO9rmwnmCC1PnIWgjDlVgXbo7JdlfCE6nYRdn74rf3RYU+AAu/oyRw7+iR9/ZtKKpyMfveZP+HhN0J8bqq+eObX/DfjvN/NFSEyXViZSqOr9POeaVhkkTCtdsjf21yuCCzIXOI98lGX+LxRmK5Wuy8ZpBVhsP7xYY2Ujgw2W+ZXPKxL/2xv8x90Zl9bZL/OMqKGzxkbt+va7/8pKLj37xzKcfGj5784/DfV1y55vNv/hJol57K3n8fynMLjVyHAAA";
=======
    public static final byte[] $classHash = new byte[] { 125, -103, -65, -50,
    73, -35, -98, 18, -113, -35, -32, -82, 34, -72, -84, -74, 95, -89, 123, 53,
    -25, 125, 72, -50, -69, 43, 95, -12, 27, 91, 70, -51 };
    public static final java.lang.String jlc$CompilerVersion$fabil = "0.3.0";
    public static final long jlc$SourceLastModified$fabil = 1507151083000L;
    public static final java.lang.String jlc$ClassType$fabil =
      "H4sIAAAAAAAAAK0Zf3AUV/nd5eeFQEIg/EhCoOFEIfROsNaBKCO5knJwwJkAToNt3Oy9S7bs7S6778KlmE51VPAXak0pqKT/oLQ1hWnHCjMYyoz2B9PKaMda/QPLOLalg4wyasWOtn7f23d3e5u7bc7pzez73u77vve+39+3e5PXSZVlko6kNKioITZqUCvUIw1GY3HJtGgiokqWtROeDsizKqNHrp5MtPuJP0bqZUnTNUWW1AHNYmRO7F5pRAprlIV39Ua79pCAjISbJWuYEf+e7oxJlhm6Ojqk6kwcMm3/hzrD4w/f0/hUBWnoJw2K1sckpsgRXWM0w/pJfYqmBqlpbUwkaKKfzNUoTfRRU5FU5T5A1LV+0mQpQ5rE0ia1eqmlqyOI2GSlDWryM7MPkX0d2DbTMtNNYL/RZj/NFDUcUyzWFSPVSYWqCWsfuZ9UxkhVUpWGAHFBLCtFmO8Y7sHngF6nAJtmUpJplqRyr6IlGFnqpshJHNwKCEBak6JsWM8dValJ8IA02SypkjYU7mOmog0BapWehlMYaSm5KSDVGpK8VxqiA4wscuPF7SXACnC1IAkjzW40vhPYrMVlM4e1rm//5OED2mbNT3zAc4LKKvJfC0TtLqJemqQm1WRqE9avih2RFkwd8hMCyM0uZBvnzBdufHp1+4UXbJzWIjg7Bu+lMhuQTwzO+U1bZOW6CmSj1tAtBV2hQHJu1bhY6coY4O0LcjviYii7eKH3ubseeJxe85O6KKmWdTWdAq+aK+spQ1GpeSfVqCkxmoiSANUSEb4eJTUwjykatZ/uSCYtyqKkUuWPqnV+DypKwhaoohqYK1pSz84NiQ3zecYghNTARXxwnSRk3r8BNhPijzOyJTysp2h4UE3T/eDeYbioZMrDYYhbU5HDlimHzbTGFEASj8CLAFjhPghSmtjG70LAhfGB7pZB3hv3+3yg1qWynqCDkgU2Ev7SHVchJDbraoKaA7J6eCpK5k0d4z4TQD+3wFe5Vnxg5zZ3hnDSjqe7N904NfCi7W9IK5TGSKvNYkiwGHKyCFzVYyCFIDWFIDVN+jKhyET0J9xfqi0eWLmN6mGj9YYqsaRupjLE5+NSzef03FHAzHshfUCGqF/Zd/eWzx/qqAAPNfZXotEANeiOl3yWicJMgiAYkBsOXn379JExPR85jASnBfR0SgzIDreKTF2mCUh4+e1XLZOeHpgaC/oxmQQgzzEJPBGSRrv7jILA7MomOdRGVYzMQh1IKi5lM1MdGzb1/fkn3PRzcGiyvQCV5WKQ58dP9RnHf3/prY/xypFNpQ2OnNtHWZcjfHGzBh6oc/O632lSCniXj8a/99D1g3u44gFjebEDgzhGIGwliFfd/MoL+/7w2h9P/NafNxYj1UZ6UFXkDJdl7nvw88H1Ll4Yg/gAIWTiiIj/ZbkEYODJK/K8QSpQIR0B61Zwl5bSE0pSkQZVip7yn4YPrXn6L4cbbXOr8MRWnklWv/8G+eeLu8kDL97zr3a+jU/GUpTXXx7Nzm/z8jtvNE1pFPnIfPHlJceel46D50N2spT7KE84hOuDcAOu5bq4lY9rXGu34dBha6st5/DuXN+DRTPvi/3hyR+2RDZcswM+54u4xy1FAn635AiTtY+n/unvqH7WT2r6SSOv15LGdkuQs8AN+qHiWhHxMEZmF6wXVk+7VHTlYq3NHQeOY91RkE80MEdsnNfZjm87DihiPiqpA65FkKsvCPgUrs4zcJyf8RE+Wc9JlvNxBQ4ruSL9jAQMU2fAJYWOIaCkUmmG1ufndIKrWpDRoF2aru+4qaQgZEZEbaWHxr/+XujwuO1rdgOyfFoP4KSxmxB+0Gx+WgZOucXrFE7R8+bpsXOPjh20C3RTYTndpKVTT/zuvy+Fjl65WCRdVyd0iDx+35gprhEfTldlchrmv2pRDXcIGHVo2OGWBCVYUqpx4dyf+NL4RGLHj9b4hW9vAqUz3bhVpSNUdWzVgLqY1hhv4+1a3lGvXFuyLrL39SFbF0tdJ7uxH9s2efHOFfKDflKR88hpPWIhUVehH9aZFFpcbWeBNy7L6Woe6mAtXK2EVHxCwEVOb7RzdSlXrDFMZQSSHLod78DzZuDqbRJbLhQw4DZDPn/4RJ7A+2ZoM1112q7QuNjCedrjkX4GcOgDO1lQsFXKINzByi7bwG483dnBcOnkzcVTwbdu2nZxt7IOxL9Nvnbt5dlLTvGKWYn9C9er+x1geotf0LlzNutzukI1YSIgHwXP/aaAX2Vk6//fet0Bbzsjrk7ug9yOS/C5ota7HYcE5jHXLU6UEr7Eg5hBQlU0Sc3lMpVqQ2yYI28UGQfBHYxUgIJxKnsmBU6DQwoH3isIF0Wm/fbRWZezCyGWAUgBukYxq/K1xeBK2O2pOqTWTBbdbvUUPZR7sRSJaiRTVC1xWw8OpnHgianTw5nv91h7AIcDoDUZ+c0y1piXwy5nDqbiOZ+bhbvE4fowxOpjAiZKhD7ntDC06wSJLODdpUPbnzdxhLsN3/prHoJ9A4cvQ/m13TAo3DDo7NaDef5cUmF5DRNSNSzgZ8qTCkniAm4pLZWT3wc91sZx+BYjc/DVEF7J4xh2rJdroxT3t8HRrwh4vjzukWRKwDMz4/4HHmvHcTji5r7bk/t1kL26Bewsj3skWSVgcGbcn/BY+zEOj7i53+3J/QY4+rSAR8vjHkkeFvC7M+P+CY+10zg86uZ+ezHu5yARFvAIITXrBZxbgvuiyXKDq3TPFps0ClhTWh5nlnOl6ZpBXVeppPHjz3jI+nMcnmT4sY3LynvzkpKihJuBqecE/L6HnX46XS4kOSbgd95XLrw9y3f9hYcAz+JwHl5VswJQKBcKG/W01jZCansFXFmeDEjyEQGXliHDSx4yXMLh+bwRtuuKVdQIPFja4ALmay8KeLa8YEGSMwI+ObNgecVj7VUcfs1ILdPtT6BFyqFjYbH7C04xCbEz/iwhgbsEXFuehEiyRsDO0hI6TBThu/7JQ8w/43AZSj52aVZWxjZXt1zQriFOSzHxOuGCGjnrkIDD5YmHJEMCSjMSzy781z3E+ysOVxmpNNQ0R3ijGOM9cI1CGLwj4DPlMY4k5wU8W5pxV3vY7tIxfqEwJZlZoW49rfHOqSUfZm97CPkODjfwq5KuKvJo9oDbSx5ANXBRmaaoxuCFOTePc/KS5l0MF2S5prUCBsvTEpIsF3DJjOLTV+GxVoUP34X4HJas4Yie4HlFK8Y3dJNkAg49J+Aj5fGNJBMCHi3Nt+t9s0ko39E2F88TXJh6D0GbcKgB69J9acn+QnA2A7s4e1f87tZa5AO4+DNGjvySnnh96+rmEh+/F037e0zQnZpoqF04setV++00+0dLIEZqk2lVdX6fcsyrDZMmFa7ZgP21yuCCLITOo9AlGX+LxRmK5Wu28VpAVhsP71qNXCTw4Q2+ZUvaxL/2Jv++8GZ17c4r/OMqKGzZ2LFnLkUvTzR9+/KVUx1nJ382cPLAx98c23zpXOfAP1r39Pzqf+xKz9NyHAAA";
>>>>>>> 4f046111
}<|MERGE_RESOLUTION|>--- conflicted
+++ resolved
@@ -223,35 +223,6 @@
             final fabric.worker.Store s = $getStore();
             fabric.metrics.DerivedMetric val = null;
             {
-<<<<<<< HEAD
-                fabric.metrics.DerivedMetric val$var243 = val;
-                fabric.worker.transaction.TransactionManager $tm248 =
-                  fabric.worker.transaction.TransactionManager.getInstance();
-                boolean $backoffEnabled251 =
-                  fabric.worker.Worker.getWorker().config.txRetryBackoff;
-                int $backoff249 = 1;
-                boolean $doBackoff250 = true;
-                $label244: for (boolean $commit245 = false; !$commit245; ) {
-                    if ($backoffEnabled251) {
-                        if ($doBackoff250) {
-                            if ($backoff249 > 32) {
-                                while (true) {
-                                    try {
-                                        java.lang.Thread.sleep($backoff249);
-                                        break;
-                                    }
-                                    catch (java.lang.
-                                             InterruptedException $e246) {
-                                        
-                                    }
-                                }
-                            }
-                            if ($backoff249 < 5000) $backoff249 *= 2;
-                        }
-                        $doBackoff250 = $backoff249 <= 32 || !$doBackoff250;
-                    }
-                    $commit245 = true;
-=======
                 fabric.metrics.DerivedMetric val$var298 = val;
                 fabric.worker.transaction.TransactionManager $tm303 =
                   fabric.worker.transaction.TransactionManager.getInstance();
@@ -279,7 +250,6 @@
                         $doBackoff305 = $backoff304 <= 32 || !$doBackoff305;
                     }
                     $commit300 = true;
->>>>>>> 4f046111
                     fabric.worker.transaction.TransactionManager.getInstance().
                       startTransaction();
                     try {
@@ -291,20 +261,6 @@
                               otherScalar * this.get$scalar(),
                               (fabric.metrics.Metric) this.get$terms().get(0));
                     }
-<<<<<<< HEAD
-                    catch (final fabric.worker.RetryException $e246) {
-                        $commit245 = false;
-                        continue $label244;
-                    }
-                    catch (final fabric.worker.
-                             TransactionRestartingException $e246) {
-                        $commit245 = false;
-                        fabric.common.TransactionID $currentTid247 =
-                          $tm248.getCurrentTid();
-                        if ($e246.tid.isDescendantOf($currentTid247))
-                            continue $label244;
-                        if ($currentTid247.parent != null) throw $e246;
-=======
                     catch (final fabric.worker.RetryException $e301) {
                         $commit300 = false;
                         continue $label299;
@@ -317,21 +273,11 @@
                         if ($e301.tid.isDescendantOf($currentTid302))
                             continue $label299;
                         if ($currentTid302.parent != null) throw $e301;
->>>>>>> 4f046111
                         throw new InternalError(
                                 "Something is broken with " +
                                     "transaction management. Got a signal to restart a " +
                                     "different transaction than the one being managed.");
                     }
-<<<<<<< HEAD
-                    catch (final Throwable $e246) {
-                        $commit245 = false;
-                        if ($tm248.checkForStaleObjects()) continue $label244;
-                        throw new fabric.worker.AbortException($e246);
-                    }
-                    finally {
-                        if ($commit245) {
-=======
                     catch (final Throwable $e301) {
                         $commit300 = false;
                         if ($tm303.checkForStaleObjects()) continue $label299;
@@ -339,26 +285,10 @@
                     }
                     finally {
                         if ($commit300) {
->>>>>>> 4f046111
                             try {
                                 fabric.worker.transaction.TransactionManager.
                                   getInstance().commitTransaction();
                             }
-<<<<<<< HEAD
-                            catch (final fabric.worker.AbortException $e246) {
-                                $commit245 = false;
-                            }
-                            catch (final fabric.worker.
-                                     TransactionRestartingException $e246) {
-                                $commit245 = false;
-                                fabric.common.TransactionID $currentTid247 =
-                                  $tm248.getCurrentTid();
-                                if ($currentTid247 != null) {
-                                    if ($e246.tid.equals($currentTid247) ||
-                                          !$e246.tid.isDescendantOf(
-                                                       $currentTid247)) {
-                                        throw $e246;
-=======
                             catch (final fabric.worker.AbortException $e301) {
                                 $commit300 = false;
                             }
@@ -372,7 +302,6 @@
                                           !$e301.tid.isDescendantOf(
                                                        $currentTid302)) {
                                         throw $e301;
->>>>>>> 4f046111
                                     }
                                 }
                             }
@@ -381,15 +310,9 @@
                             fabric.worker.transaction.TransactionManager.
                               getInstance().abortTransaction();
                         }
-<<<<<<< HEAD
-                        if (!$commit245) {
-                            { val = val$var243; }
-                            continue $label244;
-=======
                         if (!$commit300) {
                             { val = val$var298; }
                             continue $label299;
->>>>>>> 4f046111
                         }
                     }
                 }
@@ -422,36 +345,6 @@
                     fabric.lang.Object._Proxy.$getProxy(other);
                 fabric.metrics.DerivedMetric val = null;
                 {
-<<<<<<< HEAD
-                    fabric.metrics.DerivedMetric val$var252 = val;
-                    fabric.worker.transaction.TransactionManager $tm257 =
-                      fabric.worker.transaction.TransactionManager.getInstance(
-                                                                     );
-                    boolean $backoffEnabled260 =
-                      fabric.worker.Worker.getWorker().config.txRetryBackoff;
-                    int $backoff258 = 1;
-                    boolean $doBackoff259 = true;
-                    $label253: for (boolean $commit254 = false; !$commit254; ) {
-                        if ($backoffEnabled260) {
-                            if ($doBackoff259) {
-                                if ($backoff258 > 32) {
-                                    while (true) {
-                                        try {
-                                            java.lang.Thread.sleep($backoff258);
-                                            break;
-                                        }
-                                        catch (java.lang.
-                                                 InterruptedException $e255) {
-                                            
-                                        }
-                                    }
-                                }
-                                if ($backoff258 < 5000) $backoff258 *= 2;
-                            }
-                            $doBackoff259 = $backoff258 <= 32 || !$doBackoff259;
-                        }
-                        $commit254 = true;
-=======
                     fabric.metrics.DerivedMetric val$var307 = val;
                     fabric.worker.transaction.TransactionManager $tm312 =
                       fabric.worker.transaction.TransactionManager.getInstance(
@@ -480,7 +373,6 @@
                             $doBackoff314 = $backoff313 <= 32 || !$doBackoff314;
                         }
                         $commit309 = true;
->>>>>>> 4f046111
                         fabric.worker.transaction.TransactionManager.
                           getInstance().startTransaction();
                         try {
@@ -493,20 +385,6 @@
                                                 (fabric.metrics.Metric)
                                                   this.get$terms().get(0));
                         }
-<<<<<<< HEAD
-                        catch (final fabric.worker.RetryException $e255) {
-                            $commit254 = false;
-                            continue $label253;
-                        }
-                        catch (final fabric.worker.
-                                 TransactionRestartingException $e255) {
-                            $commit254 = false;
-                            fabric.common.TransactionID $currentTid256 =
-                              $tm257.getCurrentTid();
-                            if ($e255.tid.isDescendantOf($currentTid256))
-                                continue $label253;
-                            if ($currentTid256.parent != null) throw $e255;
-=======
                         catch (final fabric.worker.RetryException $e310) {
                             $commit309 = false;
                             continue $label308;
@@ -519,22 +397,11 @@
                             if ($e310.tid.isDescendantOf($currentTid311))
                                 continue $label308;
                             if ($currentTid311.parent != null) throw $e310;
->>>>>>> 4f046111
                             throw new InternalError(
                                     "Something is broken with " +
                                         "transaction management. Got a signal to restart a " +
                                         "different transaction than the one being managed.");
                         }
-<<<<<<< HEAD
-                        catch (final Throwable $e255) {
-                            $commit254 = false;
-                            if ($tm257.checkForStaleObjects())
-                                continue $label253;
-                            throw new fabric.worker.AbortException($e255);
-                        }
-                        finally {
-                            if ($commit254) {
-=======
                         catch (final Throwable $e310) {
                             $commit309 = false;
                             if ($tm312.checkForStaleObjects())
@@ -543,27 +410,11 @@
                         }
                         finally {
                             if ($commit309) {
->>>>>>> 4f046111
                                 try {
                                     fabric.worker.transaction.TransactionManager.
                                       getInstance().commitTransaction();
                                 }
                                 catch (final fabric.worker.
-<<<<<<< HEAD
-                                         AbortException $e255) {
-                                    $commit254 = false;
-                                }
-                                catch (final fabric.worker.
-                                         TransactionRestartingException $e255) {
-                                    $commit254 = false;
-                                    fabric.common.TransactionID $currentTid256 =
-                                      $tm257.getCurrentTid();
-                                    if ($currentTid256 != null) {
-                                        if ($e255.tid.equals($currentTid256) ||
-                                              !$e255.tid.isDescendantOf(
-                                                           $currentTid256)) {
-                                            throw $e255;
-=======
                                          AbortException $e310) {
                                     $commit309 = false;
                                 }
@@ -577,7 +428,6 @@
                                               !$e310.tid.isDescendantOf(
                                                            $currentTid311)) {
                                             throw $e310;
->>>>>>> 4f046111
                                         }
                                     }
                                 }
@@ -586,15 +436,9 @@
                                 fabric.worker.transaction.TransactionManager.
                                   getInstance().abortTransaction();
                             }
-<<<<<<< HEAD
-                            if (!$commit254) {
-                                { val = val$var252; }
-                                continue $label253;
-=======
                             if (!$commit309) {
                                 { val = val$var307; }
                                 continue $label308;
->>>>>>> 4f046111
                             }
                         }
                     }
@@ -769,15 +613,6 @@
         
     }
     
-<<<<<<< HEAD
-    public static final byte[] $classHash = new byte[] { -99, 81, -49, 65, 98,
-    -26, 35, -35, -112, 88, -69, 53, -124, 119, -66, -6, -38, 119, 95, 70, 99,
-    66, -40, 26, -62, -77, 102, 15, 110, -34, 109, -88 };
-    public static final java.lang.String jlc$CompilerVersion$fabil = "0.3.0";
-    public static final long jlc$SourceLastModified$fabil = 1506966071000L;
-    public static final java.lang.String jlc$ClassType$fabil =
-      "H4sIAAAAAAAAAK0Zf3AUV/nd5XcIJATCjxACDScKoXeCtQ5EGcmVlIMDrgmgDbZxs/cu2bK3u+y+Sy6tdNCpgtoytaYUVNJ/UGhNYVrtwAwGGbU/mHZQO9ZWZ2gZxyIdZJRxrMho6/e9fXe3t7nb5pzezL7v7b7ve+/7/X27N36NVFgmaUtI/YoaZCMGtYJdUn8kGpNMi8bDqmRZ2+BpnzytPHLwyrF4q5/4o6ROljRdU2RJ7dMsRmZE75OGpJBGWWh7d6RjJ6mRkXCDZA0y4t/ZmTbJYkNXRwZUnYlDJu3/eHto9Il7G54rI/W9pF7RepjEFDmsa4ymWS+pS9JkPzWtdfE4jfeSmRql8R5qKpKq3A+IutZLGi1lQJNYyqRWN7V0dQgRG62UQU1+ZuYhsq8D22ZKZroJ7DfY7KeYooaiisU6oqQyoVA1bu0mD5LyKKlIqNIAIM6JZqQI8R1DXfgc0GsVYNNMSDLNkJTvUrQ4I4vcFFmJA5sAAUirkpQN6tmjyjUJHpBGmyVV0gZCPcxUtAFArdBTcAojzUU3BaRqQ5J3SQO0j5F5bryYvQRYNVwtSMJIkxuN7wQ2a3bZzGGta1s+e+ABbYPmJz7gOU5lFfmvBqJWF1E3TVCTajK1CeuWRw9Kcyb2+wkB5CYXso1z6ivXP7+i9dzLNs6CAjhb+++jMuuTj/bP+G1LeNnqMmSj2tAtBV0hT3Ju1ZhY6Ugb4O1zsjviYjCzeK77xbv3Pk2v+klthFTKuppKglfNlPWkoajUvJNq1JQYjUdIDdXiYb4eIVUwjyoatZ9uTSQsyiKkXOWPKnV+DypKwBaooiqYK1pCz8wNiQ3yedoghFTBRXxwHSNk1r8BNhHijzGyMTSoJ2moX03RYXDvEFxUMuXBEMStqcghy5RDZkpjCiCJR+BFAKxQDwQpjW/md0HgwvhId0sj7w3DPh+odZGsx2m/ZIGNhL90xlQIiQ26Gqdmn6wemIiQWROHuc/UoJ9b4KtcKz6wc4s7QzhpR1Od66+f6HvF9jekFUpjZIHNYlCwGHSyCFzVYSAFITUFITWN+9LB8Fjkx9xfKi0eWNmN6mCjNYYqsYRuJtPE5+NSzeb03FHAzLsgfUCGqFvWc8/GL+9vKwMPNYbL0WiAGnDHSy7LRGAmQRD0yfX7rrx38uAePRc5jAQmBfRkSgzINreKTF2mcUh4ue2XL5ae75vYE/BjMqmBPMck8ERIGq3uM/ICsyOT5FAbFVEyDXUgqbiUyUy1bNDUh3NPuOln4NBoewEqy8Ugz4+f6zGOvHnh3U/xypFJpfWOnNtDWYcjfHGzeh6oM3O632ZSCngXD8W++/i1fTu54gFjSaEDAziGIWwliFfd/PrLu//w9ltHf+fPGYuRSiPVrypymssy8wP4+eB6Hy+MQXyAEDJxWMT/4mwCMPDkpTneIBWokI6AdSuwXUvqcSWhSP0qRU/5T/3HVj7/1wMNtrlVeGIrzyQrPnyD3PP5nWTvK/f+q5Vv45OxFOX0l0Oz89us3M7rTFMaQT7SX31t4eGXpCPg+ZCdLOV+yhMO4fog3ICruC5u5eNK19ptOLTZ2mrJOrw713dh0cz5Ym9o/AfN4bVX7YDP+iLucUuBgN8hOcJk1dPJf/rbKl/wk6pe0sDrtaSxHRLkLHCDXqi4Vlg8jJLpeev51dMuFR3ZWGtxx4HjWHcU5BINzBEb57W249uOA4qYjUpqg2se5OpzAj6Hq7MMHGenfYRP1nCSJXxcisMyrkg/IzWGqTPgkkLHUKMkkymG1ufntIOrWpDRoF2arO+YqSQhZIZEbaX7R7/1QfDAqO1rdgOyZFIP4KSxmxB+0HR+WhpOucXrFE7R9ZeTe84c37PPLtCN+eV0vZZKPvP7/74aPHTpfIF0XRnXIfL4fUO6sEZ8OF2ezmqY/ypFNdwqYMShYYdbEpRgYbHGhXN/9GujY/GtP1zpF769HpTOdONWlQ5R1bFVPepiUmO8mbdrOUe9dHXh6vCudwZsXSxynezGfmrz+Pk7l8qP+UlZ1iMn9Yj5RB35flhrUmhxtW153rg4q6tZqINVcC0gpOwzAs5zeqOdq4u5YpVhKkOQ5NDteAeeMwNXb6PYcq6ANW4z5PKHT+QJvG+CNtNVp+0KjYvNnKedHumnD4cesJMFBVulDMIdrOyyDezG050dDBeO3Zg/EXj3hm0XdyvrQPz7+NtXX5u+8ASvmOXYv3C9ut8BJrf4eZ07Z7MuqytUEyYC8knw3IcF/AYjm/7/1usOeNsZcnVyH+V2XIIvFbTe7TjEMY+5bnGiFPElHsQMEqqiSWo2l6lUG2CDHHmdyDgI7mCkDBSMU9kzKXAaHJI48F5BuCgy7bePzricXQixDEAK0DWKWZWvzQdXwm5P1SG1pjPodqun6MHsi6VIVEPpgmqJ2XpwMI0DT0ztHs78oMfaXhweAK3JyG+GsYacHHY5czAVy/rcNNwlBtfHIVafEjBeJPQ5p/mhXStIZAHvKR7a/pyJw9xt+Nbf9BDs2zg8BOXXdsOAcMOAs1sP5PhzSYXlNURIxaCAd5UmFZLEBNxYXConv495rI3i8AgjM/DVEF7JYxh2rJtroxj3t8HRrwt4tjTukWRCwFNT4/77HmtHcDjo5r7Tk/vVkL06BWwvjXskWS5gYGrcH/VY+xEOT7q53+HJ/Vo4+qSAh0rjHkmeEPA7U+P+GY+1kzgcd3O/pRD3M5AIC3iYkKo1As4swn3BZLnWVbqni00aBKwqLo8zy7nSdFW/rqtU0vjxpzxk/RkOzzL82MZl5b15UUlRwg3A1IsCfs/DTj+dLBeSHBbw0Q+VC29P811/6SHACzichVfVjAAUyoXCRjyttZmQ6m4Bl5UmA5J8QsBFJcjwqocMF3B4KWeELbpiFTQCD5YWuID56vMCni4tWJDklIDPTi1YXvdYewOH3zBSzXT7E2iBcuhYmO/+glNIQuyMv0BIzd0CripNQiRZKWB7cQkdJgrzXf/kIeafcbgIJR+7NCsjY4urW85r1xCnuZB47XBBjZy2X8DB0sRDkgEBpSmJZxf+ax7i/Q2HK4yUG2qKI1wuxHgXXCMQBjcF/HlpjCPJWQFPF2fc1R62unSMXyhMSWZWsFNPabxzas6F2XseQt7E4Tp+VdJVRR7JHHB70QOoBi4q0yTVGLwwZ+cxTl7UvPPhgizXuErAQGlaQpIlAi6cUnz6yjzWKvDh+xCfg5I1GNbjPK9ohfiGbpKMwaFnBHyyNL6RZEzAQ8X5dr1vNgrlO9rmwnmCC1PnIWgjDlVgXbo7JdlfCE6nYRdn74rf3RYU+AAu/oyRw7+iR9/ZtKKpyMfveZP+HhN0J8bqq+eObX/DfjvN/NFSEyXViZSqOr9POeaVhkkTCtdsjf21yuCCzIXOI98lGX+LxRmK5Wuy8ZpBVhsP7xYY2Ujgw2W+ZXPKxL/2xv8x90Zl9bZL/OMqKGzxkbt+va7/8pKLj37xzKcfGj5784/DfV1y55vNv/hJol57K3n8fynMLjVyHAAA";
-=======
     public static final byte[] $classHash = new byte[] { 125, -103, -65, -50,
     73, -35, -98, 18, -113, -35, -32, -82, 34, -72, -84, -74, 95, -89, 123, 53,
     -25, 125, 72, -50, -69, 43, 95, -12, 27, 91, 70, -51 };
@@ -785,5 +620,4 @@
     public static final long jlc$SourceLastModified$fabil = 1507151083000L;
     public static final java.lang.String jlc$ClassType$fabil =
       "H4sIAAAAAAAAAK0Zf3AUV/nd5eeFQEIg/EhCoOFEIfROsNaBKCO5knJwwJkAToNt3Oy9S7bs7S6778KlmE51VPAXak0pqKT/oLQ1hWnHCjMYyoz2B9PKaMda/QPLOLalg4wyasWOtn7f23d3e5u7bc7pzez73u77vve+39+3e5PXSZVlko6kNKioITZqUCvUIw1GY3HJtGgiokqWtROeDsizKqNHrp5MtPuJP0bqZUnTNUWW1AHNYmRO7F5pRAprlIV39Ua79pCAjISbJWuYEf+e7oxJlhm6Ojqk6kwcMm3/hzrD4w/f0/hUBWnoJw2K1sckpsgRXWM0w/pJfYqmBqlpbUwkaKKfzNUoTfRRU5FU5T5A1LV+0mQpQ5rE0ia1eqmlqyOI2GSlDWryM7MPkX0d2DbTMtNNYL/RZj/NFDUcUyzWFSPVSYWqCWsfuZ9UxkhVUpWGAHFBLCtFmO8Y7sHngF6nAJtmUpJplqRyr6IlGFnqpshJHNwKCEBak6JsWM8dValJ8IA02SypkjYU7mOmog0BapWehlMYaSm5KSDVGpK8VxqiA4wscuPF7SXACnC1IAkjzW40vhPYrMVlM4e1rm//5OED2mbNT3zAc4LKKvJfC0TtLqJemqQm1WRqE9avih2RFkwd8hMCyM0uZBvnzBdufHp1+4UXbJzWIjg7Bu+lMhuQTwzO+U1bZOW6CmSj1tAtBV2hQHJu1bhY6coY4O0LcjviYii7eKH3ubseeJxe85O6KKmWdTWdAq+aK+spQ1GpeSfVqCkxmoiSANUSEb4eJTUwjykatZ/uSCYtyqKkUuWPqnV+DypKwhaoohqYK1pSz84NiQ3zecYghNTARXxwnSRk3r8BNhPijzOyJTysp2h4UE3T/eDeYbioZMrDYYhbU5HDlimHzbTGFEASj8CLAFjhPghSmtjG70LAhfGB7pZB3hv3+3yg1qWynqCDkgU2Ev7SHVchJDbraoKaA7J6eCpK5k0d4z4TQD+3wFe5Vnxg5zZ3hnDSjqe7N904NfCi7W9IK5TGSKvNYkiwGHKyCFzVYyCFIDWFIDVN+jKhyET0J9xfqi0eWLmN6mGj9YYqsaRupjLE5+NSzef03FHAzHshfUCGqF/Zd/eWzx/qqAAPNfZXotEANeiOl3yWicJMgiAYkBsOXn379JExPR85jASnBfR0SgzIDreKTF2mCUh4+e1XLZOeHpgaC/oxmQQgzzEJPBGSRrv7jILA7MomOdRGVYzMQh1IKi5lM1MdGzb1/fkn3PRzcGiyvQCV5WKQ58dP9RnHf3/prY/xypFNpQ2OnNtHWZcjfHGzBh6oc/O632lSCniXj8a/99D1g3u44gFjebEDgzhGIGwliFfd/MoL+/7w2h9P/NafNxYj1UZ6UFXkDJdl7nvw88H1Ll4Yg/gAIWTiiIj/ZbkEYODJK/K8QSpQIR0B61Zwl5bSE0pSkQZVip7yn4YPrXn6L4cbbXOr8MRWnklWv/8G+eeLu8kDL97zr3a+jU/GUpTXXx7Nzm/z8jtvNE1pFPnIfPHlJceel46D50N2spT7KE84hOuDcAOu5bq4lY9rXGu34dBha6st5/DuXN+DRTPvi/3hyR+2RDZcswM+54u4xy1FAn635AiTtY+n/unvqH7WT2r6SSOv15LGdkuQs8AN+qHiWhHxMEZmF6wXVk+7VHTlYq3NHQeOY91RkE80MEdsnNfZjm87DihiPiqpA65FkKsvCPgUrs4zcJyf8RE+Wc9JlvNxBQ4ruSL9jAQMU2fAJYWOIaCkUmmG1ufndIKrWpDRoF2aru+4qaQgZEZEbaWHxr/+XujwuO1rdgOyfFoP4KSxmxB+0Gx+WgZOucXrFE7R8+bpsXOPjh20C3RTYTndpKVTT/zuvy+Fjl65WCRdVyd0iDx+35gprhEfTldlchrmv2pRDXcIGHVo2OGWBCVYUqpx4dyf+NL4RGLHj9b4hW9vAqUz3bhVpSNUdWzVgLqY1hhv4+1a3lGvXFuyLrL39SFbF0tdJ7uxH9s2efHOFfKDflKR88hpPWIhUVehH9aZFFpcbWeBNy7L6Woe6mAtXK2EVHxCwEVOb7RzdSlXrDFMZQSSHLod78DzZuDqbRJbLhQw4DZDPn/4RJ7A+2ZoM1112q7QuNjCedrjkX4GcOgDO1lQsFXKINzByi7bwG483dnBcOnkzcVTwbdu2nZxt7IOxL9Nvnbt5dlLTvGKWYn9C9er+x1geotf0LlzNutzukI1YSIgHwXP/aaAX2Vk6//fet0Bbzsjrk7ug9yOS/C5ota7HYcE5jHXLU6UEr7Eg5hBQlU0Sc3lMpVqQ2yYI28UGQfBHYxUgIJxKnsmBU6DQwoH3isIF0Wm/fbRWZezCyGWAUgBukYxq/K1xeBK2O2pOqTWTBbdbvUUPZR7sRSJaiRTVC1xWw8OpnHgianTw5nv91h7AIcDoDUZ+c0y1piXwy5nDqbiOZ+bhbvE4fowxOpjAiZKhD7ntDC06wSJLODdpUPbnzdxhLsN3/prHoJ9A4cvQ/m13TAo3DDo7NaDef5cUmF5DRNSNSzgZ8qTCkniAm4pLZWT3wc91sZx+BYjc/DVEF7J4xh2rJdroxT3t8HRrwh4vjzukWRKwDMz4/4HHmvHcTji5r7bk/t1kL26Bewsj3skWSVgcGbcn/BY+zEOj7i53+3J/QY4+rSAR8vjHkkeFvC7M+P+CY+10zg86uZ+ezHu5yARFvAIITXrBZxbgvuiyXKDq3TPFps0ClhTWh5nlnOl6ZpBXVeppPHjz3jI+nMcnmT4sY3LynvzkpKihJuBqecE/L6HnX46XS4kOSbgd95XLrw9y3f9hYcAz+JwHl5VswJQKBcKG/W01jZCansFXFmeDEjyEQGXliHDSx4yXMLh+bwRtuuKVdQIPFja4ALmay8KeLa8YEGSMwI+ObNgecVj7VUcfs1ILdPtT6BFyqFjYbH7C04xCbEz/iwhgbsEXFuehEiyRsDO0hI6TBThu/7JQ8w/43AZSj52aVZWxjZXt1zQriFOSzHxOuGCGjnrkIDD5YmHJEMCSjMSzy781z3E+ysOVxmpNNQ0R3ijGOM9cI1CGLwj4DPlMY4k5wU8W5pxV3vY7tIxfqEwJZlZoW49rfHOqSUfZm97CPkODjfwq5KuKvJo9oDbSx5ANXBRmaaoxuCFOTePc/KS5l0MF2S5prUCBsvTEpIsF3DJjOLTV+GxVoUP34X4HJas4Yie4HlFK8Y3dJNkAg49J+Aj5fGNJBMCHi3Nt+t9s0ko39E2F88TXJh6D0GbcKgB69J9acn+QnA2A7s4e1f87tZa5AO4+DNGjvySnnh96+rmEh+/F037e0zQnZpoqF04setV++00+0dLIEZqk2lVdX6fcsyrDZMmFa7ZgP21yuCCLITOo9AlGX+LxRmK5Wu28VpAVhsP71qNXCTw4Q2+ZUvaxL/2Jv++8GZ17c4r/OMqKGzZ2LFnLkUvTzR9+/KVUx1nJ382cPLAx98c23zpXOfAP1r39Pzqf+xKz9NyHAAA";
->>>>>>> 4f046111
 }