--- conflicted
+++ resolved
@@ -565,50 +565,6 @@
         public double computeValue(boolean useWeakCache) {
             double result = 0;
             {
-<<<<<<< HEAD
-                double result$var130 = result;
-                fabric.worker.transaction.TransactionManager $tm135 =
-                  fabric.worker.transaction.TransactionManager.getInstance();
-                boolean $backoffEnabled138 =
-                  fabric.worker.Worker.getWorker().config.txRetryBackoff;
-                int $backoff136 = 1;
-                boolean $doBackoff137 = true;
-                $label131: for (boolean $commit132 = false; !$commit132; ) {
-                    if ($backoffEnabled138) {
-                        if ($doBackoff137) {
-                            if ($backoff136 > 32) {
-                                while (true) {
-                                    try {
-                                        java.lang.Thread.sleep($backoff136);
-                                        break;
-                                    }
-                                    catch (java.lang.
-                                             InterruptedException $e133) {
-                                        
-                                    }
-                                }
-                            }
-                            if ($backoff136 < 5000) $backoff136 *= 2;
-                        }
-                        $doBackoff137 = $backoff136 <= 32 || !$doBackoff137;
-                    }
-                    $commit132 = true;
-                    fabric.worker.transaction.TransactionManager.getInstance().
-                      startTransaction();
-                    try { result = (double) this.get$value().get(0); }
-                    catch (final fabric.worker.RetryException $e133) {
-                        $commit132 = false;
-                        continue $label131;
-                    }
-                    catch (final fabric.worker.
-                             TransactionRestartingException $e133) {
-                        $commit132 = false;
-                        fabric.common.TransactionID $currentTid134 =
-                          $tm135.getCurrentTid();
-                        if ($e133.tid.isDescendantOf($currentTid134))
-                            continue $label131;
-                        if ($currentTid134.parent != null) throw $e133;
-=======
                 double result$var244 = result;
                 fabric.worker.transaction.TransactionManager $tm249 =
                   fabric.worker.transaction.TransactionManager.getInstance();
@@ -655,21 +611,11 @@
                         if ($e247.tid.isDescendantOf($currentTid248))
                             continue $label245;
                         if ($currentTid248.parent != null) throw $e247;
->>>>>>> 4f046111
                         throw new InternalError(
                                 "Something is broken with " +
                                     "transaction management. Got a signal to restart a " +
                                     "different transaction than the one being managed.");
                     }
-<<<<<<< HEAD
-                    catch (final Throwable $e133) {
-                        $commit132 = false;
-                        if ($tm135.checkForStaleObjects()) continue $label131;
-                        throw new fabric.worker.AbortException($e133);
-                    }
-                    finally {
-                        if ($commit132) {
-=======
                     catch (final Throwable $e247) {
                         $commit246 = false;
                         if ($tm249.checkForStaleObjects()) continue $label245;
@@ -677,26 +623,10 @@
                     }
                     finally {
                         if ($commit246) {
->>>>>>> 4f046111
                             try {
                                 fabric.worker.transaction.TransactionManager.
                                   getInstance().commitTransaction();
                             }
-<<<<<<< HEAD
-                            catch (final fabric.worker.AbortException $e133) {
-                                $commit132 = false;
-                            }
-                            catch (final fabric.worker.
-                                     TransactionRestartingException $e133) {
-                                $commit132 = false;
-                                fabric.common.TransactionID $currentTid134 =
-                                  $tm135.getCurrentTid();
-                                if ($currentTid134 != null) {
-                                    if ($e133.tid.equals($currentTid134) ||
-                                          !$e133.tid.isDescendantOf(
-                                                       $currentTid134)) {
-                                        throw $e133;
-=======
                             catch (final fabric.worker.AbortException $e247) {
                                 $commit246 = false;
                             }
@@ -710,7 +640,6 @@
                                           !$e247.tid.isDescendantOf(
                                                        $currentTid248)) {
                                         throw $e247;
->>>>>>> 4f046111
                                     }
                                 }
                             }
@@ -719,15 +648,9 @@
                             fabric.worker.transaction.TransactionManager.
                               getInstance().abortTransaction();
                         }
-<<<<<<< HEAD
-                        if (!$commit132) {
-                            { result = result$var130; }
-                            continue $label131;
-=======
                         if (!$commit246) {
                             { result = result$var244; }
                             continue $label245;
->>>>>>> 4f046111
                         }
                     }
                 }
@@ -738,35 +661,6 @@
         public double computeVelocity(boolean useWeakCache) {
             double result = 0;
             {
-<<<<<<< HEAD
-                double result$var139 = result;
-                fabric.worker.transaction.TransactionManager $tm144 =
-                  fabric.worker.transaction.TransactionManager.getInstance();
-                boolean $backoffEnabled147 =
-                  fabric.worker.Worker.getWorker().config.txRetryBackoff;
-                int $backoff145 = 1;
-                boolean $doBackoff146 = true;
-                $label140: for (boolean $commit141 = false; !$commit141; ) {
-                    if ($backoffEnabled147) {
-                        if ($doBackoff146) {
-                            if ($backoff145 > 32) {
-                                while (true) {
-                                    try {
-                                        java.lang.Thread.sleep($backoff145);
-                                        break;
-                                    }
-                                    catch (java.lang.
-                                             InterruptedException $e142) {
-                                        
-                                    }
-                                }
-                            }
-                            if ($backoff145 < 5000) $backoff145 *= 2;
-                        }
-                        $doBackoff146 = $backoff145 <= 32 || !$doBackoff146;
-                    }
-                    $commit141 = true;
-=======
                 double result$var253 = result;
                 fabric.worker.transaction.TransactionManager $tm258 =
                   fabric.worker.transaction.TransactionManager.getInstance();
@@ -794,7 +688,6 @@
                         $doBackoff260 = $backoff259 <= 32 || !$doBackoff260;
                     }
                     $commit255 = true;
->>>>>>> 4f046111
                     fabric.worker.transaction.TransactionManager.getInstance().
                       startTransaction();
                     try {
@@ -804,20 +697,6 @@
                             result = this.get$biasStats().getMean() /
                                        this.get$updateIntervalStats().getMean();
                     }
-<<<<<<< HEAD
-                    catch (final fabric.worker.RetryException $e142) {
-                        $commit141 = false;
-                        continue $label140;
-                    }
-                    catch (final fabric.worker.
-                             TransactionRestartingException $e142) {
-                        $commit141 = false;
-                        fabric.common.TransactionID $currentTid143 =
-                          $tm144.getCurrentTid();
-                        if ($e142.tid.isDescendantOf($currentTid143))
-                            continue $label140;
-                        if ($currentTid143.parent != null) throw $e142;
-=======
                     catch (final fabric.worker.RetryException $e256) {
                         $commit255 = false;
                         continue $label254;
@@ -830,21 +709,11 @@
                         if ($e256.tid.isDescendantOf($currentTid257))
                             continue $label254;
                         if ($currentTid257.parent != null) throw $e256;
->>>>>>> 4f046111
                         throw new InternalError(
                                 "Something is broken with " +
                                     "transaction management. Got a signal to restart a " +
                                     "different transaction than the one being managed.");
                     }
-<<<<<<< HEAD
-                    catch (final Throwable $e142) {
-                        $commit141 = false;
-                        if ($tm144.checkForStaleObjects()) continue $label140;
-                        throw new fabric.worker.AbortException($e142);
-                    }
-                    finally {
-                        if ($commit141) {
-=======
                     catch (final Throwable $e256) {
                         $commit255 = false;
                         if ($tm258.checkForStaleObjects()) continue $label254;
@@ -852,26 +721,10 @@
                     }
                     finally {
                         if ($commit255) {
->>>>>>> 4f046111
                             try {
                                 fabric.worker.transaction.TransactionManager.
                                   getInstance().commitTransaction();
                             }
-<<<<<<< HEAD
-                            catch (final fabric.worker.AbortException $e142) {
-                                $commit141 = false;
-                            }
-                            catch (final fabric.worker.
-                                     TransactionRestartingException $e142) {
-                                $commit141 = false;
-                                fabric.common.TransactionID $currentTid143 =
-                                  $tm144.getCurrentTid();
-                                if ($currentTid143 != null) {
-                                    if ($e142.tid.equals($currentTid143) ||
-                                          !$e142.tid.isDescendantOf(
-                                                       $currentTid143)) {
-                                        throw $e142;
-=======
                             catch (final fabric.worker.AbortException $e256) {
                                 $commit255 = false;
                             }
@@ -885,7 +738,6 @@
                                           !$e256.tid.isDescendantOf(
                                                        $currentTid257)) {
                                         throw $e256;
->>>>>>> 4f046111
                                     }
                                 }
                             }
@@ -894,15 +746,9 @@
                             fabric.worker.transaction.TransactionManager.
                               getInstance().abortTransaction();
                         }
-<<<<<<< HEAD
-                        if (!$commit141) {
-                            { result = result$var139; }
-                            continue $label140;
-=======
                         if (!$commit255) {
                             { result = result$var253; }
                             continue $label254;
->>>>>>> 4f046111
                         }
                     }
                 }
@@ -913,35 +759,6 @@
         public double computeNoise(boolean useWeakCache) {
             double result = 0;
             {
-<<<<<<< HEAD
-                double result$var148 = result;
-                fabric.worker.transaction.TransactionManager $tm153 =
-                  fabric.worker.transaction.TransactionManager.getInstance();
-                boolean $backoffEnabled156 =
-                  fabric.worker.Worker.getWorker().config.txRetryBackoff;
-                int $backoff154 = 1;
-                boolean $doBackoff155 = true;
-                $label149: for (boolean $commit150 = false; !$commit150; ) {
-                    if ($backoffEnabled156) {
-                        if ($doBackoff155) {
-                            if ($backoff154 > 32) {
-                                while (true) {
-                                    try {
-                                        java.lang.Thread.sleep($backoff154);
-                                        break;
-                                    }
-                                    catch (java.lang.
-                                             InterruptedException $e151) {
-                                        
-                                    }
-                                }
-                            }
-                            if ($backoff154 < 5000) $backoff154 *= 2;
-                        }
-                        $doBackoff155 = $backoff154 <= 32 || !$doBackoff155;
-                    }
-                    $commit150 = true;
-=======
                 double result$var262 = result;
                 fabric.worker.transaction.TransactionManager $tm267 =
                   fabric.worker.transaction.TransactionManager.getInstance();
@@ -969,7 +786,6 @@
                         $doBackoff269 = $backoff268 <= 32 || !$doBackoff269;
                     }
                     $commit264 = true;
->>>>>>> 4f046111
                     fabric.worker.transaction.TransactionManager.getInstance().
                       startTransaction();
                     try {
@@ -985,20 +801,6 @@
                                 this.get$biasStats().getVar() / tSqrd;
                         }
                     }
-<<<<<<< HEAD
-                    catch (final fabric.worker.RetryException $e151) {
-                        $commit150 = false;
-                        continue $label149;
-                    }
-                    catch (final fabric.worker.
-                             TransactionRestartingException $e151) {
-                        $commit150 = false;
-                        fabric.common.TransactionID $currentTid152 =
-                          $tm153.getCurrentTid();
-                        if ($e151.tid.isDescendantOf($currentTid152))
-                            continue $label149;
-                        if ($currentTid152.parent != null) throw $e151;
-=======
                     catch (final fabric.worker.RetryException $e265) {
                         $commit264 = false;
                         continue $label263;
@@ -1011,21 +813,11 @@
                         if ($e265.tid.isDescendantOf($currentTid266))
                             continue $label263;
                         if ($currentTid266.parent != null) throw $e265;
->>>>>>> 4f046111
                         throw new InternalError(
                                 "Something is broken with " +
                                     "transaction management. Got a signal to restart a " +
                                     "different transaction than the one being managed.");
                     }
-<<<<<<< HEAD
-                    catch (final Throwable $e151) {
-                        $commit150 = false;
-                        if ($tm153.checkForStaleObjects()) continue $label149;
-                        throw new fabric.worker.AbortException($e151);
-                    }
-                    finally {
-                        if ($commit150) {
-=======
                     catch (final Throwable $e265) {
                         $commit264 = false;
                         if ($tm267.checkForStaleObjects()) continue $label263;
@@ -1033,26 +825,10 @@
                     }
                     finally {
                         if ($commit264) {
->>>>>>> 4f046111
                             try {
                                 fabric.worker.transaction.TransactionManager.
                                   getInstance().commitTransaction();
                             }
-<<<<<<< HEAD
-                            catch (final fabric.worker.AbortException $e151) {
-                                $commit150 = false;
-                            }
-                            catch (final fabric.worker.
-                                     TransactionRestartingException $e151) {
-                                $commit150 = false;
-                                fabric.common.TransactionID $currentTid152 =
-                                  $tm153.getCurrentTid();
-                                if ($currentTid152 != null) {
-                                    if ($e151.tid.equals($currentTid152) ||
-                                          !$e151.tid.isDescendantOf(
-                                                       $currentTid152)) {
-                                        throw $e151;
-=======
                             catch (final fabric.worker.AbortException $e265) {
                                 $commit264 = false;
                             }
@@ -1066,7 +842,6 @@
                                           !$e265.tid.isDescendantOf(
                                                        $currentTid266)) {
                                         throw $e265;
->>>>>>> 4f046111
                                     }
                                 }
                             }
@@ -1075,15 +850,9 @@
                             fabric.worker.transaction.TransactionManager.
                               getInstance().abortTransaction();
                         }
-<<<<<<< HEAD
-                        if (!$commit150) {
-                            { result = result$var148; }
-                            continue $label149;
-=======
                         if (!$commit264) {
                             { result = result$var262; }
                             continue $label263;
->>>>>>> 4f046111
                         }
                     }
                 }
@@ -1183,35 +952,6 @@
         public double value(boolean useWeakCache) {
             double result = 0;
             {
-<<<<<<< HEAD
-                double result$var157 = result;
-                fabric.worker.transaction.TransactionManager $tm162 =
-                  fabric.worker.transaction.TransactionManager.getInstance();
-                boolean $backoffEnabled165 =
-                  fabric.worker.Worker.getWorker().config.txRetryBackoff;
-                int $backoff163 = 1;
-                boolean $doBackoff164 = true;
-                $label158: for (boolean $commit159 = false; !$commit159; ) {
-                    if ($backoffEnabled165) {
-                        if ($doBackoff164) {
-                            if ($backoff163 > 32) {
-                                while (true) {
-                                    try {
-                                        java.lang.Thread.sleep($backoff163);
-                                        break;
-                                    }
-                                    catch (java.lang.
-                                             InterruptedException $e160) {
-                                        
-                                    }
-                                }
-                            }
-                            if ($backoff163 < 5000) $backoff163 *= 2;
-                        }
-                        $doBackoff164 = $backoff163 <= 32 || !$doBackoff164;
-                    }
-                    $commit159 = true;
-=======
                 double result$var271 = result;
                 fabric.worker.transaction.TransactionManager $tm276 =
                   fabric.worker.transaction.TransactionManager.getInstance();
@@ -1239,7 +979,6 @@
                         $doBackoff278 = $backoff277 <= 32 || !$doBackoff278;
                     }
                     $commit273 = true;
->>>>>>> 4f046111
                     fabric.worker.transaction.TransactionManager.getInstance().
                       startTransaction();
                     try {
@@ -1247,20 +986,6 @@
                             result = (double) this.get$weakStats().get(0); else
                             result = computeValue(false);
                     }
-<<<<<<< HEAD
-                    catch (final fabric.worker.RetryException $e160) {
-                        $commit159 = false;
-                        continue $label158;
-                    }
-                    catch (final fabric.worker.
-                             TransactionRestartingException $e160) {
-                        $commit159 = false;
-                        fabric.common.TransactionID $currentTid161 =
-                          $tm162.getCurrentTid();
-                        if ($e160.tid.isDescendantOf($currentTid161))
-                            continue $label158;
-                        if ($currentTid161.parent != null) throw $e160;
-=======
                     catch (final fabric.worker.RetryException $e274) {
                         $commit273 = false;
                         continue $label272;
@@ -1273,21 +998,11 @@
                         if ($e274.tid.isDescendantOf($currentTid275))
                             continue $label272;
                         if ($currentTid275.parent != null) throw $e274;
->>>>>>> 4f046111
                         throw new InternalError(
                                 "Something is broken with " +
                                     "transaction management. Got a signal to restart a " +
                                     "different transaction than the one being managed.");
                     }
-<<<<<<< HEAD
-                    catch (final Throwable $e160) {
-                        $commit159 = false;
-                        if ($tm162.checkForStaleObjects()) continue $label158;
-                        throw new fabric.worker.AbortException($e160);
-                    }
-                    finally {
-                        if ($commit159) {
-=======
                     catch (final Throwable $e274) {
                         $commit273 = false;
                         if ($tm276.checkForStaleObjects()) continue $label272;
@@ -1295,26 +1010,10 @@
                     }
                     finally {
                         if ($commit273) {
->>>>>>> 4f046111
                             try {
                                 fabric.worker.transaction.TransactionManager.
                                   getInstance().commitTransaction();
                             }
-<<<<<<< HEAD
-                            catch (final fabric.worker.AbortException $e160) {
-                                $commit159 = false;
-                            }
-                            catch (final fabric.worker.
-                                     TransactionRestartingException $e160) {
-                                $commit159 = false;
-                                fabric.common.TransactionID $currentTid161 =
-                                  $tm162.getCurrentTid();
-                                if ($currentTid161 != null) {
-                                    if ($e160.tid.equals($currentTid161) ||
-                                          !$e160.tid.isDescendantOf(
-                                                       $currentTid161)) {
-                                        throw $e160;
-=======
                             catch (final fabric.worker.AbortException $e274) {
                                 $commit273 = false;
                             }
@@ -1328,7 +1027,6 @@
                                           !$e274.tid.isDescendantOf(
                                                        $currentTid275)) {
                                         throw $e274;
->>>>>>> 4f046111
                                     }
                                 }
                             }
@@ -1337,15 +1035,9 @@
                             fabric.worker.transaction.TransactionManager.
                               getInstance().abortTransaction();
                         }
-<<<<<<< HEAD
-                        if (!$commit159) {
-                            { result = result$var157; }
-                            continue $label158;
-=======
                         if (!$commit273) {
                             { result = result$var271; }
                             continue $label272;
->>>>>>> 4f046111
                         }
                     }
                 }
@@ -1356,35 +1048,6 @@
         public double velocity(boolean useWeakCache) {
             double result = 0;
             {
-<<<<<<< HEAD
-                double result$var166 = result;
-                fabric.worker.transaction.TransactionManager $tm171 =
-                  fabric.worker.transaction.TransactionManager.getInstance();
-                boolean $backoffEnabled174 =
-                  fabric.worker.Worker.getWorker().config.txRetryBackoff;
-                int $backoff172 = 1;
-                boolean $doBackoff173 = true;
-                $label167: for (boolean $commit168 = false; !$commit168; ) {
-                    if ($backoffEnabled174) {
-                        if ($doBackoff173) {
-                            if ($backoff172 > 32) {
-                                while (true) {
-                                    try {
-                                        java.lang.Thread.sleep($backoff172);
-                                        break;
-                                    }
-                                    catch (java.lang.
-                                             InterruptedException $e169) {
-                                        
-                                    }
-                                }
-                            }
-                            if ($backoff172 < 5000) $backoff172 *= 2;
-                        }
-                        $doBackoff173 = $backoff172 <= 32 || !$doBackoff173;
-                    }
-                    $commit168 = true;
-=======
                 double result$var280 = result;
                 fabric.worker.transaction.TransactionManager $tm285 =
                   fabric.worker.transaction.TransactionManager.getInstance();
@@ -1412,7 +1075,6 @@
                         $doBackoff287 = $backoff286 <= 32 || !$doBackoff287;
                     }
                     $commit282 = true;
->>>>>>> 4f046111
                     fabric.worker.transaction.TransactionManager.getInstance().
                       startTransaction();
                     try {
@@ -1420,20 +1082,6 @@
                             result = (double) this.get$weakStats().get(1); else
                             result = computeVelocity(false);
                     }
-<<<<<<< HEAD
-                    catch (final fabric.worker.RetryException $e169) {
-                        $commit168 = false;
-                        continue $label167;
-                    }
-                    catch (final fabric.worker.
-                             TransactionRestartingException $e169) {
-                        $commit168 = false;
-                        fabric.common.TransactionID $currentTid170 =
-                          $tm171.getCurrentTid();
-                        if ($e169.tid.isDescendantOf($currentTid170))
-                            continue $label167;
-                        if ($currentTid170.parent != null) throw $e169;
-=======
                     catch (final fabric.worker.RetryException $e283) {
                         $commit282 = false;
                         continue $label281;
@@ -1446,21 +1094,11 @@
                         if ($e283.tid.isDescendantOf($currentTid284))
                             continue $label281;
                         if ($currentTid284.parent != null) throw $e283;
->>>>>>> 4f046111
                         throw new InternalError(
                                 "Something is broken with " +
                                     "transaction management. Got a signal to restart a " +
                                     "different transaction than the one being managed.");
                     }
-<<<<<<< HEAD
-                    catch (final Throwable $e169) {
-                        $commit168 = false;
-                        if ($tm171.checkForStaleObjects()) continue $label167;
-                        throw new fabric.worker.AbortException($e169);
-                    }
-                    finally {
-                        if ($commit168) {
-=======
                     catch (final Throwable $e283) {
                         $commit282 = false;
                         if ($tm285.checkForStaleObjects()) continue $label281;
@@ -1468,26 +1106,10 @@
                     }
                     finally {
                         if ($commit282) {
->>>>>>> 4f046111
                             try {
                                 fabric.worker.transaction.TransactionManager.
                                   getInstance().commitTransaction();
                             }
-<<<<<<< HEAD
-                            catch (final fabric.worker.AbortException $e169) {
-                                $commit168 = false;
-                            }
-                            catch (final fabric.worker.
-                                     TransactionRestartingException $e169) {
-                                $commit168 = false;
-                                fabric.common.TransactionID $currentTid170 =
-                                  $tm171.getCurrentTid();
-                                if ($currentTid170 != null) {
-                                    if ($e169.tid.equals($currentTid170) ||
-                                          !$e169.tid.isDescendantOf(
-                                                       $currentTid170)) {
-                                        throw $e169;
-=======
                             catch (final fabric.worker.AbortException $e283) {
                                 $commit282 = false;
                             }
@@ -1501,7 +1123,6 @@
                                           !$e283.tid.isDescendantOf(
                                                        $currentTid284)) {
                                         throw $e283;
->>>>>>> 4f046111
                                     }
                                 }
                             }
@@ -1510,15 +1131,9 @@
                             fabric.worker.transaction.TransactionManager.
                               getInstance().abortTransaction();
                         }
-<<<<<<< HEAD
-                        if (!$commit168) {
-                            { result = result$var166; }
-                            continue $label167;
-=======
                         if (!$commit282) {
                             { result = result$var280; }
                             continue $label281;
->>>>>>> 4f046111
                         }
                     }
                 }
@@ -1529,35 +1144,6 @@
         public double noise(boolean useWeakCache) {
             double result = 0;
             {
-<<<<<<< HEAD
-                double result$var175 = result;
-                fabric.worker.transaction.TransactionManager $tm180 =
-                  fabric.worker.transaction.TransactionManager.getInstance();
-                boolean $backoffEnabled183 =
-                  fabric.worker.Worker.getWorker().config.txRetryBackoff;
-                int $backoff181 = 1;
-                boolean $doBackoff182 = true;
-                $label176: for (boolean $commit177 = false; !$commit177; ) {
-                    if ($backoffEnabled183) {
-                        if ($doBackoff182) {
-                            if ($backoff181 > 32) {
-                                while (true) {
-                                    try {
-                                        java.lang.Thread.sleep($backoff181);
-                                        break;
-                                    }
-                                    catch (java.lang.
-                                             InterruptedException $e178) {
-                                        
-                                    }
-                                }
-                            }
-                            if ($backoff181 < 5000) $backoff181 *= 2;
-                        }
-                        $doBackoff182 = $backoff181 <= 32 || !$doBackoff182;
-                    }
-                    $commit177 = true;
-=======
                 double result$var289 = result;
                 fabric.worker.transaction.TransactionManager $tm294 =
                   fabric.worker.transaction.TransactionManager.getInstance();
@@ -1585,7 +1171,6 @@
                         $doBackoff296 = $backoff295 <= 32 || !$doBackoff296;
                     }
                     $commit291 = true;
->>>>>>> 4f046111
                     fabric.worker.transaction.TransactionManager.getInstance().
                       startTransaction();
                     try {
@@ -1593,20 +1178,6 @@
                             result = (double) this.get$weakStats().get(2); else
                             result = computeNoise(false);
                     }
-<<<<<<< HEAD
-                    catch (final fabric.worker.RetryException $e178) {
-                        $commit177 = false;
-                        continue $label176;
-                    }
-                    catch (final fabric.worker.
-                             TransactionRestartingException $e178) {
-                        $commit177 = false;
-                        fabric.common.TransactionID $currentTid179 =
-                          $tm180.getCurrentTid();
-                        if ($e178.tid.isDescendantOf($currentTid179))
-                            continue $label176;
-                        if ($currentTid179.parent != null) throw $e178;
-=======
                     catch (final fabric.worker.RetryException $e292) {
                         $commit291 = false;
                         continue $label290;
@@ -1619,21 +1190,11 @@
                         if ($e292.tid.isDescendantOf($currentTid293))
                             continue $label290;
                         if ($currentTid293.parent != null) throw $e292;
->>>>>>> 4f046111
                         throw new InternalError(
                                 "Something is broken with " +
                                     "transaction management. Got a signal to restart a " +
                                     "different transaction than the one being managed.");
                     }
-<<<<<<< HEAD
-                    catch (final Throwable $e178) {
-                        $commit177 = false;
-                        if ($tm180.checkForStaleObjects()) continue $label176;
-                        throw new fabric.worker.AbortException($e178);
-                    }
-                    finally {
-                        if ($commit177) {
-=======
                     catch (final Throwable $e292) {
                         $commit291 = false;
                         if ($tm294.checkForStaleObjects()) continue $label290;
@@ -1641,26 +1202,10 @@
                     }
                     finally {
                         if ($commit291) {
->>>>>>> 4f046111
                             try {
                                 fabric.worker.transaction.TransactionManager.
                                   getInstance().commitTransaction();
                             }
-<<<<<<< HEAD
-                            catch (final fabric.worker.AbortException $e178) {
-                                $commit177 = false;
-                            }
-                            catch (final fabric.worker.
-                                     TransactionRestartingException $e178) {
-                                $commit177 = false;
-                                fabric.common.TransactionID $currentTid179 =
-                                  $tm180.getCurrentTid();
-                                if ($currentTid179 != null) {
-                                    if ($e178.tid.equals($currentTid179) ||
-                                          !$e178.tid.isDescendantOf(
-                                                       $currentTid179)) {
-                                        throw $e178;
-=======
                             catch (final fabric.worker.AbortException $e292) {
                                 $commit291 = false;
                             }
@@ -1674,7 +1219,6 @@
                                           !$e292.tid.isDescendantOf(
                                                        $currentTid293)) {
                                         throw $e292;
->>>>>>> 4f046111
                                     }
                                 }
                             }
@@ -1683,15 +1227,9 @@
                             fabric.worker.transaction.TransactionManager.
                               getInstance().abortTransaction();
                         }
-<<<<<<< HEAD
-                        if (!$commit177) {
-                            { result = result$var175; }
-                            continue $label176;
-=======
                         if (!$commit291) {
                             { result = result$var289; }
                             continue $label290;
->>>>>>> 4f046111
                         }
                     }
                 }
@@ -1848,15 +1386,6 @@
         
     }
     
-<<<<<<< HEAD
-    public static final byte[] $classHash = new byte[] { -12, 127, -33, -64,
-    -103, -9, 15, 35, 58, -34, -17, -93, 53, 39, 48, -2, 30, -79, 91, 113, 44,
-    -111, -68, -86, -120, 57, 14, 119, 38, -54, 93, -78 };
-    public static final java.lang.String jlc$CompilerVersion$fabil = "0.3.0";
-    public static final long jlc$SourceLastModified$fabil = 1507043098000L;
-    public static final java.lang.String jlc$ClassType$fabil =
-      "H4sIAAAAAAAAAK1ae2wUxxmfOxvbZ/zCxASMMS9DyuuuhBAVnCbFVx4Oh3FsTBpTcNZ7c/aGvd3N7pw5kpBSqggaRTQPwkMt/FPavChpo6b9oyDRtGnJQ0hNH0nVhtBKKEnJs0kaqqZJv29m7rW3t/FJtTTz7c3MN/P7njOz6xNvkwmOTeYklGFND7OdFnXCa5Th7livYjs0HtUVx9kErUPqxMrug288Em8PkmCM1KmKYRqaquhDhsNIQ+w2ZUyJGJRFBvq6O7eQkIqM6xRnlJHglq60TWZZpr5zRDeZXKRo/ocXRQ4c2tb0VAVpHCSNmtHPFKapUdNgNM0GSV2SJoep7ayKx2l8kEwyKI33U1tTdO0OGGgag6TZ0UYMhaVs6vRRx9THcGCzk7KozdfMNCJ8E2DbKZWZNsBvEvBTTNMjMc1hnTFSldCoHnduJ3eTyhiZkNCVERg4JZaRIsJnjKzBdhheqwFMO6GoNMNSuV0z4ozMdHNkJe5YDwOAtTpJ2aiZXarSUKCBNAtIumKMRPqZrRkjMHSCmYJVGGktOSkMqrEUdbsyQocYmeoe1yu6YFSIqwVZGGlxD+Mzgc1aXTbLs9bbPdftv9NYZwRJADDHqaoj/hpgancx9dEEtamhUsFYtzB2UJlyel+QEBjc4hosxvz8rve/srj9zFkxZrrHmI3Dt1GVDanHhxt+1xZdsKICYdRYpqOhKxRIzq3aK3s60xZ4+5TsjNgZznSe6fvNLbsfp5eCpLabVKmmnkqCV01SzaSl6dReSw1qK4zGu0mIGvEo7+8m1fAc0wwqWjcmEg5l3aRS501VJv8NKkrAFKiianjWjISZebYUNsqf0xYhpBoKCUD5hJC2J4BOJST4LiPrI6NmkkaG9RTdAe4dgUIVWx2NQNzamhpxbDVipwymwSDZBF4ExIn0K0lLp/EN/GcYYFj/3+nSiL5pRyAAip2pmnE6rDhgJekxXb06BMU6U49Te0jV95/uJpNPH+FeE0JPd8BbuV4CYOk2d47I5z2Q6lr9/smhF4THIa9UGyNtAmNYYgwXYARYdRhLYchOYchOJwLpcPRY9xPcZaocHlvZmepgppWWrrCEaSfTJBDgYl3B+bmvgKW3QwaBJFG3oH/rjbfum1MBTmrtqES7wdAOd8jkEk03PCkQB0Nq4943/vXkwV1mLngY6SiK6WJOjMk5bh3ZpkrjkPNy0y+cpTw9dHpXRxDzSQhSHVPAGSFvtLvXKIjNzkyeQ21MiJGJqANFx65Mcqplo7a5I9fCbd+AVbNwA1SWCyBPkV/ut46+cu7NZXzzyGTTxry0209ZZ14E42SNPFYn5XS/yaYUxr16uPehh9/eu4UrHkbM9VqwA+soRK4CIWva95y9/c+vnT/+h2DOWIxUWalhXVPTXJZJn8FfAMqnWDAMsQEpJOOoTAGzsjnAwpXn57BBNtAhIwF0p2PASJpxLaEpwzpFT/mkcd7Sp9/a3yTMrUOLUJ5NFn/+BLn2aV1k9wvbPm7n0wRU3I1y+ssNEylucm7mVbat7EQc6W++NOPIb5Wj4PmQoBztDspzDuH6INyAV3NdLOH1UlffNVjNEdpq4+21TnG6X4P7Zs4XByMnvtcavf6SiPisL+Icsz0ifrOSFyZXP578KDin6tkgqR4kTXzLVgy2WYGsBW4wCJuuE5WNMVJf0F+4gYrdojMba23uOMhb1h0FuUwDzzgan2uF4wvHAUU0oZLaoLQSUrFU0nnYO9nC+op0gPCHlZxlLq/nY7WAKzLISLVla2PgWYyEtGQyxdD2fJVFTGDgPC1wWOGWRbnC4mDAO6a5c5cIR6yvzcJsRJizoWwkZOJZSX/mAXN1CZj4uBCrGzLQQimH9uL2wTx8odfWkhDOY3Lrp/sO3PtZeP8BEQfifDS36IiSzyPOSHyter5gGlaZ7bcK51jz+pO7fvHorr3i/NBcuNuvNlLJH/3pvy+GD194zmMvqR42TZ0qRkn9tUMZIKTuGkm9zHzTuPUHZkfl9fGhN0oZkWyA/BQ3IUFRXyRbAMF3Jb3PA8kt5SLpwp+bfddUCKkPClr3gcea28pdc/PnrzkCa2qSDnqsqZa7Zk/JNZszUXKKkCmVgrZ85LHmaMlgDlm2ySDl0HjB0hPGMDeBC89wXbfgmMKztIiTc49cnna6483Lwn3dh/C8ge+deO3SS/UzTvKNvhLPXTw5uW8vxZeTgjsHR1cnXI8rJZv9A/JYw/UjBoDorp/44PhpH+ROaIaiZ7RQpVNjhI16eXwFIMVHy3u+AJ9PzIPVDqz4TyudBR0US2fS5eRcuozqpkExr2YyZggzpm7CLTadGS6OepoZzt4tZQTuThepBVJR0bV5A1dsbg+7cGnGiuj2iyPCljNdtnSPfmzDiefWzlcfDJKK7GZVdIMsZOos3KJqbQoXYGNTwUY1K2fccWjW5whwn0/ffqz2gbFVVLPHbiV2YaHLknHXAeUZiLuzknrtTg/6eJteEHC1cGFlA1Yc9lU+2shzN5frVQLqkfI9/+jn5Z0xL3c9VK5/Hyryb/x5N1Z7ih0Tf9+Ts/khrL7tY7of+vQ9itVxrL6D1f2lTbcACpjtyl2SJjxM99i4TRca1hQH3wE5GVea5brl8d28L2UYcAbiA3Fca0l4y6Ccgwv1VyWd6wHvx+OGNznFvaobMytk9ez6J/n6wiR8hXuzKPhflbzTvyPpG3ko8k7WBA86M0q9fuGHnON7DhyLb/zB0qA0VA/ojJnWEp2OUT1vqknCHbIwQjh9D5R5hFQ+I+mufGXkVOiSADd9UiNZ7pJ0zC3BEi9XXYXVZj71L3287VdYnWJ8gwQjd0hbdxTc6DtyAF1izYRyE5xpL0v69/LEQpa/SfqX0mLlA37ep+9FrJ6Fg/kIZQOZYzK2xbyw4/XhZjhRKZL2lIcdWTZIunZ82H/v0/dHrM5BBgXsAngft2Ap5Fth2bOSPl0ecmT5qaQnx4f8rz5957F6OR95ly9yFU6UEUnbykOOLNMlbRkf8os+fa9jdSEf+WZf5HAerj8o6bfKQ44seyS9a3zI3/Hpew+rN/OR95REfhXBVyqk4bCkd5SHHFl2SuqURh7Ibagi63zsA//fWP0T4DNlOxWpxvOIMGZqcS+RroayGy4rZyQ9VJ5IyHJQ0vtLi5SXTblfHMapAxWl5QpMwMZPC+TClv+4ZKhDhuVQ9hHS9JCkt5WQwfPMIs/PWakmykk0SW8dl6FiHHS9j0CNWFUz/H6TtFKM8nc9Xp7GRfoSlAdgA1whaX1pswRqiwVAljpJK8oQYIqPAFOxmsRIY0YACtcPje0sKQOaBe73zcskrS1PBmQJSUrKkGGmjwyzsWrNGaHH1BxPI/DYaIXyJCFXvCvp+fJiA1lelfTlcSWqwBd8+vBIHpjLSA0z+7Nv/ld54Z4FBXalloSkG8vDjSw9kq4bH+6lPn3LsFrMSL3m9ANqnfYz0+ZKd58luNfcAOUVQqbdKem60uC9vAZZ1kp6fbkJaaWPGNdhtRzcX5yeVztMS2buZu6sxK2wCMoFcKKvSXpteVZAluWSRspw/6iPDKuxuj7zMqek34eh/IOQ6cskbSgPObLUS1pdBvKYD3LckwNrwfnHfLJOVu0fwiGjQdDpb5UHHlkuSXqxDPADPuBvxqoX1G5k000a4qHgYoAfPqZ7fIKUH8TV6K/p8YvrF7eU+Pw4tehfFCTfyWONNVceG3hZvGfLfOwOxUhNIqXr+R8I8p6rLJsmNK6tkPhcYHFBvs5IQ+FNlvH3cfiEkgcGxbghRqrEOPx1K9cgv922cv3AhbjFdSEWSuBD+IKtKRv/+eLEB1derqrZdIF/+8LM9uE3Xjtz5OPGuSvPv/v95Vd98dP2n2y5ffEDpx7ft6Jhx/zntz71P5z95C8UIgAA";
-=======
     public static final byte[] $classHash = new byte[] { 52, 102, -4, 37, 93,
     -57, 31, -86, 93, -103, 119, -91, -10, -106, -55, 68, 42, -72, 49, -52, 74,
     57, -53, -105, 11, 32, -111, 99, 63, 35, 17, -127 };
@@ -1864,5 +1393,4 @@
     public static final long jlc$SourceLastModified$fabil = 1507151083000L;
     public static final java.lang.String jlc$ClassType$fabil =
       "H4sIAAAAAAAAAK1ae2wcxRmfOz/PseNHcEgcx3bsC+AQ7mQeVcEUGl+T4OTiGDs2wmkw6705e8ne7rI751woQQkIkSKUUgh2opL8FQqkbkBV01ZqLdFSICmICvqgqC2krRCgFMpDQFB59Ptm5157e4tPqqWZb29mvpnf95yZXc+9Qyosk3TGpQlFDbHdBrVCG6SJ/uigZFo0FlEly9oGrePyovL+mbcejbX5iT9KamVJ0zVFltRxzWJkcfQWaVoKa5SFR4b6e7eTgIyM10nWFCP+7X0pk3QYurp7UtWZWKRg/ocuDh+cvanhJ2WkfozUK9owk5giR3SN0RQbI7UJmpigprUuFqOxMdKoURobpqYiqcptMFDXxkiTpUxqEkua1Bqilq5O48AmK2lQk6+ZbkT4OsA2kzLTTYDfYMNPMkUNRxWL9UZJZVyhasy6ldxByqOkIq5KkzBwaTQtRZjPGN6A7TC8RgGYZlySaZqlfKeixRhpd3JkJA5uhgHAWpWgbErPLFWuSdBAmmxIqqRNhoeZqWiTMLRCT8IqjLQUnRQGVRuSvFOapOOMLHOOG7S7YFSAqwVZGGl2DuMzgc1aHDbLsdY7A1cf+I52neYnPsAco7KK+KuBqc3BNETj1KSaTG3G2jXRGWnp/H4/ITC42THYHvPz29//5tq2p07ZY1a4jNk6cQuV2bh8bGLxS62R7ivLEEa1oVsKukKe5Nyqg6KnN2WAty/NzIidoXTnU0PP3rj3OD3rJzX9pFLW1WQCvKpR1hOGolJzI9WoKTEa6ycBqsUivL+fVMFzVNGo3bo1Hrco6yflKm+q1PlvUFEcpkAVVcGzosX19LMhsSn+nDIIIVVQiA/K54S0Pgt0GSH+/zCyOTylJ2h4Qk3SXeDeYShUMuWpMMStqchhy5TDZlJjCgwSTeBFQKzwsJQwVBrbwn+GAIbx/50uhegbdvl8oNh2WY/RCckCKwmP6RtUISiu09UYNcdl9cB8P1kyf5h7TQA93QJv5XrxgaVbnTkil/dgsm/9+yfGn7c9DnmF2hhptTGGBMZQHkaAVYuxFILsFILsNOdLhSJH+3/EXabS4rGVmakWZrrKUCUW181Eivh8XKzzOD/3FbD0TsggkCRqu4d3bLp5f2cZOKmxqxztBkODzpDJJpp+eJIgDsbl+nve+viJmT16NngYCRbEdCEnxmSnU0emLtMY5Lzs9Gs6pJPj83uCfswnAUh1TAJnhLzR5lwjLzZ703kOtVERJYtQB5KKXenkVMOmTH1XtoXbfjFWTbYboLIcAHmK/MawceQvL759Gd880tm0PiftDlPWmxPBOFk9j9XGrO63mZTCuL8fGnzwoXfu2c4VDyO63BYMYh2ByJUgZHXz7lO3vvr6a8f+6M8ai5FKIzmhKnKKy9L4Jfz5oHyBBcMQG5BCMo6IFNCRyQEGrnxBFhtkAxUyEkC3giNaQo8pcUWaUCl6ymf1q3tO/vtAg21uFVps5Zlk7VdPkG1f3kf2Pn/TJ218Gp+Mu1FWf9lhdopbkp15nWlKuxFHat/LKw8/Jx0Bz4cEZSm3UZ5zCNcH4Qa8lOviEl73OPoux6rT1lYrb6+xCtP9Btw3s744Fp57uCVyzVk74jO+iHOscon4USknTC49nvjI31n5jJ9UjZEGvmVLGhuVIGuBG4zBpmtFRGOU1OX152+g9m7Rm4m1Vmcc5CzrjIJspoFnHI3PNbbj244DimhAJbVCaSGkrEfQ1di7xMD6vJSP8IerOEsXry/Aqpsr0s9IlWEq0+BZjASURCLJ0PZ8lYuZjYHzNMNhhVsW5QrZBwPesdyZu+xwxPprGZj1CHMVlK2ELDol6M9cYK4vAhMf12B1bRpaIGnRQdw+mIsvDJpKAsJ5Wmz9dP/Be78MHThox4F9PuoqOKLk8thnJL5WHV8wBaus8lqFc2x484k9v3xszz32+aEpf7dfryUTP/7z5y+EDp057bKXVE3oukolraj+2qCMEFJ7uaBuZr5+wfoDs6PyhvjQTUJGJFsgP8V0SFDUE8l2QPADQe9zQXJjqUj68Oeo55oSIXV+m9Z+6LLmTaWuOfrVa07CmoqgYy5ryqWuOVB0zaZ0lMwTsrRd0AaXNaeKBnPAMHUGKYfG8paumMbcBC680nHdgmMKz9J2nLz46Lnl88G3z9nu6zyE5wx8b+71sy/XrTzBN/pyPHfx5OS8vRReTvLuHBxdre16XCmZ7O8TxxquH3sAiO74iQ+Wl/ZB7riiSWpaC5Uq1SbZlJvHlwFSfDTc5/Px+ex5sNqFFf9ppDKg/fbS6XS5JJsuI6quUcyr6YwZwIyp6nCLTaWH20c9RQ9l7pYiAvemCtQCqajg2ryFKza7h505u/LKyM43Jm1btjts6Rz9+Ja50xsvkB/wk7LMZlVwg8xn6s3fompMChdgbVveRtWRNe4CNOtxBLjPo+8AVvvB2DKq2WW3sndhW5dF4y4I5WmIt38J+pJL3D3g4W1qXsDVwIWVjRgx2Ff5aC3H3RyuVw6oJ0v3/CNflXem3dx1tlT/ni3wb/x5B1Z3Fjom/r47a/NZrL7rYbofevQ9htUxrL6H1f3FTdcN5TQh5x8SdJ+L6R5fsOkCE4pk4TsgK+1KHY5bHt/Nh5KaBmcgPhDHtRSFdxmU38OFelzQa1zgPblgeEuS3Kv6MbNCVs+sf4Kvb5ukC6t7Myj4X6W4078r6Fs5KHJO1gQPOiuLvX7hh5xjdx48Gtv6SI9fGGoAdMZ04xKVTlM1Z6pG2x0yMAI4/QCU1YSU/0bQPbnKyKrQIQFu+qRasNwu6LRTgkvcXHUdVqN86l97eNvTWP2K8Q0SjBwUtg7m3eiDWYAOsXC3vh7OtOcE/WdpYiHLPwT9a3GxcgH/zqPvBayegYP5JGUj6WMytkXdsOP14QY4UUmCDpSGHVm2CLpxYdj/4NH3J6xehAwK2G3gQ9yCxZDvgGVPCXqyNOTI8lNBTywM+d88+l7D6pVc5H2eyGU4UYYFbS0NObKsELR5Ycjf8Oh7E6szuchHPZHDebhuRtC7SkOOLHcKevvCkL/r0fceVm/nIh8oivxCgq9UyOJDgt5WGnJk2S2oVRy5L7uh2lnnEw/4n2L1AcBn0k5qpxrXI8K0rsTcRLoUyl64rDwl6GxpIiHLjKD3FxcpJ5tyvziEU/vKisvlq8DGL/Lkwpb/OmSoRYYroOwnpOFBQW8pIoPrmUWcnzNSLRKTKILevCBDRTnoOg+B6rGqYvj9JmEkGeXvetw8jYv0dSgPwAa4TdCLipvFV1MoALJcKGhbCQIs9RBgGVaNjNSnBaBw/VDY7qIyoFkehhPMgKCrS5MBWYKCrihBhnYPGVZh1ZI1woCuWK5G4LHRAuVJQpprbHrep6XFBrKcE/SDBSUq30UefXgk93UxUs304cyb/3VuuDugnATc+wQtFg9FcCOLIqi8MNw9Hn2XYbWWkTrFGgbUKh1musmV7jxLcK+5FsqrhCyfEVQuDt7Na5BlQtAbS01IV3mIcTVWV4D726fn9RZTEum7mTMrcStcDAVOZC2WoNeXZgVkGRR0UwnuH/GQYT1W16Rf5hT1+xCUs4SsGBC0uzTkyHKRoJ0lII96IMc92bcRnH/aI+tk1P4RHDK6Ba0qDTyyVApKSgA/4gH+BqwGQe1aJt2kIB7yLgb44WOFyydI8UFcjvyWHntj89rmIp8flxX8i4LgO3G0vvr8oyOv2O/Z0h+7A1FSHU+qau4HgpznSsOkcYVrK2B/LjC4IN9mZHH+TZbx93H4hJL7xuxx44xU2uPw181cg/x228L1AxfiZseF2FYCH8IXbEma+M8Xcx+ef66yetsZ/u0LM9vl8c9W73iu/fiOw7se+Xjm9LfW/KLnhU1XPj+7qOP78rVdjfv+BxBbHYUUIgAA";
->>>>>>> 4f046111
 }