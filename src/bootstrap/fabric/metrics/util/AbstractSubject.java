--- conflicted
+++ resolved
@@ -127,49 +127,6 @@
         
         public void addObserver(fabric.metrics.util.Observer o) {
             {
-<<<<<<< HEAD
-                fabric.worker.transaction.TransactionManager $tm253 =
-                  fabric.worker.transaction.TransactionManager.getInstance();
-                boolean $backoffEnabled256 =
-                  fabric.worker.Worker.getWorker().config.txRetryBackoff;
-                int $backoff254 = 1;
-                boolean $doBackoff255 = true;
-                $label249: for (boolean $commit250 = false; !$commit250; ) {
-                    if ($backoffEnabled256) {
-                        if ($doBackoff255) {
-                            if ($backoff254 > 32) {
-                                while (true) {
-                                    try {
-                                        java.lang.Thread.sleep($backoff254);
-                                        break;
-                                    }
-                                    catch (java.lang.
-                                             InterruptedException $e251) {
-                                        
-                                    }
-                                }
-                            }
-                            if ($backoff254 < 5000) $backoff254 *= 2;
-                        }
-                        $doBackoff255 = $backoff254 <= 32 || !$doBackoff255;
-                    }
-                    $commit250 = true;
-                    fabric.worker.transaction.TransactionManager.getInstance().
-                      startTransaction();
-                    try { this.get$observers().add(o); }
-                    catch (final fabric.worker.RetryException $e251) {
-                        $commit250 = false;
-                        continue $label249;
-                    }
-                    catch (final fabric.worker.
-                             TransactionRestartingException $e251) {
-                        $commit250 = false;
-                        fabric.common.TransactionID $currentTid252 =
-                          $tm253.getCurrentTid();
-                        if ($e251.tid.isDescendantOf($currentTid252))
-                            continue $label249;
-                        if ($currentTid252.parent != null) throw $e251;
-=======
                 fabric.worker.transaction.TransactionManager $tm519 =
                   fabric.worker.transaction.TransactionManager.getInstance();
                 boolean $backoffEnabled522 =
@@ -211,21 +168,11 @@
                         if ($e517.tid.isDescendantOf($currentTid518))
                             continue $label515;
                         if ($currentTid518.parent != null) throw $e517;
->>>>>>> 4f046111
                         throw new InternalError(
                                 "Something is broken with " +
                                     "transaction management. Got a signal to restart a " +
                                     "different transaction than the one being managed.");
                     }
-<<<<<<< HEAD
-                    catch (final Throwable $e251) {
-                        $commit250 = false;
-                        if ($tm253.checkForStaleObjects()) continue $label249;
-                        throw new fabric.worker.AbortException($e251);
-                    }
-                    finally {
-                        if ($commit250) {
-=======
                     catch (final Throwable $e517) {
                         $commit516 = false;
                         if ($tm519.checkForStaleObjects()) continue $label515;
@@ -233,26 +180,10 @@
                     }
                     finally {
                         if ($commit516) {
->>>>>>> 4f046111
                             try {
                                 fabric.worker.transaction.TransactionManager.
                                   getInstance().commitTransaction();
                             }
-<<<<<<< HEAD
-                            catch (final fabric.worker.AbortException $e251) {
-                                $commit250 = false;
-                            }
-                            catch (final fabric.worker.
-                                     TransactionRestartingException $e251) {
-                                $commit250 = false;
-                                fabric.common.TransactionID $currentTid252 =
-                                  $tm253.getCurrentTid();
-                                if ($currentTid252 != null) {
-                                    if ($e251.tid.equals($currentTid252) ||
-                                          !$e251.tid.isDescendantOf(
-                                                       $currentTid252)) {
-                                        throw $e251;
-=======
                             catch (final fabric.worker.AbortException $e517) {
                                 $commit516 = false;
                             }
@@ -266,7 +197,6 @@
                                           !$e517.tid.isDescendantOf(
                                                        $currentTid518)) {
                                         throw $e517;
->>>>>>> 4f046111
                                     }
                                 }
                             }
@@ -275,15 +205,9 @@
                             fabric.worker.transaction.TransactionManager.
                               getInstance().abortTransaction();
                         }
-<<<<<<< HEAD
-                        if (!$commit250) {
-                            {  }
-                            continue $label249;
-=======
                         if (!$commit516) {
                             {  }
                             continue $label515;
->>>>>>> 4f046111
                         }
                     }
                 }
@@ -292,49 +216,6 @@
         
         public void removeObserver(fabric.metrics.util.Observer o) {
             {
-<<<<<<< HEAD
-                fabric.worker.transaction.TransactionManager $tm261 =
-                  fabric.worker.transaction.TransactionManager.getInstance();
-                boolean $backoffEnabled264 =
-                  fabric.worker.Worker.getWorker().config.txRetryBackoff;
-                int $backoff262 = 1;
-                boolean $doBackoff263 = true;
-                $label257: for (boolean $commit258 = false; !$commit258; ) {
-                    if ($backoffEnabled264) {
-                        if ($doBackoff263) {
-                            if ($backoff262 > 32) {
-                                while (true) {
-                                    try {
-                                        java.lang.Thread.sleep($backoff262);
-                                        break;
-                                    }
-                                    catch (java.lang.
-                                             InterruptedException $e259) {
-                                        
-                                    }
-                                }
-                            }
-                            if ($backoff262 < 5000) $backoff262 *= 2;
-                        }
-                        $doBackoff263 = $backoff262 <= 32 || !$doBackoff263;
-                    }
-                    $commit258 = true;
-                    fabric.worker.transaction.TransactionManager.getInstance().
-                      startTransaction();
-                    try { this.get$observers().remove(o); }
-                    catch (final fabric.worker.RetryException $e259) {
-                        $commit258 = false;
-                        continue $label257;
-                    }
-                    catch (final fabric.worker.
-                             TransactionRestartingException $e259) {
-                        $commit258 = false;
-                        fabric.common.TransactionID $currentTid260 =
-                          $tm261.getCurrentTid();
-                        if ($e259.tid.isDescendantOf($currentTid260))
-                            continue $label257;
-                        if ($currentTid260.parent != null) throw $e259;
-=======
                 fabric.worker.transaction.TransactionManager $tm527 =
                   fabric.worker.transaction.TransactionManager.getInstance();
                 boolean $backoffEnabled530 =
@@ -376,21 +257,11 @@
                         if ($e525.tid.isDescendantOf($currentTid526))
                             continue $label523;
                         if ($currentTid526.parent != null) throw $e525;
->>>>>>> 4f046111
                         throw new InternalError(
                                 "Something is broken with " +
                                     "transaction management. Got a signal to restart a " +
                                     "different transaction than the one being managed.");
                     }
-<<<<<<< HEAD
-                    catch (final Throwable $e259) {
-                        $commit258 = false;
-                        if ($tm261.checkForStaleObjects()) continue $label257;
-                        throw new fabric.worker.AbortException($e259);
-                    }
-                    finally {
-                        if ($commit258) {
-=======
                     catch (final Throwable $e525) {
                         $commit524 = false;
                         if ($tm527.checkForStaleObjects()) continue $label523;
@@ -398,26 +269,10 @@
                     }
                     finally {
                         if ($commit524) {
->>>>>>> 4f046111
                             try {
                                 fabric.worker.transaction.TransactionManager.
                                   getInstance().commitTransaction();
                             }
-<<<<<<< HEAD
-                            catch (final fabric.worker.AbortException $e259) {
-                                $commit258 = false;
-                            }
-                            catch (final fabric.worker.
-                                     TransactionRestartingException $e259) {
-                                $commit258 = false;
-                                fabric.common.TransactionID $currentTid260 =
-                                  $tm261.getCurrentTid();
-                                if ($currentTid260 != null) {
-                                    if ($e259.tid.equals($currentTid260) ||
-                                          !$e259.tid.isDescendantOf(
-                                                       $currentTid260)) {
-                                        throw $e259;
-=======
                             catch (final fabric.worker.AbortException $e525) {
                                 $commit524 = false;
                             }
@@ -431,7 +286,6 @@
                                           !$e525.tid.isDescendantOf(
                                                        $currentTid526)) {
                                         throw $e525;
->>>>>>> 4f046111
                                     }
                                 }
                             }
@@ -440,15 +294,9 @@
                             fabric.worker.transaction.TransactionManager.
                               getInstance().abortTransaction();
                         }
-<<<<<<< HEAD
-                        if (!$commit258) {
-                            {  }
-                            continue $label257;
-=======
                         if (!$commit524) {
                             {  }
                             continue $label523;
->>>>>>> 4f046111
                         }
                     }
                 }
@@ -724,11 +572,7 @@
     99, -44, -61, -64, -14, -61, -46, 88, 49, 87, 69, 120, 33, -47, 31, 30, 72,
     -41, 94, 124, 25, -6, 26, 38, 62, 113, 3 };
     public static final java.lang.String jlc$CompilerVersion$fabil = "0.3.0";
-<<<<<<< HEAD
-    public static final long jlc$SourceLastModified$fabil = 1507054106000L;
-=======
     public static final long jlc$SourceLastModified$fabil = 1507151083000L;
->>>>>>> 4f046111
     public static final java.lang.String jlc$ClassType$fabil =
-      "H4sIAAAAAAAAALVYfWwcRxWfO3+e7cZfTdo4juM4V0PS9I4UBGpcqsanfBy9YsuXBOpAzNzunL313u5mds6+hCSUSigpSBEqbppKrcUfrkpS9wOktkJVUKAtNAoCtQotHwIiQUVRyB8BQRECwnuzc19756v9ByftvL2Z9968eR+/mdnFa6TB5WQgTVOGGRGHHeZGdtFUPDFKucv0mElddy/0Tmit9fHT7z+j9wVJMEHaNGrZlqFRc8JyBVmVeJDO0KjFRHTfWHzoAAlpKLiHulOCBA8M5zjpd2zz8KRpCzVJhf7Hbo/OPX6w43t1pH2ctBtWUlBhaDHbEiwnxklbhmVSjLs7dJ3p46TTYkxPMm5Q0zgCjLY1TrpcY9KiIsuZO8Zc25xBxi436zAu58x3ovk2mM2zmrA5mN/hmZ8VhhlNGK4YSpDGtMFM3T1EjpP6BGlIm3QSGNck8quISo3RXdgP7C0GmMnTVGN5kfppw9IF2eCXKKw4fB8wgGhThokpuzBVvUWhg3R5JpnUmowmBTesSWBtsLMwiyA9SyoFpmaHatN0kk0Icqufb9QbAq6QdAuKCLLazyY1Qcx6fDErida1z9596svWHitIAmCzzjQT7W8GoT6f0BhLM84sjXmCbVsSp+ma8yeDhADzah+zx/PK0ev3bu278KbHs64Kz0jqQaaJCW0hteqt3tjmu+rQjGbHdg1MhbKVy6iOqpGhnAPZvqagEQcj+cELYz9+4KFz7GqQtMRJo2ab2QxkVadmZxzDZHw3sxingulxEmKWHpPjcdIE7wnDYl7vSDrtMhEn9absarTlf3BRGlSgi5rg3bDSdv7doWJKvuccQkgHPCQAzxlCuq8DXQN/fyHIWHTKzrBoysyyWUjvKDyMcm0qCnXLDS3qci3Ks5YwgEl1QRYBcb3170hBulNNJLPScRGwxvm/aM3hWjpmAwFw8wbN1lmKuhAzlT/DoyaUyB7b1Bmf0MxT5+Ok+/wTModCmPcu5K70UgDi3utHjFLZuezwzuvPT1zy8g9llRMF2eSZGlGmejH2mQrWtWGBRQCyIgBZi4FcJDYff1bmUaMrC66gsA0UbndMKtI2z+RIICBXd7OUl8oh/NMAK4AcbZuTX/zMl04O1EHmOrP1GExgDfvrqIg+cXijUBwTWvuJ9//xwuljdrGiBAlXFHqlJBbqgN9V3NaYDkBYVL+ln740cf5YOIggEwL8ExQyFMCkzz9HWcEO5cEPvdGQIK3oA2riUB6xWsQUt2eLPTIFVmHT5WUDOstnoMTNTyedp375sz9/XO4oeYhtL8HiJBNDJWWNytplAXcWfb+XMwZ8vz0z+q3Hrp04IB0PHJuqTRjGNgblTKGObf61Nw/96ve/W7gcLAZLkEYnmzINLSfX0nkDfgF4/osP1iZ2IAWEjilc6C8Ag4MzDxZtA4gwIdnAdDe8z8rYupE2aMpkmCn/br9t20t/OdXhhduEHs95nGz9cAXF/rXD5KFLBz/ok2oCGm5RRf8V2Tzc6y5q3sE5PYx25L769vonfkKfgswH1HKNI0wCEZH+IDKAd0pf3CHbbb6xT2Az4Hmrt5Dw/j1gF26mxVwcjy4+2RO756pX+IVcRB0bqxT+flpSJneey/w9OND4RpA0jZMOuY9TS+yngGGQBuOwE7sx1ZkgN5WNl++q3hYyVKi1Xn8dlEzrr4Ii4MA7cuN7i5f4XuLksXwrPLcRUndB0QUc7XawvTkXIPJluxTZJNtBbDZLRwYFaXK4MQOZJUjIyGSyAmMvZ7kdeuyUy/gMHImk4GooHQV8MsDgDNm/1o9fsiRzS0yJr1sEaaYKLnOF1chfu9qRLiv6RslqylJAWbSuGhTnIbiqdTnInvVLHTvkkWnh4bl5feTpbd7hoKt8K99pZTPPvfOfn0bOXLlYZWsICdu5w2QzzCyxthmm3Fhx/r1fnsqKeXfl6vq7YtPvTXrTbvCZ6Oc+e//ixd2D2qNBUldIsIqjYLnQUHlatXAGJ1lrb1ly9RfCEcJwrPWe4G5FP1WaXB70Vg1zQIa5GNsgKmtWSj6p6Mf8sa0OAF+oMXYQm/2QTpNMJAFwWT4vulVezNp8mvFIcawiH2RvsmBpG+oehmc9WHhWUXe5y4YEcLgtIPmY7lt9q9LFFTWWt/rpGmMZbOAKEPYWG1ZFEMZEDfvOI+Gi2cnyGANokI8CcHyg6G+WWCw2D1RGFEV+rejlpdcUKK/b3mp1O5LHm+qFi72ihjuOYGML0kp1vaCqcqsY5UYGdvsZdV1gJ+e+fiNyas4rZu9OtaniWlMq492r5JQ3SahESNlYaxYpsetPLxx79TvHTgSVuSOC1M/Yhl4tJuBMEiWkPqVobGUxQZFhRe/+0Jjg36zUeqKGdx/B5mG4iXOWsWdY3sHYe7zaEj4CD1R6/c8V/e7KloAiLyp6bgVL+GaNJTyKzTcEaVEbmz58WPIdVVFE8hXYE1O2bTJqVVsVVC4ZIqRhUNGula0KRToVbV0eADxZY2wem8cFHklUPHTsmatm+WZ47oVpTyo6tTLLUWRSUbo8y5+uMfYMNt+GEgfgLiv7HT7b5RlnOzwJQppWebTxj8vE4/xpA+5b+KnHh8jtStsfFH1n2ehV9WaWR60QopZpa9T0IOvFGm54GZuzUFQO3qdcN0kzjultVMdzcN7ygTgesddVufOq7zFa7HW28N59W1cvcd+9teILmZJ7fr69+Zb5fe/Kq1vhW0sIbkbprGmWHkVL3hsdztKGXEbIO5g6krxa3H1L0R3QDolc2/c9zh/Awss5hfxYhW+lfD+ECHp8+O9HMkI9xSYflS6lCw/fkZFaR0ApluX44XDxb7f8s7F57xV5RYOw9L9+6Ub8onb5tQt/fe3tz2/73M7cxrc29O159+DRtf/qGbznUN3/ALHUetvQFAAA";
+      "H4sIAAAAAAAAALVYfWwcRxWfO3+e7eb80aSN4ziOczUkTe9IQaDGpWp8yseRK7bspBRHxJ3bnTtvvbe7mZ2zzyVBLahKVFWWADekiAYhjKDBtAUUgVQiRWoLjYJArULLh4BIUFEU8kdAUISA8N7s3O3d+uzaf3DSztubee/Nm/fxm5ldvE4aXE76szRjmHEx6zA3vo9mUukRyl2mJ03quoegd0JrrU+dfuebem+YhNOkTaOWbRkaNScsV5B16UfoNE1YTCQOj6YGj5CIhoIHqDspSPjIUJGTPsc2Z3OmLdQkS/Q/fWdi/ktH279XR6LjJGpYY4IKQ0valmBFMU7a8iyfYdzdo+tMHycdFmP6GOMGNY1HgdG2xkmna+QsKgqcuaPMtc1pZOx0Cw7jcs5SJ5pvg9m8oAmbg/ntnvkFYZiJtOGKwTRpzBrM1N1j5DOkPk0asibNAeOGdGkVCakxsQ/7gb3FADN5lmqsJFI/ZVi6IFuCEuUVxw4CA4g25ZmYtMtT1VsUOkinZ5JJrVxiTHDDygFrg12AWQTpXlYpMDU7VJuiOTYhyO1BvhFvCLgi0i0oIsj6IJvUBDHrDsSsIlrXP37v3KetA1aYhMBmnWkm2t8MQr0BoVGWZZxZGvME23akT9MNF06FCQHm9QFmj+cHx2/cv7P34msez6YaPMOZR5gmJrSFzLrXe5Lb76lDM5od2zUwFapWLqM6okYGiw5k+4ayRhyMlwYvjv74k4+dY9fCpCVFGjXbLOQhqzo0O+8YJuP7mcU4FUxPkQiz9KQcT5EmeE8bFvN6h7NZl4kUqTdlV6Mt/4OLsqACXdQE74aVtUvvDhWT8r3oEELa4SEheM4Q0nUD6Ab4+wtBRhOTdp4lMmaBzUB6J+BhlGuTCahbbmgJl2sJXrCEAUyqC7IIiOutf08G0p1qYqwgHRcHa5z/i9YirqV9JhQCN2/RbJ1lqAsxU/kzNGJCiRywTZ3xCc2cu5AiXReekTkUwbx3IXell0IQ954gYlTKzheG9t54fuKyl38oq5woyDbP1Lgy1YtxwFSwrg0LLA6QFQfIWgwV48mzqW/LPGp0ZcGVFbaBwt2OSUXW5vkiCYXk6m6V8lI5hH8KYAWQo2372Kc+9vCp/jrIXGemHoMJrLFgHfnok4I3CsUxoUVPvvOPF06fsP2KEiS2pNCXSmKh9gddxW2N6QCEvvodffT8xIUTsTCCTATwT1DIUACT3uAcVQU7WAI/9EZDmrSiD6iJQyXEahGT3J7xe2QKrMOm08sGdFbAQImbHx1znv3lz/78QbmjlCA2WoHFY0wMVpQ1KovKAu7wfX+IMwZ8vz0z8sWnr588Ih0PHNtqTRjDNgnlTKGObf7Ea8d+9fvfLVwJ+8ESpNEpZExDK8q1dNyEXwie/+KDtYkdSAGhkwoX+srA4ODMA75tABEmJBuY7sYOW3lbN7IGzZgMM+Xf0Tt2nf/LXLsXbhN6POdxsvO9Ffj9G4fIY5ePvtsr1YQ03KJ8//lsHu51+Zr3cE5n0Y7i429sfuYn9FnIfEAt13iUSSAi0h9EBvBu6Yu7ZLsrMPYhbPo9b/WUEz64B+zDzdTPxfHE4le6k/dd8wq/nIuoY2uNwn+QVpTJ3efyfw/3N74aJk3jpF3u49QSD1LAMEiDcdiJ3aTqTJNbqsard1VvCxks11pPsA4qpg1WgQ848I7c+N7iJb6XOCUs3wnPHYTUXVR0AUe7HGxvLYaIfNktRbbJdgCb7dKRYUGaHG5MQ2YJEjHy+YLA2MtZ7oQeO+MyPg1HIim4HkpHAZ8MMDgDu7tlBRaXmQFfdwjSTBU6FsvGy19UbUBXFH21wviqiCsDNtVCXoW40pgi5Mbm5Q4V8kC08Nn5s/rwN3Z5W39n9Ua91yrkv/Pmf34aP3P1Ug3gjwjbuctk08ysMK4Zpty65HT7gDxz+Vl19drme5JTb+e8abcETAxyP/fA4qX9A9oXwqSunD5LDnrVQoPVSdPCGZxTrUNVqdNX9n4Evb/Re8L7Ff1IZep4wFozqiEZVT+UYVTWrJR8WNEPBENZu7wfWmFsHJtRyJ4cE2MAp6yUBl0qDWZsPsV43B/bGNxLZe9w2dI21D0Ez2aw8DlF3dUuGxLA4baAXGN6YPWtShdX1Fjd6nMrjEkVD8MW7S02pnI+hokaC5w2Yr7Zw9UxBkgg7wdYeFfR3yyzWGwOL40oivxa0SvLrylUXaY9tcp0WKGJV6fYOiusXpbzlCCtVNdLkjVwf4Qbedi6p9XZn52af/JmfG7eq13vgrRtyR2lUsa7JMkpb5G4hwiydaVZpMS+P71w4qVvnTgZVuYeFKR+2jb0WiEA35EEIfUZRZNrCwGKDCl673uGAP8ek1ofX8G7n8PmOFyrOcvb06wyNMGSkUt4HzxQ2PU/V/S7a1sCiryo6Lk1LOHJFZbwFDZPCNKidil9aFbyTasoIpmFDS5j2yajVq1VQaGSQUIaBhTtXNuqUKRD0dbV1fvpFcbOYPN5gecLFQ8de+ZqWb4dnvth2lOKTq7NchTJKUpXZ/lXVxj7GjZfBugFnC7XKvbtCdguDyy74UkT0rTOo41/XCX8ls4ScHnC7zYBAI4qbX9Q9M1Vg1XNa1ZpN4ngbmLaGjWL0rZzK7jhRWy+DkXl4OXIdcdo3jG9falYhMNTALPxvLypxgVWfVzRkq+whbcP7ly/zOX19iWfu5Tc82ejzbedPfyWvIeVP5xE4JqTLZhm5bmy4r3R4SxryGVEvFOmI8l5f7OtBHNAOyRybd/3OH8IC6/mFPLLE75V8r0EEfT48N+PZIS6/aYUlU6lC0/Sce8kXXuHl0q7Cxy/Ai7+7bZ/NjYfuirvWxCWvlcu30xd0q68fPGvL7/x0K5P7C1ufX1L74G3jh7f+K/ugfuO1f0Pecs7050UAAA=";
 }