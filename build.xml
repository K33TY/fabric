<!--
  This is the Apache Ant build file for Fabric.
  See doc/ant-dep-graph.png to visualize the inter-target dependencies.

  Targets are public (i.e., intended to be callable by the user) if and only if
  they have a description attribute.  Public targets will show up when the user
  runs "ant -p".  Internal targets should not have description attributes!
-->
<project name="fabric" default="build-all" basedir=".">
  <description>
    Fabric build file
  </description>

  <!--
  ****************************************************************************
    Global properties for this build.
  ****************************************************************************
  -->

  <!-- Import common definitions. -->
  <import file="common.xml" />

  <!-- Source directories -->
  <property name="src" location="${fabric.home}/src"/>
  <property name="system.src" location="${src}/system"/>
  <property name="compiler.src" location="${src}/compiler"/>
  <property name="bootstrap.src" location="${src}/bootstrap"/>
  <property name="runtime.src" location="${src}/runtime"/>
  <property name="signatures.fabil.src" location="${src}/signatures/fabil"/>
  <property name="signatures.fabric.src" location="${src}/signatures/fabric"/>

  <!-- Directories for class file targets -->
  <property name="bootstrap.classes" location="${fabric.home}/bs-classes"/>
  <property name="signatures.classes" location="${fabric.home}/sig-classes"/>
  <property name="signatures.fabil.classes"
      location="${signatures.classes}/fabil"/>
  <property name="signatures.fabric.classes"
      location="${signatures.classes}/fabric"/>

  <!-- Timestamp file for bootstrap classes. -->
  <property name="bootstrap.tstamp" location="${bootstrap.classes}/.tstamp"/>

  <!-- Documentation directory -->
  <property name="doc" location="${fabric.home}/doc"/>

  <!-- Configuration directory -->
  <property name="etc" location="${fabric.home}/etc"/>

  <!-- var directory (for store databases) -->
  <property name="var" location="${fabric.home}/var"/>

  <!-- Examples directory -->
  <property name="examples" location="${fabric.home}/examples"/>

  <!-- Tools directory -->
  <property name="tools" location="${fabric.home}/tools"/>

  <!-- Lib directory -->
  <property name="libs" location="${fabric.home}/src/lib"/>

  <!-- tmp directory (for creating the distribution) -->
  <property name="tmp" location="${fabric.home}/tmp"/>

  <!-- SCM root locations -->
  <property name="svn.root.fabric"
      value="https://forge.cornell.edu/svn/repos/fabric/trunk"/>
  <property name="cvs.root.jif"
      value=":ext:gforge.cis.cornell.edu:/cvsroot/jif"/>
  <property name="cvs.root.polyglot"
      value=":ext:gforge.cis.cornell.edu:/cvsroot/polyglot"/>

  <!-- Jar files -->
  <property name="jar.base" location="${lib}/fabric.jar" />
  <property name="jar.runtime" location="${lib}/fabric-rt.jar" />
  <property name="jar.signature.fabil" location="${lib}/fabric-il-sig.jar" />
  <property name="jar.signature.fabric" location="${lib}/fabric-sig.jar" />
  <property name="jar.tools" location="${lib}/fabric-tools.jar" />

  <!--
  ****************************************************************************
    Configuration targets.
  ****************************************************************************
  -->

  <!-- Main configuration target. -->
  <target name="configure" description="Configures Fabric"
      depends="configure-buildstring" unless="configure.up-to-date">

    <echo message="java version is ${java.version}"/>
    <echo message="current directory is ${user.dir}"/>
    <echo message="Java home directory is ${java.home}"/>
    <echo message="Polyglot home directory is ${polyglot.home}"/>
    <echo message="Jif home directory is ${jif.home}" />
    <echo message="Fabric version is ${fabric.version.build}" />

    <property name="configure.up-to-date" value="true"/>
  </target>

  <!-- Configures the executables in the bin directory. -->
  <target name="bin" depends="configure,bin-check" unless="bin.up-to-date"
      description="Configures the executables in the bin directory">
    <fail message="Failed to find Polyglot.  Make sure that your POLYGLOT environment variable is set, and that you have built Polyglot.">
      <condition>
        <not>
          <and>
            <isset property="polyglot.home" />
            <available classname="polyglot.main.Version"
                classpathref="polyglot.classpath" />
          </and>
        </not>
      </condition>
    </fail>

    <fail message="Failed to find Jif.  Make sure that your JIF environment variable is set and that you have built Jif.">
      <condition>
        <not>
          <and>
            <isset property="jif.home" />
            <available classname="jif.Version"
                classpathref="jif.classpath" />
          </and>
        </not>
      </condition>
    </fail>

    <copy file="${bin}/defs.in" tofile="${bin}/defs">
      <filterset>
        <filter token="JAVA_HOME" value="${java.home}"    />
        <filter token="TOP"       value="${fabric.home}"      />
        <filter token="POLYGLOT"  value="${polyglot.home}" />
        <filter token="JIF"       value="${jif.home}" />
      </filterset>
    </copy>
  </target>

  <!--
  ____________________________________________________________________________
    Configuration helper targets.
  -->

  <target name="configure-buildstring" depends="configure-version"
      unless="fabric.version.build">
    <tstamp>
      <format property="now" timezone="America/New_York"
          pattern="yyyy-MM-dd HH:mm:ss z" />
    </tstamp>
    <property name="fabric.version.build" value="${fabric.version} (${now})" />
  </target>

  <target name="configure-version" unless="fabric.version">
    <property file="${fabric.home}/version.properties" prefix="fabric" />
    <property name="fabric.version" value="${fabric.version.major}.${fabric.version.minor}.${fabric.version.patch}" />
  </target>

  <target name="bin-check">
    <uptodate property="bin.up-to-date" srcfile="bin/defs.in"
        targetfile="bin/defs" />
  </target>

  <!--
  ****************************************************************************
    Targets for cleaning up the directory tree.
  ****************************************************************************
  -->

  <target name="dust"
      description="Cleans up the generated runtime and signatures">
    <delete dir="${runtime.classes}"/>
    <delete dir="${signatures.classes}"/>
    <delete file="${jar.runtime}" />
    <delete file="${jar.signature.fabil}" />
    <delete file="${jar.signature.fabric}" />
  </target>

  <target name="clean" depends="dust"
      description="Cleans up the directory tree: deletes the distribution directory and the classes directories">
    <!-- Delete the ${classes} and ${tmp} directory trees -->
    <delete dir="${classes}"/>
    <delete dir="${bootstrap.classes}"/>
    <delete dir="${tmp}"/>
    <delete dir="${var}"/>
    <delete file="${jar.base}" />

    <subant target="clean">
      <filelist dir="${examples}" files="build.xml" />
      <filelist dir="${tools}"    files="build.xml" />
      <filelist dir="${libs}"     files="build.xml" />
    </subant>
  </target>

  <!-- Makes the directory tree truly pristine. -->
  <target name="clobber" depends="clean"
      description="Cleans up the directory tree, deleting generated binaries, scripts and source files">
    <delete>
      <fileset dir="${bin}">
        <include name="defs"/>
      </fileset>

      <fileset dir="${compiler.src}">
        <include name="**/Grm.java" />
        <include name="**/sym.java" />
        <include name="**/Lexer_c.java" />
        <include name="**/*_ppg.cup" />
      </fileset>
    </delete>

    <subant target="clobber">
      <filelist dir="${examples}" files="build.xml" />
      <filelist dir="${tools}"    files="build.xml" />
      <filelist dir="${libs}"     files="build.xml" />
    </subant>
  </target>

  <!--
  ****************************************************************************
    Compilation targets.
  ****************************************************************************
  -->

  <!-- Main target for compiling Fabric -->
  <target name="build-all"
    depends="fabric-compiler,fabil-compiler,fabric-system,fabric-signatures,fabric-runtime"
    description="Builds the Fabric compiler, system, runtime, and tools"/>

  <!-- This target is here for legacy reasons. -->
  <target name="all" depends="build-all" />

  <!-- Compiles the Fabric system -->
  <target name="fabric-system" depends="store,worker,dissemination"
      description="Builds the Fabric system"/>

  <!-- Compiles the Fabric compiler -->
  <target name="fabric-compiler" depends="init,fabil-compiler"
      description="Builds the Fabric compiler">
    <antcall target="standard-ext">
      <param name="ext" value="fabric" />
      <param name="ext.pkg" value="fabric" />
      <param name="parser.type" value="ppg" />
    </antcall>
  </target>

  <!-- Compiles the FabIL compiler -->
  <target name="fabil-compiler" depends="init,bootstrap"
      description="Builds the FabIL compiler">
    <antcall target="standard-ext">
      <param name="ext" value="fabil" />
      <param name="ext.pkg" value="fabil" />
      <param name="parser.type" value="ppg" />
    </antcall>
  </target>

  <!-- Compiles the Fabric signatures -->
  <target name="fabric-signatures"
      depends="init,fabric-compiler,bin,fabil-runtime"
      description="Compiles the Fabric signature classes">
    <mkdir dir="${signatures.fabric.classes}" />

    <apply executable="bash"
           parallel="true"
           failonerror="true"
           dir="${fabric.home}"
           dest="${signatures.fabric.classes}"
           relative="false"
           skipemptyfilesets="true"
           vmlauncher="false">
      <arg value="${fabc}" />
      <arg value="-nooutput" />
      <arg value="-trusted-providers" />
      <arg value="-sig" />
      <arg value="-d" />
      <arg value="sig-classes/fabric" />
      <arg value="-sourcepath" />
      <arg value="src/signatures/fabric" />
      <srcfile />
      <fileset dir="${signatures.fabric.src}" includes="**/*.fab" />
      <globmapper from="*.fab" to="*.class" />
    </apply>
  </target>

  <!-- Compiles the FabIL signatures -->
  <target name="fabil-signatures" depends="init,fabil-compiler,bin,native"
      description="Compiles the FabIL signature clasess">
    <mkdir dir="${signatures.fabil.classes}" />

    <apply executable="bash"
           parallel="true"
           failonerror="true"
           dir="${fabric.home}"
           dest="${signatures.fabil.classes}"
           relative="false"
           skipemptyfilesets="true"
           vmlauncher="false">
      <arg value="${filc}" />
      <arg value="-nooutput" />
      <arg value="-sig" />
      <arg value="-d" />
      <arg value="sig-classes/fabil" />
      <arg value="-sourcepath" />
      <arg value="src/signatures/fabil:src/runtime" />
      <arg value="-cp" />
      <arg value="${bootstrap.classes}" />
      <srcfile />
      <fileset dir="${signatures.fabil.src}" includes="**/*.fil" />
      <globmapper from="*.fil" to="*.class" />
    </apply>
  </target>

  <!-- Compiles the Fabric tools -->
  <target name="tools" depends="fabil-runtime"
      description="Builds all Fabric tools">
    <subant target="build-all">
      <fileset dir="${tools}" includes="build.xml" />
    </subant>
  </target>

  <!-- Compiles the Fabric libraries -->
  <target name="libs" depends="build-all"
      description="Builds the libraries built on top of Fabric">
    <subant target="build-all">
      <fileset dir="${libs}" includes="build.xml" />
    </subant>
  </target>

  <!-- Compiles the Fabric examples -->
  <target name="examples" depends="build-all"
      description="Builds the Fabric application examples">
    <subant target="build-all">
      <fileset dir="${examples}" includes="build.xml" />
    </subant>
  </target>

  <target name="regen-bootstrap"
      description="Create bootstrap classes of collections written in Fabric.">

  <echo message="This will overwrite the contents of ${bootstrap.src} "/>
  <echo message="with skeleton classes generated from ${runtime.src}"/>
  <input message="Continue?" validargs="y,n" addproperty="do.regen" />

  <condition property="do.abort">
    <equals arg1="n" arg2="${do.regen}"/>
  </condition>
  <fail if="do.abort">Bootstrap regeneration aborted by user.</fail>
		<apply executable="bash"
					parallel="true"
					failonerror="true"
					dest="${bootstrap.src}"
					dir="${runtime.src}"
					relative="false"
					skipemptyfilesets="true"
					vmlauncher="false">
			<!--<arg value="${fabc}" />-->
			<arg value="${filc}" />
      <arg value="-bootstrap-skel" /> 
      <arg value="-noserial" /> 
			<arg value="-c" />
			<arg value="-d" /> <arg value="${bootstrap.src}"/>
			<arg value="-debugpositions" />
			<arg value="-cp" />
      <arg value="${runtime.classes}" />
      <arg value="-sourcepath"/>
			<arg value="${runtime.src}"/>
			<srcfile />
      <!--
			<fileset dir="${runtime.src}"
          includes="**/*.fab"
          excludes="**/*.fil" />
      <globmapper from="*.fab" to="*.*" />-->
			<fileset dir="${runtime.src}"
          includes="**/*.fil"
          excludes="**/*.fab"/>
      <globmapper from="*.fil" to="*.*" />
		</apply>
	</target>

  <!--
  ____________________________________________________________________________
    Compilation helper targets.
  -->

  <!-- Initializes the build -->
  <target name="init" depends="configure">
    <!-- Create the time stamp -->
    <tstamp/>
    <!-- Create the build directory structure used by compile -->
    <mkdir dir="${classes}"/>
    <mkdir dir="${bootstrap.classes}"/>
    <mkdir dir="${runtime.classes}"/>
    <mkdir dir="${signatures.fabil.classes}"/>
    <mkdir dir="${signatures.fabric.classes}"/>
  </target>

  <!-- Compiles the bootstrap classes. -->
  <target name="bootstrap" depends="init,bootstrap-check"
      unless="bootstrap.up-to-date">
    <javac target="1.6" srcdir="${bootstrap.src}"
           destdir="${bootstrap.classes}" includeAntRuntime="false" debug="on">
      <include name="**/*.java" />
      <sourcepath path="${system.src}"/>
      <classpath>
        <path refid="lib.classpath"/>
        <path refid="polyglot.classpath" />
      </classpath>
    </javac>
    <touch file="${bootstrap.tstamp}"/>

    <!--
      The bootstrap classes pull in stuff from the system.  Give all class
      files in ${bootstrap.classes} an ancient timestamp so they get recompiled
      when we build things for real.
    -->
    <touch millis="0">
      <fileset dir="${bootstrap.classes}">
        <include name="**/*.class"/>
      </fileset>
    </touch>
  </target>

  <target name="bootstrap-check">
    <uptodate property="bootstrap.up-to-date" targetfile="${bootstrap.tstamp}">
      <srcfiles dir="${bootstrap.src}" includes="**" />
    </uptodate>
  </target>

  <!-- Compiles the Fabric runtime classes that are implemented in Java -->
  <target name="native" depends="bootstrap,native-check"
      unless="native.up-to-date">
    <javac target="1.6" srcdir="${system.src}" destdir="${classes}"
           includeAntRuntime="false" debug="on">
      <include name="fabric/lang/**" />
      <include name="fabric/common/util/**" />
      <classpath>
        <pathelement location="${bootstrap.classes}" />
        <path refid="lib.classpath"/>
        <path refid="polyglot.classpath" />
      </classpath>
    </javac>
  </target>

  <target name="native-check">
    <uptodate property="native.up-to-date">
      <srcfiles dir="${system.src}" includes="fabric/lang/**" />
      <srcfiles dir="${system.src}" includes="fabric/common/util/**" />
      <globmapper from="*.java" to="../../classes/*.class" />
    </uptodate>
  </target>

  <!-- Compiles the Fabric store -->
  <target name="store" depends="init,native,fabil-runtime">
    <javac target="1.6" srcdir="${system.src}" destdir="${classes}"
        includeAntRuntime="false" debug="on">
      <include name="fabric/common/**" />
      <include name="fabric/messages/**" />
      <include name="fabric/store/**" />
      <classpath>
        <pathelement location="${runtime.classes}" />
        <path refid="lib.classpath"/>
      </classpath>
    </javac>
  </target>

  <!-- Compiles the Fabric worker -->
  <target name="worker" depends="init,native,fabil-runtime">
    <javac target="1.6" srcdir="${system.src}" destdir="${classes}"
        includeAntRuntime="false" debug="on">
      <include name="fabric/worker/**" />
      <include name="fabric/common/**" />
      <include name="fabric/messages/**" />
      <classpath>
        <pathelement location="${bootstrap.classes}" />
        <path refid="lib.classpath"/>
        <path refid="polyglot.classpath" />
      </classpath>
    </javac>
  </target>

  <!-- Compiles the Fabric dissemination node -->
  <target name="dissemination" depends="worker">
    <javac target="1.6" srcdir="${system.src}" destdir="${classes}"
        includeAntRuntime="false" debug="on">
      <include name="fabric/dissemination/**" />
      <classpath>
        <pathelement location="${bootstrap.classes}" />
        <path refid="lib.classpath"/>
      </classpath>
    </javac>
  </target>

  <!--
    Compiles the Fabric array classes.

    Though these are technically part of fabil-runtime, they need to be
    compiled separately because the compiler uses the generated class files for
    typing information.  Things are done this way because we don't want to
    hardcode this typing information in the compiler in case it changes due to
    a change in the Fabric translation.
  -->
  <target name="fabric-arrays"
      depends="bin,fabil-compiler,fabil-signatures">
    <mkdir dir="${runtime.classes}" />

    <javac target="1.6" srcdir="${system.src}" destdir="${classes}"
        includeAntRuntime="false" debug="on">
      <include name="fabric/worker/RetryException.java" />
      <include name="fabric/worker/UserAbortException.java" />
    </javac>

    <apply executable="bash"
        parallel="true"
        failonerror="true"
        dir="${fabric.home}"
        dest="${runtime.classes}"
        relative="false"
        skipemptyfilesets="true"
        vmlauncher="false">
      <arg value="${filc}" />
      <arg line="${debug.flag}" />
      <arg value="-O0" />
      <arg value="-d" />
      <arg value="rt-classes" />
      <arg value="-sourcepath" />
      <arg value="src/runtime" />
      <arg value="-cp" />
      <arg value="${bootstrap.classes}" />
      <srcfile />
      <fileset dir="${runtime.src}" includes="fabric/lang/arrays/*.fil"/>
      <globmapper from="*.fil" to="*.class" />
    </apply>
  </target>

  <!-- Compiles the part of the Fabric runtime that is implemented in FabIL -->
  <target name="fabil-runtime"
      depends="init,fabil-compiler,fabil-signatures,fabric-arrays">
    <mkdir dir="${runtime.classes}" />

    <!-- XXX HACK -->
    <delete>
      <fileset dir="${signatures.fabil.classes}">
        <!--<include name="fabric/util/Iterable.class" />
        <include name="fabric/util/Set.class" />
        <include name="fabric/util/Iterator.class" />
        <include name="fabric/util/Collection.class" />-->
        <include name="fabric/util/*.class" />
      </fileset>
    </delete>

    <apply executable="bash"
        parallel="true"
        failonerror="true"
        dir="${fabric.home}"
        dest="${runtime.classes}"
        relative="false"
        skipemptyfilesets="true"
        vmlauncher="false">
      <arg value="${filc}" />
      <arg line="${debug.flag}" />
      <arg value="-O0" />
      <arg value="-d" />
      <arg value="rt-classes" />
      <arg value="-sourcepath" />
      <arg value="src/runtime" />
      <arg value="-j" />
<<<<<<< HEAD
      <arg value="-Xms256M" />
=======
      <arg value="-Xmx256M" />
      <!--arg value="-rdebug" /-->
>>>>>>> 0e698ba3
      <arg value="-cp" />
      <arg value="${bootstrap.classes}" />
      <srcfile />
      <fileset dir="${runtime.src}"
          includes="**/*.fil"
          excludes="fabric/util/*.fil,fabric/lang/arrays/*.fil" />
      <filelist dir="${runtime.src}">
        <file name="fabric/util/HashMap.fil"/>
        <file name="fabric/util/LinkedList.fil"/>
        <file name="fabric/util/HashSet.fil"/>
        <file name="fabric/util/LinkedHashSet.fil"/>
        <file name="fabric/util/ArrayList.fil"/>
        <file name="fabric/util/Collections.fil"/>
        <file name="fabric/util/Arrays.fil"/>
        <file name="fabric/util/TreeMap.fil"/>
        <file name="fabric/util/TreeSet.fil"/>
      </filelist>

      <globmapper from="*.fil" to="*.class" />
    </apply>
  </target>

  <!-- Compiles the part of the runtime that is implemented in Fabric -->
  <target name="fabric-runtime"
      depends="fabric-signatures,fabil-runtime">
    <mkdir dir="${runtime.classes}" />

    <apply executable="bash"
        parallel="true"
        failonerror="true"
        dir="${fabric.home}"
        dest="${runtime.classes}"
        relative="false"
        skipemptyfilesets="true"
        vmlauncher="false">
      <arg value="${fabc}" />
      <arg line="${debug.flag}" />
      <arg value="-O0" />
      <arg value="-e" />
      <arg value="-trusted-providers" />
      <arg value="-d" />
      <arg value="rt-classes" />
      <arg value="-sourcepath" />
      <arg value="src/runtime" />
      <arg value="-j" />
      <arg value="-Xms256M" />
      <srcfile />
      <fileset dir="${runtime.src}"
          includes="**/*.fab" />

      <globmapper from="*.fab" to="*.class" />
    </apply>
  </target>

  <!--
  ****************************************************************************
    Version-management targets
  ****************************************************************************
  -->

  <target name="bump-version">
    <antcall target="bump-patch" />
  </target>

  <target name="bump-major">
    <propertyfile file="${fabric.home}/version.properties">
      <entry key="version.major" type="int" operation="+" value="1"
          pattern="0" />
      <entry key="version.minor" type="int" value="0" />
      <entry key="version.patch" type="int" value="0" />
    </propertyfile>

    <!-- Reread version info and regenerate version files -->
    <antcall target="configure-buildstring" />
    <antcall target="gen-version" />
  </target>

  <target name="bump-minor">
    <propertyfile file="${fabric.home}/version.properties">
      <entry key="version.minor" type="int" operation="+" value="1"
          pattern="0" />
      <entry key="version.patch" type="int" value="0" />
    </propertyfile>

    <!-- Reread version info and regenerate version files -->
    <antcall target="configure-buildstring" />
    <antcall target="gen-version" />
  </target>

  <target name="bump-patch">
    <propertyfile file="${fabric.home}/version.properties">
      <entry key="version.patch" type="int" operation="+" value="1"
          pattern="0" />
    </propertyfile>

    <!-- Reread version info and regenerate version files -->
    <antcall target="configure-buildstring" />
    <antcall target="gen-version" />
  </target>

  <!--
  ____________________________________________________________________________
    Version-management helper targets.
  -->

  <!-- Generates version files in the source tree. -->
  <target name="gen-version">
    <antcall target="configure-buildstring" />
    <antcall target="gen-version-java" />
  </target>

  <!-- Puts version information into the Java sources. -->
  <target name="gen-version-java"
      depends="configure-buildstring">
    <antcall target="gen-version-java-compiler">
      <param name="name.code" value="fabil" />
      <param name="name.human" value="FabIL" />
    </antcall>
    <antcall target="gen-version-java-compiler">
      <param name="name.code" value="fabric" />
      <param name="name.human" value="Fabric" />
    </antcall>
    <antcall target="gen-version-java-system" />
  </target>

  <!--
    Puts version information into the Java sources for one of the compilers.

    Parameters:
      name.human - Human-readable version of the name of the extension.
      name.code - Source-code version of the name of the extension.
  -->
  <target name="gen-version-java-compiler">
    <echo file="${compiler.src}/${name.code}/Version.java">package ${name.code};

/**
 * Version information for ${name.human} extension.
 *
 * DO NOT EDIT THIS CLASS BY HAND!  This is automatically generated by Ant.  If
 * you wish to change the version number, run one of the following:
 *
 *   ant bump-version  (Bumps the version number.)
 *   ant bump-major    (Bumps the major version number.)
 *   ant bump-minor    (Bumps the minor version number.)
 *   ant bump-patch    (Bumps the patch level.)
 */
public class Version extends polyglot.main.Version {
  @Override
  public String name() {
    return "${name.code}";
  }

  @Override
  public int major() {
    return ${fabric.version.major};
  }

  @Override
  public int minor() {
    return ${fabric.version.minor};
  }

  @Override
  public int patch_level() {
    return ${fabric.version.patch};
  }

  @Override
  public String toString() {
    return "${fabric.version.build}";
  }
}
</echo>
  </target>

  <!--
    Puts version information into the Java sources for the Fabric system.
  -->
  <target name="gen-version-java-system">
    <echo file="${system.src}/fabric/common/Version.java">package fabric.common;

/**
 * This encapsulates the version of Fabric.
 *
 * DO NOT EDIT THIS CLASS BY HAND!  This is automatically generated by Ant.  If
 * you wish to change the version number, run one of the following:
 *
 *   ant bump-version  (Bumps the version number.)
 *   ant bump-major    (Bumps the major version number.)
 *   ant bump-minor    (Bumps the minor version number.)
 *   ant bump-patch    (Bumps the patch level.)
 */
public class Version {
  private int major = ${fabric.version.major};
  private int minor = ${fabric.version.minor};
  private int patch = ${fabric.version.patch};

  public int major() { return major; }
  public int minor() { return minor; }
  public int patch() { return patch; }

  @Override
  public String toString() {
    return "${fabric.version.build}";
  }
}
</echo>
  </target>

  <!--
  ****************************************************************************
    Javadoc target
  ****************************************************************************
  -->

  <target name="javadoc"
          depends="javadoc-compiler, javadoc-system"
          description="Runs javadoc over the Fabric source code" />

  <!-- Compiler classes -->
  <target name="javadoc-compiler">
    <javadoc sourcepath="${compiler.src}"
             destdir="${doc}/api/compiler"
             encoding="UTF-8"
             overview="${compiler.src}/overview.html">

      <packageset dir="${compiler.src}" defaultexcludes="yes" />

      <group title="Fabric Compiler" packages="fabric*" />

      <group title="Fabil Compiler" packages="fabil*" />

    </javadoc>
  </target>

  <!-- System classes -->
  <target name="javadoc-system">
    <javadoc sourcepath="${system.src}"
             overview="${system.src}/overview.html"
             destdir="${doc}/api/system"
             encoding="UTF-8">

      <packageset dir="${system.src}" defaultexcludes="yes" />

      <group title="Worker Implementation">
        <package name="fabric.worker*" />
        <package name="fabric.lang" />
        <package name="fabric.lang.security" />
      </group>

      <group title="Store Implementation"  packages="fabric.store*" />
      <group title="Dissemination Layer"   packages="fabric.dissemination*" />

    </javadoc>
  </target>

  <!--
  ****************************************************************************
    Jar targets
  ****************************************************************************
  -->

  <!-- Main target for generating jars. -->
  <target name="jar-all" description="Builds all jars"
      depends="jar-base,jar-runtime,jar-sig,jar-tools,jar-libs" />

  <target name="jar-base" depends="fabil-compiler,fabric-system"
      description="Builds fabric.jar">
    <antcall target="make-jar">
      <param name="file" value="${jar.base}" />
      <param name="base" value="${classes}" />
    </antcall>
  </target>

  <target name="jar-runtime" depends="fabil-runtime,fabric-runtime"
      description="Builds fabric-rt.jar">
    <antcall target="make-jar">
      <param name="file" value="${jar.runtime}" />
      <param name="base" value="${runtime.classes}" />
    </antcall>
  </target>

  <target name="jar-sig" depends="fabil-signatures,fabric-signatures"
      description="Builds fabric-sig.jar and fabric-il-sig.jar">
    <antcall target="make-jar">
      <param name="file" value="${jar.signature.fabil}" />
      <param name="base" value="${signatures.fabil.classes}" />
    </antcall>

    <antcall target="make-jar">
      <param name="file" value="${jar.signature.fabric}" />
      <param name="base" value="${signatures.fabric.classes}" />
    </antcall>
  </target>

  <target name="jar-tools" depends="tools"
      description="Builds Jar files for all the Fabric tools">
    <!-- Create the jar's directory structure in a temporary directory. --> 
    <antcall target="mkdir-tmp" />

    <copy todir="${tmp}">
      <fileset dir="${tools}">
        <include name="*/classes/**/*.class" />
      </fileset>
      <regexpmapper from="^[^/]*/classes/(.*)$$" to="\1" />
    </copy>

    <antcall target="make-jar">
      <param name="file" value="${jar.tools}" />
      <param name="base" value="${tmp}" />
    </antcall>

    <antcall target="rmdir-tmp" />
  </target>

  <target name="jar-libs"
      description="Builds Jar files for all the libraries that are built on top of Fabric">
    <subant target="jar">
      <fileset dir="${libs}" includes="build.xml" />
    </subant>
  </target>

  <!--
  ____________________________________________________________________________
    Jar helper targets.
  -->

  <!--
    Common target for creating jar files.

    Parameters:
      file - Destination jar file.
      base - base directory from which all class files will be included.
  -->
  <target name="make-jar" depends="jar-manifest">
    <jar jarfile="${file}" basedir="${base}" manifest="${tmp.manifest}"
        includes="**/*.class" />
  </target>

  <target name="jar-manifest" depends="configure-buildstring">
    <tempfile property="tmp.manifest" deleteonexit="true" />
    <manifest file="${tmp.manifest}">
      <attribute name="Built-By" value="${user.name}" />
      <attribute name="Implementation-Version" value="${fabric.version}" />
      <attribute name="Built-Date" value="${fabric.version.build}" />
    </manifest>
  </target>

  <!--
  ****************************************************************************
    Distribution targets.
  ****************************************************************************
  -->

  <!-- Main target for generating the Fabric distribution. -->
  <target name="dist" depends="dist-tarball"
      description="Generates the distribution">
    <!-- Output a checklist for verifying that the distribution is good. -->
    <echo message="Examples build and run" />
    <echo message="CHANGES file up-to-date" />
    <echo message="Version bump" />
  </target>

  <!--
  ____________________________________________________________________________
    Distribution helper targets.
  -->

  <!-- Creates the distribution tarball from CVS and SVN. -->
  <target name="dist-tarball"
      depends="configure-buildstring,jdk-home">
    <antcall target="mkdir-tmp" />

    <!-- Check out Polyglot from CVS. -->
    <antcall target="cvs-checkout">
      <param name="name" value="polyglot" />
      <param name="root" value="${cvs.root.polyglot}" />
    </antcall>

    <!-- Build Polyglot jars. -->
    <antcall target="sub-ant-dist">
      <param name="sub-ant.dir" value="polyglot" />
      <param name="sub-ant.target" value="jar-all" />
    </antcall>

    <!-- Check out Jif from CVS. -->
    <antcall target="cvs-checkout">
      <param name="name" value="jif" />
      <param name="root" value="${cvs.root.jif}" />
    </antcall>

    <!-- Configure Jif to build against the above copy of Polyglot. -->
    <concat destfile="${tmp}/jif/config.properties" append="no">
      polyglot.home=${tmp}/polyglot
      jdk.home=${jif.jdk.home}
    </concat>

    <!-- Build Jif jars. -->
    <antcall target="sub-ant-dist">
      <param name="sub-ant.dir" value="jif" />
      <param name="sub-ant.target" value="jar" />
    </antcall>

    <!-- Check out Fabric from SVN. -->
    <antcall target="svn-checkout">
      <param name="name" value="fabric" />
      <param name="root" value="${svn.root.fabric}" />
    </antcall>

    <!-- Generate version information in the scratch copy. -->
    <antcall target="sub-ant-dist">
      <param name="sub-ant.dir" value="fabric" />
      <param name="sub-ant.target" value="gen-version" />
    </antcall>

    <!-- Copy tarballs into the scratch copy. -->
    <copy todir="${tmp}/fabric/lib">
      <fileset dir="${tmp}/polyglot/lib">
        <include name="polyglot.jar" />
        <include name="ppg.jar" />
        <include name="JFlex.jar" />
        <include name="java_cup.jar" />
      </fileset>
      <fileset dir="${tmp}/jif/lib">
        <include name="jif.jar" />
      </fileset>
    </copy>

    <!-- Attach copyright notices to source files in the scratch copy. -->
    <antcall target="sub-ant-dist">
      <param name="sub-ant.dir" value="fabric" />
      <param name="sub-ant.target" value="copyright-stamp" />
    </antcall>

    <!-- Create the distribution tarball in the scratch copy. -->
    <antcall target="sub-ant-dist">
      <param name="sub-ant.dir" value="fabric" />
      <param name="sub-ant.target" value="dist.tar" />
    </antcall>

    <!-- Move the distribution tarball out of the scratch directory. -->
    <move tofile="${fabric.home}/fabric-${fabric.version}.tar.gz"
        file="${tmp}/fabric/fabric-${fabric.version}.tar.gz" />

    <!-- Clean up. -->
    <antcall target="rmdir-tmp" />
  </target>

  <!-- Stamps all source files with a copyright notice. -->
  <target name="copyright-stamp">
    <apply executable="bash"
        parallel="true"
        failonerror="true"
        dir="${fabric.home}"
        relative="false"
        skipemptyfilesets="true"
        vmlauncher="false">
      <arg value="${bin}/copyright-stamp" />
      <fileset dir="${fabric.home}">
        <include name="**/*.java" />
        <include name="**/*.fil" />
        <include name="**/*.fab" />

        <!-- Don't stamp third-party software. -->
        <exclude name="lib/**" />
      </fileset>
    </apply>
  </target>

  <!-- Creates a distribution tarball from the current working copy. -->
  <target name="dist.tar"
      depends="configure-version,build-all,jar-all,javadoc">
    <delete dir="${fabric.home}/fabric-${fabric.version}" />
    <tar destfile="${fabric.home}/fabric-${fabric.version}.tar.gz"
        compression="gzip">
      <!-- Include top-level files. -->
      <tarfileset dir="${fabric.home}" prefix="fabric-${fabric.version}">
        <include name="version.properties" />
        <include name="build.xml" />
        <include name="common.xml" />
        <include name="config.properties.in" />
        <include name="COPYING" />
        <include name="CREDITS" />
        <include name="README" />
      </tarfileset>

      <!-- Include scripts in bin and make them executable. -->
      <tarfileset dir="${bin}" prefix="fabric-${fabric.version}/bin"
          filemode="755">
        <include name="add-trusted-ca" />
        <include name="ca-sign" />
        <include name="codebase-tool" />
        <include name="fab" />
        <include name="fabc" />
        <include name="fab-store" />
        <include name="filc" />
        <include name="genkey" />
        <include name="import-cert" />
        <include name="make-ca" />
        <include name="make-node" />
        <include name="run-fab-class" />
        <include name="store-browser" />
        <include name="fab-http" />
      </tarfileset>

      <!-- Include bin/defs.in. -->
      <tarfileset dir="${bin}" prefix="fabric-${fabric.version}/bin">
        <include name="defs.in" />
      </tarfileset>

      <!-- Include docs. -->
      <tarfileset dir="${doc}" prefix="fabric-${fabric.version}/doc">
        <include name="api/**" />
      </tarfileset>

      <!-- Include licences. -->
      <tarfileset dir="${doc}/licenses"
          prefix="fabric-${fabric.version}/doc/licenses">
        <include name="apache-2.0.txt" />
        <include name="eclipse-1.0.html" />
        <include name="free-pastry.txt" />
        <include name="gpl-2.0.txt" />
        <include name="lgpl-2.1.txt" />
        <include name="mit-x11.txt" />
        <include name="sleepycat.txt" />
      </tarfileset>

      <!-- Include configuration files. -->
      <tarfileset dir="${etc}" prefix="fabric-${fabric.version}/etc">
        <include name="config/EXAMPLE.properties.in" />
        <include name="config.properties" />
        <include name="logging.properties" />
      </tarfileset>

      <!-- Include library dependencies. -->
      <tarfileset dir="${lib}" prefix="fabric-${fabric.version}/lib">
        <!-- Compiled jars -->
        <include name="fabric.jar" />
        <include name="fabric-rt.jar" />
        <include name="fabric-il-sig.jar" />
        <include name="fabric-sig.jar" />
        <include name="fabric-tools.jar" />

        <!-- Compiled library jars -->
        <include name="fabric-sif.jar" />
        <include name="fabric-sif-sig.jar" />
        <include name="fabric-transient.jar" />

        <!-- Polyglot, PPG, and Jif -->
        <include name="polyglot.jar" />
        <include name="jif.jar" />
        <include name="ppg.jar" />

        <!--
          ********************************************************************
          * The following are all third-party libraries!                     *
          *                                                                  *
          * If you add anything here, be sure to add a corresponding section *
          * to the COPYING file.                                             *
          ********************************************************************
        -->
        <!-- JFlex -->
        <include name="JFlex.jar" />
        <!-- Java CUP -->
        <include name="java_cup.jar" />
        <!-- FreePastry -->
        <include name="FreePastry-*.jar" />
        <!-- BDB -->
        <include name="je-*.jar" />
        <include name="src/je-*.tar.gz" />
        <!-- BouncyCastle -->
        <include name="bcprov-*.jar" />
        <!-- Jetty -->
        <include name="jetty/jetty-*.jar" />
        <include name="jetty/jsp-*.jar" /> <!-- part of Jetty -->
        <!-- JDT Core -->
        <include name="jetty/core-*.jar" />
        <!-- Apache Commons -->
        <include name="jetty/commons-*.jar" />
        <!-- Java Servlet API -->
        <include name="jetty/servlet-api-*.jar" />
      </tarfileset>

      <!-- Include compiler and system sources. -->
      <tarfileset dir="${src}" prefix="fabric-${fabric.version}/src">
        <include name="**/README" />
        <include name="bootstrap/**/*.java" />
        <include name="compiler/**/*.java" />
        <include name="compiler/**/package.html" />
        <include name="compiler/**/parse/*.flex" />
        <include name="compiler/**/parse/*.cup" />
        <include name="compiler/**/parse/*.ppg" />
        <include name="compiler/**/doc-files/**" />
        <include name="runtime/**/*.fil" />
        <include name="runtime/**/*.fab" />
        <include name="signatures/fabil/**/*.fil" />
        <include name="signatures/fabric/**/*.fab" />
        <include name="system/**/*.java" />
        <!-- These will be handled below. -->
        <exclude name="runtime/fabric/util/**" />
      </tarfileset>

      <!-- Handle runtime/fabric/util specially to exclude unused classes. -->
      <tarfileset dir="${runtime.src}/fabric/util"
          prefix="fabric-${fabric.version}/src/runtime/fabric/util">
        <include name="**/*.fil" />
        <!-- Only include classes that were compiled. -->
        <present targetdir="${runtime.classes}/fabric/util">
          <globmapper from="*.fil" to="*.java" />
        </present>
      </tarfileset>

      <!-- Include tools. -->
      <tarfileset dir="${tools}" prefix="fabric-${fabric.version}/tools">
        <include name="build.xml" />
        <include name="storebrowser/**/README" />
        <include name="storebrowser/**/build.xml" />
        <include name="storebrowser/**/*.java" />
        <include name="classloader/**/README" />
        <include name="classloader/**/build.xml" />
        <include name="classloader/**/*.java" />
      </tarfileset>

      <!-- Include examples. -->
      <tarfileset dir="${examples}" prefix="fabric-${fabric.version}/examples">
        <include name="build.xml" />
        <include name="blog/**" />
        <include name="hello/**" />
        <include name="OO7/**" />
        <include name="sif-hello/**" />
        <include name="travel/**" />
        <exclude name="travel/prototype/**" />
        <!-- Exclude scripts.  These will be handled below. -->
        <exclude name="*/bin/*" />
      </tarfileset>

      <!-- Include examples. -->
      <tarfileset dir="${examples}" prefix="fabric-${fabric.version}/examples"
          filemode="755">
        <include name="blog/bin/**" />
        <include name="hello/bin/**" />
        <include name="OO7/bin/**" />
        <include name="sif-hello/bin/**" />
        <include name="travel/bin/**" />
      </tarfileset>

      <!-- Include library sources. -->
      <tarfileset dir="${libs}" prefix="fabric-${fabric.version}/src/lib">
	<include name="build.xml" />

	<!-- SIF -->
	<include name="sif/build.xml" />
	<include name="sif/common.xml" />
	<include name="sif/fab-src/**/*.fab" />
	<include name="sif/sig-src/**/*.fab" />
	<include name="sif/src/**/*.fil" />
	<include name="sif/src/**/*.java" />

	<!-- transient -->
	<include name="transient/README" />
	<include name="transient/build.xml" />
	<include name="transient/common.xml" />
	<include name="transient/src/**/*.fab" />
      </tarfileset>
    </tar>
  </target>

  <!--
    Gets the JDK home from Jif's config.properties file.  If the JDK home is
    not configured in Jif, then this falls back on the JAVA_HOME environment
    variable.
  -->
  <target name="jdk-home">
    <property file="${jif.home}/config.properties" prefix="jif" />
    <condition property="jif.jdk.home" value="${env.JAVA_HOME}">
      <and>
        <isset property="env.JAVA_HOME" />
        <not>
          <isset property="jif.jdk.home" />
        </not>
      </and>
    </condition>
  </target>

  <!--
    Checks out a fresh copy of a project from CVS into ${tmp}.

    Parameters:
      root - the CVS root
      name - the name of the module to check out
  -->
  <target name="cvs-checkout">
    <cvs command="checkout ${name}" quiet="true" cvsRsh="ssh" cvsRoot="${root}"
        dest="${tmp}" failonerror="true" />
  </target>

  <!--
    Checks out a fresh copy of a project from SVN into ${tmp}.

    Parameters:
      root - the SVN URL to check out
      name - the name of the destination in ${tmp}.
  -->
  <target name="svn-checkout">
    <exec executable="svn" failonerror="true">
      <arg value="co" />
      <arg value="-q" />
      <arg value="${root}" />
      <arg value="${tmp}/${name}" />
    </exec>
  </target>

  <target name="mkdir-tmp">
    <antcall target="rmdir-tmp" />
    <mkdir dir="${tmp}" />
  </target>

  <target name="rmdir-tmp">
    <delete dir="${tmp}" />
  </target>

  <!--
    Runs an Ant target in the ${tmp} scratch area.

    Parameters:
      sub-ant.dir - the subdirectory in ${tmp} in which to find the build.xml
                    file.
      sub-ant.target - the target to run.
  -->
  <target name="sub-ant-dist">
    <ant inheritAll="false"
         antfile="${tmp}/${sub-ant.dir}/build.xml"
         dir="${tmp}/${sub-ant.dir}"
         target="${sub-ant.target}" />
  </target>

  <!--
  ****************************************************************************
    Generic helper stuff for building Polyglot extensions.
  ****************************************************************************
  -->

  <target name="standard-ext">
    <antcall target="standard-ext-lexer" />
    <antcall target="standard-ext-${parser.type}-parser" />
    <antcall target="standard-ext-qq-dep" />
    <antcall target="compile-ext" />
  </target>

  <target name="standard-ext-lexer">
    <antcall target="jflex-lexer">
      <param name="lexer.dir" value="${compiler.src}/${ext.pkg}/parse" />
      <param name="lexer.class" value="Lexer_c" />
      <param name="jflex.file" value="${ext}.flex" />
    </antcall>
  </target>

  <target name="jflex-lexer" depends="jflex-lexer-deps"
      unless="jflex.lexer.up-to-date">
    <java classname="JFlex.Main" fork="true" dir="${lexer.dir}"
        failonerror="true">
      <classpath refid="polyglot.classpath" />
      <arg value="${jflex.file}" />
    </java>
  </target>

  <target name="jflex-lexer-deps">
    <dependset>
      <srcfileset dir="${lexer.dir}" includes="${jflex.file}" />
      <targetfileset dir="${lexer.dir}" includes="${lexer.class}.java" />
    </dependset>
    <available property="jflex.lexer.up-to-date"
        file="${lexer.dir}/${lexer.class}.java" />
  </target>

  <target name="standard-ext-ppg-parser">
    <antcall target="ppg-parser">
      <param name="parser.dir" value="${compiler.src}/${ext.pkg}/parse" />
      <param name="ppg.file" value="${ext}.ppg" />
      <param name="cup.file" value="${ext}_ppg.cup" />
      <param name="parser.class" value="Grm" />
      <param name="symbol.class" value="sym" />
    </antcall>
  </target>

  <target name="ppg-parser" depends="ppg-parser-deps"
      unless="ppg.parser.up-to-date">
    <java classname="ppg.PPG" fork="true" dir="${parser.dir}"
        output="${parser.dir}/${cup.file}" failonerror="true" logError="true">
      <classpath refid="jif.classpath" />
      <arg value="${ppg.file}" />
    </java>
    <antcall target="cup-parser" />
  </target>

  <target name="ppg-parser-deps">
    <dependset>
      <srcfileset dir="${parser.dir}" includes="${ppg.file}" />
      <targetfileset dir="${parser.dir}">
        <include name="${cup.file}" />
        <include name="${parser.class}.java" />
        <include name="${symbol.class}.java" />
      </targetfileset>
    </dependset>
    <condition property="ppg.parser.up-to-date">
      <and>
        <available file="${parser.dir}/${cup.file}" />
        <available file="${parser.dir}/${parser.class}.java" />
        <available file="${parser.dir}/${symbol.class}.java" />
      </and>
    </condition>
  </target>

  <target name="cup-parser" depends="cup-parser-using-jar"
    unless="cup.parser.up-to-date">
  </target>

  <target name="cup-parser-using-jar" depends="cup-parser-deps"
      unless="cup.parser.up-to-date">
    <java classname="java_cup.Main" fork="true" dir="${parser.dir}" failonerror="true">
      <classpath refid="polyglot.classpath" />
      <arg value="-parser"/>
      <arg value="${parser.class}"/>
      <arg value="-symbols"/>
      <arg value="${symbol.class}"/>
      <arg value="${cup.file}"/>
    </java>
  </target>

  <target name="cup-parser-deps">
    <dependset>
      <srcfileset dir="${parser.dir}" includes="${cup.file}" />
      <targetfileset dir="${parser.dir}">
        <include name="${parser.class}.java" />
        <include name="${symbol.class}.java" />
      </targetfileset>
    </dependset>
    <condition property="cup.parser.up-to-date">
      <and>
        <available file="${parser.dir}/${parser.class}.java" />
        <available file="${parser.dir}/${symbol.class}.java" />
      </and>
    </condition>
  </target>

  <target name="standard-ext-qq-dep" if="has-qq">
    <antcall target="standard-ext-qq" />
  </target>

  <target name="standard-ext-qq">
    <antcall target="jflex-lexer">
      <param name="lexer.dir" value="${compiler.src}/${ext.pkg}/qq" />
      <param name="lexer.class" value="Lexer_c" />
      <param name="jflex.file" value="qq.flex" />
    </antcall>
    <antcall target="ppg-parser">
      <param name="parser.dir" value="${compiler.src}/${ext.pkg}/qq" />
      <param name="ppg.file" value="qq.ppg" />
      <param name="cup.file" value="qq_ppg.cup" />
      <param name="parser.class" value="Grm" />
      <param name="symbol.class" value="sym" />
    </antcall>
  </target>

  <target name="compile-ext">
    <javac source="1.6" target="1.6" srcdir="${compiler.src}"
        destdir="${classes}" debug="on" includeAntRuntime="false"
        includes="${ext.pkg}/**" >
      <classpath >
        <path refid="jif.classpath"/>
        <pathelement location="${bootstrap.classes}" />
      </classpath>
    </javac>
  </target>
</project>

<!--
vim: ts=2 sw=2 ai et
--><|MERGE_RESOLUTION|>--- conflicted
+++ resolved
@@ -559,12 +559,8 @@
       <arg value="-sourcepath" />
       <arg value="src/runtime" />
       <arg value="-j" />
-<<<<<<< HEAD
       <arg value="-Xms256M" />
-=======
-      <arg value="-Xmx256M" />
       <!--arg value="-rdebug" /-->
->>>>>>> 0e698ba3
       <arg value="-cp" />
       <arg value="${bootstrap.classes}" />
       <srcfile />
