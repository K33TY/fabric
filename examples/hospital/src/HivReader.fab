--- conflicted
+++ resolved
@@ -1,12 +1,6 @@
 import fabric.util.Map;
 import fabric.runtime.Runtime;
 
-<<<<<<< HEAD
-class HivReader {
-
-  public static void main{*provider}@{*->}(principal{p<-} p, String[] args):{p->;p<-}@{_->}
-  {
-=======
 class HivReader [
         principal alice,
         principal bob,
@@ -36,7 +30,6 @@
           {⊤ ← davestore} <= accessLabel
            {
     String{addressLabel; hivLabel} printable = "";
->>>>>>> aa72ca34
     atomic {
         PatientList[patientLabel,addressLabel, hivLabel]{patientLabel} patients = 
           patientsIn;
