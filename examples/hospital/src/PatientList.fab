--- conflicted
+++ resolved
@@ -1,18 +1,4 @@
 /**
-<<<<<<< HEAD
- * Embodies a Patient, who has only two attributes, a string address, and 
- * a boolean representing hiv positiveness.
- **/
-public class PatientList[label patientLabel, label addressLabel, label hivLabel] 
-where
-patientLabel <= {W2R(patientLabel)},
-addressLabel <= {W2R(addressLabel)},
-hivLabel <= {W2R(hivLabel)}
-{
-
-  public Patient[addressLabel,hivLabel]{patientLabel} patient;
-  public PatientList[patientLabel,addressLabel,hivLabel]{patientLabel} next;
-=======
  * listLabel - the label on the list backbone and on the patients in the list.
  * addressLabel - the label on the patients' addresses.
  * hivLabel - the label on the patients' HIV statuses.
@@ -54,17 +40,5 @@
     }
   }
 }
->>>>>>> 601e5582
 
-  public PatientList() {
-  }
 
-  public PatientList{patientLabel}@{W2R(*pl)}(final label pl, PatientList[pl, addressLabel, hivLabel]{*pl} orig)
-  where pl <= patientLabel,
-        pl ⊑ {W2R(*pl)}
-  {
-    if (orig == null) return;
-    this.next = new PatientList[patientLabel, addressLabel, hivLabel](pl, orig.next);
-    this.patient = orig.patient;
-  }
-}