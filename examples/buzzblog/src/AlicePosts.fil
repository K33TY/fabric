import fabric.util.Map;

class AlicePosts {
  public static void main(String[] args) {
    Store store = Worker.getWorker().getStore("alicenode");
    Map rootMap = store.getRoot();

    // Get the BuzzBlogAPI object and the labels postRead and postWrite.
    BuzzBlogAPI blog = null;
    Label postLabel = null;
    Label commentLabel = null;

    long start = System.currentTimeMillis();

<<<<<<< HEAD
    while (System.currentTimeMillis() < (start + (1000 * 60 * 5))) {
      atomic {
        blog = (BuzzBlogAPI) rootMap.get("buzzblog");
        postLabel = (Label) rootMap.get("postLabel");
        commentLabel = (Label) rootMap.get("commentLabel");
      }
=======
    if (blog == null) {
//      System.out.println("Run 'Init' on alicenode first!");
      return;
    }
>>>>>>> b258a021

      if (blog == null) {
        System.out.println("Run 'Init' on alicenode first!");
        return;
      }

      // Get principals for alice, bob, and carol.
      Principal workerP = Worker.getWorker().getPrincipal();
      Principal alice = Worker.getWorker().getWorker("alicenode").getPrincipal();
      Principal bob = Worker.getWorker().getWorker("bobnode"  ).getPrincipal();
      Principal carol = Worker.getWorker().getWorker("carolnode").getPrincipal();

      // Call into Fabric.
      AlicePosts_fabric.run(postLabel, commentLabel, workerP, alice, bob, carol,
          blog);
    }
  }
}<|MERGE_RESOLUTION|>--- conflicted
+++ resolved
@@ -12,22 +12,15 @@
 
     long start = System.currentTimeMillis();
 
-<<<<<<< HEAD
     while (System.currentTimeMillis() < (start + (1000 * 60 * 5))) {
       atomic {
         blog = (BuzzBlogAPI) rootMap.get("buzzblog");
         postLabel = (Label) rootMap.get("postLabel");
         commentLabel = (Label) rootMap.get("commentLabel");
       }
-=======
-    if (blog == null) {
-//      System.out.println("Run 'Init' on alicenode first!");
-      return;
-    }
->>>>>>> b258a021
 
       if (blog == null) {
-        System.out.println("Run 'Init' on alicenode first!");
+//        System.out.println("Run 'Init' on alicenode first!");
         return;
       }
 
