--- conflicted
+++ resolved
@@ -1,19 +1,6 @@
 import fabric.util.Map;
 
-<<<<<<< HEAD
-class BuzzBlogAPI[label postRead, label postWrite]
-where
-// Post Read is confidentiality only
-postRead <= {*->;_<-},
-{_->;_<-} <= postRead,
-// Post Write is integrity only
-postWrite <= {_->;_<-},
-{_->;*<-} <= postWrite,
-// Writers of the post are a subset of the readers
-postRead <= W2R({postWrite})
-=======
 class BuzzBlogAPI[label postLabel, label commentLabel]
->>>>>>> 9d5b2c45
 {
   @{postLabel;commentLabel}
 
